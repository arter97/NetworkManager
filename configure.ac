AC_PREREQ([2.63])

dnl The NM version number
dnl
dnl NOTE: When incrementing version also:
dnl  - add corresponding NM_VERSION_x_y_z macros in
dnl    "shared/nm-version-macros.h.in"
dnl  - update number in meson.build
m4_define([nm_major_version], [1])
<<<<<<< HEAD
m4_define([nm_minor_version], [22])
=======
m4_define([nm_minor_version], [23])
>>>>>>> 5f9bcc91
m4_define([nm_micro_version], [0])
m4_define([nm_version],
          [nm_major_version.nm_minor_version.nm_micro_version])

AC_INIT([NetworkManager], [nm_version],
        [http://bugzilla.gnome.org/enter_bug.cgi?product=NetworkManager],
        [NetworkManager])

AC_CONFIG_HEADERS([config.h])
AC_CONFIG_MACRO_DIR([m4])
AC_CONFIG_AUX_DIR([build-aux])
AC_REQUIRE_AUX_FILE([tap-driver.sh])

AM_INIT_AUTOMAKE(1.12 tar-ustar no-dist-gzip dist-xz -Wno-portability)  dnl NB: Do not [quote] this parameter.
AM_MAINTAINER_MODE([enable])
AM_SILENT_RULES([yes])

dnl Define _SYSTEM_EXTENSIONS for various things like strcasestr()
AC_USE_SYSTEM_EXTENSIONS

dnl
dnl Require programs
dnl
AC_PROG_CC
AM_PROG_CC_C_O

# C++ only required if --enable-qt=yes
AC_PROG_CXX

AC_PROG_LN_S
AC_PROG_MKDIR_P

# Prefer gcc-* variants; the ones libtool would choose don't work with LTO
AC_CHECK_TOOLS(AR, [gcc-ar ar], false)
AC_CHECK_TOOLS(RANLIB, [gcc-ranlib ranlib], :)
AC_CHECK_TOOLS(NM, [$BINUTILS_NM gcc-nm nm])

dnl Initialize libtool
LT_PREREQ([2.2])
LT_INIT([disable-static])

dnl Version stuff
NM_MAJOR_VERSION=nm_major_version
NM_MINOR_VERSION=nm_minor_version
NM_MICRO_VERSION=nm_micro_version
NM_VERSION=nm_version
AC_SUBST(NM_MAJOR_VERSION)
AC_SUBST(NM_MINOR_VERSION)
AC_SUBST(NM_MICRO_VERSION)
AC_SUBST(NM_VERSION)

GIT_SHA_RECORD(NM_GIT_SHA)

dnl
dnl Checks for typedefs, structures, and compiler characteristics.
dnl
AC_TYPE_PID_T
AC_CHECK_SIZEOF(pid_t)
AC_CHECK_SIZEOF(uid_t)
AC_CHECK_SIZEOF(gid_t)
AC_CHECK_SIZEOF(dev_t)
AC_CHECK_SIZEOF(ino_t)
AC_CHECK_SIZEOF(time_t)
AC_CHECK_SIZEOF(rlim_t,,[[#include <sys/resource.h>]])

AC_CHECK_DECLS([
	explicit_bzero],
	[], [], [[
#include <string.h>
]])

AC_CHECK_DECLS([
	reallocarray],
	[], [], [[
#include <malloc.h>
]])

AC_CHECK_DECLS([
	memfd_create],
	[], [], [[
#include <sys/mman.h>
]])

AC_CHECK_DECLS([
	pidfd_open],
	[], [], [[
#include <stdlib.h>
#include <unistd.h>
#include <signal.h>
#include <sys/wait.h>
]])

AC_CHECK_DECLS([
	pidfd_send_signal],
	[], [], [[
#include <stdlib.h>
#include <unistd.h>
#include <signal.h>
#include <sys/wait.h>
]])

AC_CHECK_DECLS([
	rt_sigqueueinfo],
	[], [], [[
#include <stdlib.h>
#include <unistd.h>
#include <signal.h>
#include <sys/wait.h>
]])

AC_CHECK_HEADERS(sys/auxv.h)

AC_CHECK_DECLS([getrandom],
               [AC_DEFINE([USE_SYS_RANDOM_H], [1], [sys/random.h is usable])
                AC_DEFINE([HAVE_GETRANDOM], [1], [has getrandom])
               ],
               [AC_CHECK_DECLS([getrandom],
                               [AC_DEFINE([USE_SYS_RANDOM_H], [0], [sys/random.h is usable])
                                AC_DEFINE([HAVE_GETRANDOM], [1], [has getrandom])],
                               [AC_DEFINE([USE_SYS_RANDOM_H], [0], [sys/random.h is usable])
                                AC_DEFINE([HAVE_GETRANDOM], [0], [has getrandom])],
                               [[#include <linux/random.h>
                                 ]])],
               [[#include <sys/random.h>
                 ]])

dnl
dnl translation support
dnl
IT_PROG_INTLTOOL([0.40.0])

AM_GNU_GETTEXT([external])
AM_GNU_GETTEXT_VERSION([0.17])

GETTEXT_PACKAGE=NetworkManager
AC_SUBST(GETTEXT_PACKAGE)
AC_DEFINE_UNQUOTED(GETTEXT_PACKAGE,"$GETTEXT_PACKAGE", [Gettext package])

# autoconf 2.70 adds option --runstatedir. To make the directory also configurable
# on older versions, add --with-runstatedir option. Note that this option overwrites
# --runstatedir (should it be set). If you know to use autoconf >= 2.70, you should
# instead use --runstatedir.
AC_ARG_WITH([runstatedir],
            AS_HELP_STRING([--with-runstatedir=DIR],
                           [Directory for /var/run. Defaults to $localstatedir/run. In autoconf >= 2.70, you should instead use --runstatedir option. This option takes precedence over --runstatedir.]),
            [runstatedir="$withval"])
AS_IF([test -z "$runstatedir"], runstatedir="$localstatedir/run")
AC_SUBST(runstatedir)

# NetworkManager paths
AC_SUBST(nmbinary, '${sbindir}'/$PACKAGE, [NetworkManager binary executable])
AC_SUBST(nmconfdir, '${sysconfdir}'/$PACKAGE, [NetworkManager configuration directory])
AC_SUBST(nmlibdir, '${prefix}'/lib/$PACKAGE, [NetworkManager library directory])
AC_SUBST(nmdatadir, '${datadir}'/$PACKAGE, [NetworkManager shared data directory])
AC_SUBST(nmstatedir, '${localstatedir}'/lib/$PACKAGE, [NetworkManager persistent state directory])
AC_SUBST(nmrundir, '${runstatedir}'/$PACKAGE, [NetworkManager runtime state directory])

AC_GNU_SOURCE
AC_CHECK_FUNCS([__secure_getenv secure_getenv])

# Alternative configuration plugins
AC_ARG_ENABLE(ifcfg-rh, AS_HELP_STRING([--enable-ifcfg-rh], [enable ifcfg-rh configuration plugin (Fedora/RHEL)]))
AC_ARG_ENABLE(ifupdown, AS_HELP_STRING([--enable-ifupdown], [enable ifupdown configuration plugin (Debian/Ubuntu)]))
# Default alternative plugins by distribution
AS_IF([test -z "$enable_ifcfg_rh" -a -d /etc/sysconfig/network-scripts], enable_ifcfg_rh=yes)
AS_IF([test -z "$enable_ifupdown" -a -f /etc/debian_version],            enable_ifupdown=yes)
# Otherwise plugins default to "no"
AS_IF([test -z "$enable_ifcfg_rh"], enable_ifcfg_rh=no)
AS_IF([test -z "$enable_ifupdown"], enable_ifupdown=no)
# Create automake conditionals
AM_CONDITIONAL(CONFIG_PLUGIN_IFCFG_RH, test "$enable_ifcfg_rh" = "yes")
AM_CONDITIONAL(CONFIG_PLUGIN_IFUPDOWN, test "$enable_ifupdown" = "yes")

AC_ARG_WITH(config-plugins-default,
            AS_HELP_STRING([--with-config-plugins-default=PLUGINS],
                           [Default configuration option for main.plugins setting, used as fallback if the configuration option is unset]),
            [config_plugins_default="$withval"], [config_plugins_default=""])
if test -z "$config_plugins_default" -o "$config_plugins_default" = no; then
	config_plugins_default=''
	test "$enable_ifcfg_rh" = "yes"           && config_plugins_default="$config_plugins_default,ifcfg-rh"
	test "$enable_ifupdown" = "yes"           && config_plugins_default="$config_plugins_default,ifupdown"
	config_plugins_default="${config_plugins_default#,}"
fi

test "$enable_ifcfg_rh" = "yes"           && distro_plugins="$distro_plugins,ifcfg-rh"
test "$enable_ifupdown" = "yes"           && distro_plugins="$distro_plugins,ifupdown"
distro_plugins="${distro_plugins#,}"

AC_DEFINE_UNQUOTED(NM_CONFIG_DEFAULT_MAIN_PLUGINS, "$config_plugins_default", [Default configuration option for main.plugins setting])

if test "$enable_ifcfg_rh" = "yes"; then
	DISTRO_NETWORK_SERVICE=network.service
fi
AC_SUBST(DISTRO_NETWORK_SERVICE)

# Code coverage
GNOME_CODE_COVERAGE

dnl
dnl Distribution version string
dnl
AC_ARG_WITH(dist-version,
            AS_HELP_STRING([--with-dist-version=<NM-distribution-version>],
                           [Define the NM''s distribution version string]),
            ac_distver=$withval, ac_distver=$NM_VERSION)
AC_DEFINE_UNQUOTED(NM_DIST_VERSION, "$ac_distver", [Define the distribution version string])
AC_SUBST(NM_DIST_VERSION, "$ac_distver")

AC_ARG_ENABLE(wifi, AS_HELP_STRING([--enable-wifi], [enable Wi-Fi support]))
if test "${enable_wifi}" != "no"; then
	enable_wifi='yes'
fi
AM_CONDITIONAL(WITH_WIFI, test "${enable_wifi}" = "yes")

dnl
dnl Default to using WEXT but allow it to be disabled
dnl
AC_ARG_WITH(wext,
            AS_HELP_STRING([--with-wext=yes],
                           [Enable or disable Linux Wireless Extensions]),
            ac_with_wext=$withval, ac_with_wext="$enable_wifi")
if test "$ac_with_wext" != 'no'; then
	ac_with_wext='yes'
fi
if test x"$ac_with_wext" = x"yes"; then
	if test "$enable_wifi" != "yes"; then
		AC_MSG_ERROR(Enabling WEXT support and disabling Wi-Fi makes no sense)
	fi
	AC_DEFINE(HAVE_WEXT, 1, [Define if you have Linux Wireless Extensions support])
else
	AC_DEFINE(HAVE_WEXT, 0, [Define if you have Linux Wireless Extensions support])
fi
AM_CONDITIONAL(WITH_WEXT, test x"${ac_with_wext}" = x"yes")

dnl
dnl Default to using wpa_supplicant but allow IWD as wifi backend
dnl
AC_ARG_WITH(iwd,
            AS_HELP_STRING([--with-iwd=yes],
                           [Support IWD as wifi-backend in addition to wpa_supplicant (experimental)]),
            ac_with_iwd=$withval, ac_with_iwd="no")
if test "$ac_with_iwd" != 'no'; then
	ac_with_iwd='yes'
fi
if test x"$ac_with_iwd" = x"yes"; then
	if test "$enable_wifi" != "yes"; then
		AC_MSG_ERROR(Enabling IWD support and disabling Wi-Fi makes no sense)
	fi
	AC_DEFINE(WITH_IWD, 1, [Define to compile with the IWD wifi-backend])
else
	AC_DEFINE(WITH_IWD, 0, [Define to compile without the IWD wifi-backend])
fi
AM_CONDITIONAL(WITH_IWD, test x"${ac_with_iwd}" = x"yes")

dnl
dnl Checks for libdl - on certain platforms its part of libc
dnl
AC_SEARCH_LIBS([dlopen], [dl dld],
	[test "$ac_cv_search_dlopen" = "none required" || AC_SUBST([DL_LIBS], "$ac_cv_search_dlopen"]),
	[])

PKG_CHECK_MODULES(GLIB, [gio-unix-2.0 >= 2.37.6 gmodule-2.0],
                  [AC_SUBST(LOG_DRIVER, '$(top_srcdir)/build-aux/tap-driver.sh')
                   AC_SUBST(AM_TESTS_FD_REDIRECT, '--tap')],
                  [PKG_CHECK_MODULES(GLIB, gio-unix-2.0 >= 2.40 gmodule-2.0)
                   AC_SUBST(LOG_DRIVER, '$(top_srcdir)/build-aux/test-driver')])

GLIB_CFLAGS="$GLIB_CFLAGS -DGLIB_VERSION_MIN_REQUIRED=GLIB_VERSION_2_40 -DGLIB_VERSION_MAX_ALLOWED=GLIB_VERSION_2_40"

AC_SUBST(GLIB_CFLAGS)
AC_SUBST(GLIB_LIBS)

GOBJECT_INTROSPECTION_CHECK([0.9.6])

PKG_CHECK_MODULES([LIBUDEV], [libudev >= 175])

# Qt4
PKG_CHECK_MODULES(QT, [QtCore >= 4 QtDBus QtNetwork], [have_qt=yes],[have_qt=no])
AC_ARG_ENABLE(qt,
              AS_HELP_STRING([--enable-qt], [enable Qt examples]),
              [enable_qt=${enableval}], [enable_qt=${have_qt}])
if (test "${enable_qt}" = "yes"); then
	if test x"$have_qt" = x"no"; then
		AC_MSG_ERROR(Qt development headers are required)
	fi
	# Check for moc-qt4 and if not found then moc
	QT4_BINDIR=`$PKG_CONFIG QtCore --variable moc_location`
	AC_CHECK_PROGS(MOC, [moc-qt4 moc],, [$QT4_BINDIR:$PATH])
fi
AM_CONDITIONAL(WITH_QT, test "${enable_qt}" = "yes")

AC_ARG_WITH(udev-dir,
            AS_HELP_STRING([--with-udev-dir=DIR],
                           [Absolute path of the udev base directory. Set to 'no' not to install the udev rules]),
            [], [with_udev_dir="yes"])
if (test "$with_udev_dir" != 'no'); then
	if (test "$with_udev_dir" != 'yes' && printf '%s' "$with_udev_dir" | grep -v -q '^/'); then
		AC_MSG_ERROR([--with-udev-dir must be an absolute path or 'yes' or 'no'. Instead it is '$with_udev_dir'])
	fi
	if (test "$with_udev_dir" = 'yes'); then
		with_udev_dir="\$(prefix)/lib/udev"
	fi
	UDEV_DIR="$with_udev_dir"
	AC_SUBST(UDEV_DIR)
fi
AM_CONDITIONAL(WITH_UDEV_DIR, test "$with_udev_dir" != 'no')

# systemd unit support
AC_ARG_WITH([systemdsystemunitdir],
            AS_HELP_STRING([--with-systemdsystemunitdir=DIR],
                           [Directory for systemd service files]))
# default location
AS_IF([test -z "$with_systemdsystemunitdir" && $PKG_CONFIG systemd],
      with_systemdsystemunitdir="\$(prefix)/lib/systemd/system")
AS_IF([test -z "$with_systemdsystemunitdir"], with_systemdsystemunitdir=no)
# add conditional and subst
AM_CONDITIONAL(HAVE_SYSTEMD, [test "$with_systemdsystemunitdir" != no])
if test "$with_systemdsystemunitdir" != no; then
	AC_SUBST([systemdsystemunitdir], [$with_systemdsystemunitdir])
fi

PKG_CHECK_MODULES(SYSTEMD_200, [systemd >= 200], [have_systemd_200=yes], [have_systemd_200=no])
AM_CONDITIONAL(HAVE_SYSTEMD_200, test "${have_systemd_200}" = "yes")

# Hostname persist mode
AC_ARG_WITH(hostname-persist,
            AS_HELP_STRING([--with-hostname-persist=default|suse|gentoo|slackware],
                           [Hostname persist method]))

AS_IF([test "$with_hostname_persist" = "suse"], hostname_persist=suse)
AS_IF([test "$with_hostname_persist" = "gentoo"], hostname_persist=gentoo)
AS_IF([test "$with_hostname_persist" = "slackware"], hostname_persist=slackware)
AS_IF([test "$with_hostname_persist" = "default"], hostname_persist=default)
# if the method was not explicitly set, try to guess it from the enabled plugins
AS_IF([test -z "$hostname_persist" -a -f /etc/SuSE-release], hostname_persist=suse)
AS_IF([test -z "$hostname_persist" -a -f /etc/gentoo-release], hostname_persist=gentoo)
AS_IF([test -z "$hostname_persist" -a -f /etc/slackware-version], hostname_persist=slackware)
AS_IF([test -z "$hostname_persist"], hostname_persist=default)

if test "$hostname_persist" = suse; then
	AC_DEFINE(HOSTNAME_PERSIST_SUSE, 1, [Enable SuSE hostname persist method])
elif test "$hostname_persist" = gentoo; then
	AC_DEFINE(HOSTNAME_PERSIST_GENTOO, 1, [Enable Gentoo hostname persist method])
elif test "$hostname_persist" = slackware; then
	AC_DEFINE(HOSTNAME_PERSIST_SLACKWARE, 1, [Enable Slackware hostname persist method])
fi

PKG_CHECK_MODULES(LIBSYSTEMD, [libsystemd >= 209],
                  [AC_DEFINE([HAVE_LIBSYSTEMD], 1, [Define to 1 if libsystemd is available])],
                  [AC_DEFINE([HAVE_LIBSYSTEMD], 0, [Define to 1 if libsystemd is available])])

AC_ARG_WITH(systemd-journal,
            AS_HELP_STRING([--with-systemd-journal=yes|no],
                           [Use systemd journal for logging]))
have_systemd_journal=no
if test "$with_systemd_journal" != "no"; then
	PKG_CHECK_MODULES(SYSTEMD_JOURNAL, [libsystemd >= 209], [have_systemd_journal=yes],
	                  [PKG_CHECK_MODULES(SYSTEMD_JOURNAL,
	                                     [libsystemd-journal],
	                                     [have_systemd_journal=yes],
	                                     [have_systemd_journal=no])])
	if test "$have_systemd_journal" != "yes"; then
		if test "$with_systemd_journal" = "yes"; then
			AC_MSG_ERROR([Missing systemd-journald support])
		fi
	fi
fi
if test "$have_systemd_journal" = "yes"; then
	AC_DEFINE([SYSTEMD_JOURNAL], 1, [Define to 1 if libsystemd-journald is available])
else
	AC_DEFINE([SYSTEMD_JOURNAL], 0, [Define to 1 if libsystemd-journald is available])
fi

AC_ARG_WITH(config-logging-backend-default,
            AS_HELP_STRING([--with-config-logging-backend-default=backend],
                           [Default value for logging.backend]),
            nm_config_logging_backend_default="$withval",
            nm_config_logging_backend_default="")

if test "$nm_config_logging_backend_default" != 'syslog' \
     -a "$nm_config_logging_backend_default" != 'journal'; then
	# unknown backend. Reset to default. Silently accept the invalid value to
	# be future proof.
	nm_config_logging_backend_default=''
fi
if test "$nm_config_logging_backend_default" = ""; then
	if test "$have_systemd_journal" = "yes"; then
		nm_config_logging_backend_default='journal'
	else
		nm_config_logging_backend_default='syslog'
	fi
fi
AC_DEFINE_UNQUOTED(NM_CONFIG_DEFAULT_LOGGING_BACKEND, "$nm_config_logging_backend_default", [Default configuration option for logging.backend])
NM_CONFIG_DEFAULT_LOGGING_BACKEND_TEXT="$nm_config_logging_backend_default"
AC_SUBST(NM_CONFIG_DEFAULT_LOGGING_BACKEND_TEXT)

# Session tracking support
AC_ARG_WITH(systemd-logind,
            AS_HELP_STRING([--with-systemd-logind=yes|no],
                           [Support systemd session tracking]))
AC_ARG_WITH(consolekit,
            AS_HELP_STRING([--with-consolekit=yes|no],
                           [Support consolekit session tracking]))
AC_ARG_WITH(session-tracking,
            AS_HELP_STRING([--with-session-tracking=systemd|elogind|consolekit|no],
                           [Compatibility option to choose one session tracking module]))
# backwards compatibility
AS_IF([test "$with_session_tracking" = "ck"], [use_consolekit="yes" use_systemd_logind="no" use_elogind="no"])
AS_IF([test "$with_session_tracking" = "consolekit"], [use_consolekit="yes" use_systemd_logind="no" use_elogind="no"])
AS_IF([test "$with_session_tracking" = "systemd"], [use_consolekit="no" use_systemd_logind="yes" use_elogind="no"])
AS_IF([test "$with_session_tracking" = "elogind"], [use_consolekit="no" use_systemd_logind="no" use_elogind="yes"])
AS_IF([test "$with_session_tracking" = "no"], [use_consolekit="no" use_systemd_logind="no" use_elogind="no"])
AS_IF([test "$with_session_tracking" = "none"], [use_consolekit="no" use_systemd_logind="no" use_elogind="no"])
# current options
AS_IF([test -n "$with_systemd_logind" ], [use_systemd_logind="$with_systemd_logind"])
AS_IF([test -n "$with_consolekit" ], [use_consolekit="$with_consolekit"])
# defaults
AS_IF([test -z "$use_systemd_logind"], [use_systemd_logind="auto"])
AS_IF([test -z "$use_consolekit"], [use_consolekit="yes"])
# output
session_tracking=
if test "$use_systemd_logind" = "yes" -o "$use_systemd_logind" = "auto"; then
	PKG_CHECK_MODULES(SYSTEMD_LOGIN, [libsystemd], [have_systemd_logind=yes], [PKG_CHECK_MODULES(SYSTEMD_LOGIN, [libsystemd-login], [have_systemd_logind=yes], [have_systemd_logind=no])])
else
	have_systemd_logind=no
fi
if test "$use_systemd_logind" = "yes" -a "$have_systemd_logind" = "no"; then
	AC_MSG_ERROR([You must have libsystemd installed to build with systemd-logind support.])
fi
if test "$have_systemd_logind" = "yes"; then
	AC_DEFINE([SESSION_TRACKING_SYSTEMD], 1, [Define to 1 if libsystemd-login is available])
	session_tracking="$session_tracking, systemd-logind"
else
	AC_DEFINE([SESSION_TRACKING_SYSTEMD], 0, [Define to 1 if libsystemd-login is available])
fi

if test "$use_elogind" = "yes" -a "$have_systemd_logind" = "yes"; then
	AC_MSG_ERROR([Cannot enable systemd-logind together with elogind.])
fi
if test "$use_elogind" = "yes"; then
	PKG_CHECK_MODULES(SYSTEMD_LOGIN, [libelogind], [have_elogind=yes], [PKG_CHECK_MODULES(SYSTEMD_LOGIN, [libelogind], [have_elogind=yes], [have_elogind=no])])
else
	have_elogind=no
fi
if test "$use_elogind" = "yes" -a "$have_elogind" = "no"; then
	AC_MSG_ERROR([You must have libelogind installed to build with elogind support.])
fi
if test "$have_elogind" = "yes"; then
	AC_DEFINE([SESSION_TRACKING_ELOGIND], 1, [Define to 1 if libelogin is available])
	session_tracking="$session_tracking, elogind"
else
	AC_DEFINE([SESSION_TRACKING_ELOGIND], 0, [Define to 1 if libelogin is available])
fi

if test "$use_consolekit" = "yes"; then
	AC_DEFINE([SESSION_TRACKING_CONSOLEKIT], 1, [Define to 1 if ConsoleKit is available])
	session_tracking="$session_tracking, consolekit"
else
	AC_DEFINE([SESSION_TRACKING_CONSOLEKIT], 0, [Define to 1 if ConsoleKit is available])
fi
session_tracking="$(printf '%s' "${session_tracking}" | sed 's/^, //')"

AC_ARG_WITH(suspend-resume,
            AS_HELP_STRING([--with-suspend-resume=upower|systemd|elogind|consolekit],
                           [Build NetworkManager with specific suspend/resume support]))
if test "z$with_suspend_resume" = "z"; then
	PKG_CHECK_EXISTS([libsystemd >= 209], [have_systemd_inhibit=yes],
	                 [PKG_CHECK_EXISTS([libsystemd-login >= 183], [have_systemd_inhibit=yes], [have_systemd_inhibit=no])])
	if test "z${have_systemd_inhibit}" = "zyes"; then
		# Use systemd if it's new enough
		with_suspend_resume="systemd"
	else
		PKG_CHECK_EXISTS([libelogind >= 219], [have_elogind_inhibit=yes],
		                 [PKG_CHECK_EXISTS([libelogind >= 219], [have_elogind_inhibit=yes], [have_elogind_inhibit=no])])
		if test "z${have_elogind_inhibit}" = "zyes"; then
			# Use elogind if it's new enough
			with_suspend_resume="elogind"
		else
			if test "$use_consolekit" = "yes"; then
				# Use consolekit suspend if session tracking is consolekit
				with_suspend_resume="consolekit"
			else
				# Fall back to upower
				with_suspend_resume="upower"
			fi
		fi
	fi
fi

case $with_suspend_resume in
	upower)
		AC_DEFINE([SUSPEND_RESUME_UPOWER], 1, [Define to 1 to use UPower suspend api])
		;;
	systemd)
		PKG_CHECK_MODULES(SYSTEMD_INHIBIT, [libsystemd >= 209],,
		                  [PKG_CHECK_MODULES(SYSTEMD_INHIBIT, [libsystemd-login >= 183])])
		AC_DEFINE([SUSPEND_RESUME_SYSTEMD], 1, [Define to 1 to use systemd suspend api])
		;;
	elogind)
		PKG_CHECK_MODULES(ELOGIND_INHIBIT, [libelogind >= 219],,
		                  [PKG_CHECK_MODULES(ELOGIND_INHIBIT, [libelogind >= 219])])
		AC_DEFINE([SUSPEND_RESUME_ELOGIND], 1, [Define to 1 to use elogind suspend api])
		;;
	consolekit)
		AC_DEFINE([SUSPEND_RESUME_CONSOLEKIT], 1, [Define to 1 to use ConsoleKit2 suspend api])
		;;
	*)
		AC_MSG_ERROR(--with-suspend-resume must be one of [upower, systemd, elogind, consolekit])
		;;
esac

# eBPF support
AC_ARG_WITH(ebpf,
            AS_HELP_STRING([--with-ebpf=yes|no|auto], [Build with eBPF support [default=auto]]),
            [], [with_ebpf=auto])
# 'auto' means 'false' because there are still some issues.
if test "$with_ebpf" = "yes" ; then
	AC_CHECK_HEADER(linux/bpf.h, [have_ebpf=yes], [have_ebpf=no])
else
	have_ebpf=no
fi
if test "$with_ebpf" = "yes" -a "$have_ebpf" = "no"; then
	AC_MSG_ERROR([--with-ebpf=yes requires eBPF kernel header])
fi
AM_CONDITIONAL(WITH_EBPF, test "${have_ebpf}" = "yes")

# SELinux support
AC_ARG_WITH(selinux,
            AS_HELP_STRING([--with-selinux=yes|no|auto], [Build with SELinux [default=auto]]),
            [], [with_selinux=auto])
if test "$with_selinux" = "yes" -o "$with_selinux" = "auto"; then
	PKG_CHECK_MODULES(SELINUX, libselinux, [have_selinux=yes], [have_selinux=no])
else
	have_selinux=no
fi
if test "$with_selinux" = "yes" -a "$have_selinux" = "no"; then
	AC_MSG_ERROR([You must have libselinux installed to build --with-selinux=yes.])
fi
if test "$have_selinux" = "yes"; then
	AC_DEFINE(HAVE_SELINUX, 1, [Define if you have SELinux support])
else
	AC_DEFINE(HAVE_SELINUX, 0, [Define if you have SELinux support])
fi

# libaudit support
AC_ARG_WITH(libaudit, AS_HELP_STRING([--with-libaudit=yes|yes-disabled-by-default|no|auto], [Build with audit daemon support [default=auto]. yes-disabled-by-default enables support, but disables it unless explicitly configured via NetworkManager.conf]),,[with_libaudit=auto])
if test "$with_libaudit" = "yes" -o "$with_libaudit" = "yes-disabled-by-default" -o "$with_libaudit" = "auto"; then
	PKG_CHECK_MODULES(LIBAUDIT, audit, [have_libaudit=yes], [have_libaudit=no])
	if test "$with_libaudit" != "auto" -a "$have_libaudit" = "no"; then
		AC_MSG_ERROR([You must have libaudit installed to build --with-libaudit=$with_libaudit.])
	fi
else
	have_libaudit=no
fi
if test "$have_libaudit" = "yes"; then
	AC_DEFINE(HAVE_LIBAUDIT, 1, [Define if you have libaudit support])
	if test "$with_libaudit" = "yes-disabled-by-default"; then
		AC_DEFINE(NM_CONFIG_DEFAULT_LOGGING_AUDIT, "false", [The default value of the logging.audit configuration option])
		NM_CONFIG_DEFAULT_LOGGING_AUDIT_TEXT='false'
	else
		AC_DEFINE(NM_CONFIG_DEFAULT_LOGGING_AUDIT, "true",  [The default value of the logging.audit configuration option])
		NM_CONFIG_DEFAULT_LOGGING_AUDIT_TEXT='true'
	fi
else
	AC_DEFINE(HAVE_LIBAUDIT, 0, [Define if you have libaudit support])
	AC_DEFINE(NM_CONFIG_DEFAULT_LOGGING_AUDIT, "false", [The default value of the logging.audit configuration option])
	NM_CONFIG_DEFAULT_LOGGING_AUDIT_TEXT='false'
fi
AC_SUBST(NM_CONFIG_DEFAULT_LOGGING_AUDIT_TEXT)

# uuid library
PKG_CHECK_MODULES(UUID, uuid)

# Teamd control checks

PKG_CHECK_MODULES(JANSSON, [jansson >= 2.5], [have_jansson=yes], [have_jansson=no])
if test "$have_jansson" = "yes"; then
	AC_DEFINE(WITH_JANSSON, 1, [Define if JANSSON is enabled])

	AC_CHECK_TOOLS(READELF, [eu-readelf readelf])
	JANSSON_LIBDIR=`$PKG_CONFIG --variable=libdir jansson`
	JANSSON_SONAME=`$READELF -d $JANSSON_LIBDIR/libjansson.so |sed -n 's/.*SONAME.*\[[\([^]]*\)]]/\1/p'`

	if test "$JANSSON_SONAME" = ""; then
		AC_MSG_ERROR(Unable to locate the Jansson library)
	fi
	AC_DEFINE_UNQUOTED(JANSSON_SONAME, "$JANSSON_SONAME", [Define to path to the Jansson shared library])
else
	AC_DEFINE(WITH_JANSSON, 0, [Define if JANSSON is enabled])
fi
AM_CONDITIONAL(WITH_JANSSON, test "${have_jansson}" = "yes")

PKG_CHECK_MODULES(LIBTEAMDCTL, [libteamdctl >= 1.9], [have_teamdctl=yes],[have_teamdctl=no])
if test "$have_jansson" = "yes" -a "$have_teamdctl" = "yes"; then
	have_team_prereq=yes
else
	have_team_prereq=no
fi

AC_ARG_ENABLE(teamdctl,
              AS_HELP_STRING([--enable-teamdctl], [enable Teamd control support]),
              [enable_teamdctl=${enableval}], [enable_teamdctl=${have_team_prereq}])
if (test "${enable_teamdctl}" = "yes"); then
	if test "$have_teamdctl" = "no"; then
		AC_MSG_ERROR(Libteamdctl is required for team support)
	fi
	if test "$have_jansson" = "no"; then
		AC_MSG_ERROR(Jansson is required for team support)
	fi
	# temporary bug workaround
	LIBTEAMDCTL_CFLAGS=`echo $LIBTEAMDCTL_CFLAGS | sed -e 's:/teamdctl.h::'`
fi
AM_CONDITIONAL(WITH_TEAMDCTL, test "${enable_teamdctl}" = "yes")

# Jansson for team configuration validation
AC_ARG_ENABLE(json-validation,
              AS_HELP_STRING([--enable-json-validation], [Enable JSON validation in libnm]),
              [enable_json_validation=${enableval}],
              [enable_json_validation=${have_jansson}])
if (test "${enable_json_validation}" == "no"); then
	AC_DEFINE(WITH_JSON_VALIDATION, 0, [Define if JSON validation in libnm is enabled])
else
	if test "$have_jansson" = "no"; then
		AC_MSG_ERROR([jansson is needed for team configuration validation. Use --disable-json-validation to build without it.])
	fi
		AC_DEFINE(WITH_JSON_VALIDATION, 1, [Define if JSON validation in libnm is enabled])
fi
AM_CONDITIONAL(WITH_JSON_VALIDATION, test "${enable_json_validation}" != "no")

# we usually compile with polkit support. --enable-polkit=yes|no only sets the
# default configuration for main.auth-polkit. User can always enable/disable polkit
# authorization via config.
AC_ARG_ENABLE(polkit,
              AS_HELP_STRING([--enable-polkit=yes|no|root-only],
                             [set default value for auth-polkit configuration option. This value can be overwritten by NM configuration. 'disabled' is an alias for 'no']),
              [enable_polkit=${enableval}], [enable_polkit=yes])
if test "${enable_polkit}" == "root-only" ; then
	enable_polkit='root-only'
elif test "${enable_polkit}" != "no" -a "${enable_polkit}" != "disabled" ; then
	enable_polkit=true
else
	enable_polkit=false
fi
AC_DEFINE_UNQUOTED(NM_CONFIG_DEFAULT_MAIN_AUTH_POLKIT, "$enable_polkit", [The default value of the auth-polkit configuration option])
AC_SUBST(NM_CONFIG_DEFAULT_MAIN_AUTH_POLKIT_TEXT, "$enable_polkit")

PKG_CHECK_MODULES(POLKIT, [polkit-agent-1 >= 0.97], [have_pk_agent=yes],[have_pk_agent=no])
AC_ARG_ENABLE(polkit-agent,
              AS_HELP_STRING([--enable-polkit-agent], [enable polkit agent for clients]),
              [enable_polkit_agent=${enableval}], [enable_polkit_agent=${have_pk_agent}])
if (test "${enable_polkit_agent}" = "yes"); then
	if test x"$have_pk_agent" = x"no"; then
		AC_MSG_ERROR(Polkit agent is required)
	fi
	AC_DEFINE(WITH_POLKIT_AGENT, 1, [Define if you have polkit agent])
else
	AC_DEFINE(WITH_POLKIT_AGENT, 0, [Define if you have polkit agent])
fi
AM_CONDITIONAL(WITH_POLKIT_AGENT, test "${enable_polkit_agent}" = "yes")

AC_ARG_ENABLE(modify-system, AS_HELP_STRING([--enable-modify-system], [Allow users to modify system connections]))
if test "${enable_modify_system}" = "yes"; then
	NM_MODIFY_SYSTEM_POLICY="yes"
else
	NM_MODIFY_SYSTEM_POLICY="auth_admin_keep"
fi
AC_SUBST(NM_MODIFY_SYSTEM_POLICY)

PKG_CHECK_MODULES(GNUTLS, [gnutls >= 2.12], [have_crypto_gnutls=yes], [have_crypto_gnutls=no])
PKG_CHECK_MODULES(NSS, [nss], [have_crypto_nss=yes], [have_crypto_nss=yes])
if test "${have_crypto_nss}" = "yes"; then
	# Work around a pkg-config bug (fdo #29801) where exists != usable
	FOO=`$PKG_CONFIG --cflags --libs nss`
	if test x"$?" != "x0"; then
		have_crypto_nss=no
	fi
fi
AM_CONDITIONAL(HAVE_CRYPTO_GNUTLS, test "${have_crypto_gnutls}" = 'yes')
AM_CONDITIONAL(HAVE_CRYPTO_NSS, test "${have_crypto_nss}" = 'yes')

AC_ARG_WITH(crypto,
            AS_HELP_STRING([--with-crypto=nss|gnutls],
                           [Cryptography library to use for certificate and key operations]),
            with_crypto=$withval,
            with_crypto=nss)
if test "$with_crypto" = 'nss'; then
	if test "${have_crypto_nss}" != "yes"; then
		AC_MSG_ERROR([No usable NSS found for --with-crypto=nss])
	fi
elif test "$with_crypto" = 'gnutls'; then
	if test "${have_crypto_gnutls}" != "yes"; then
		AC_MSG_ERROR([No usable gnutls found for --with-crypto=gnutls])
	fi
else
	AC_MSG_ERROR([Please choose either 'nss' or 'gnutls' for certificate and crypto operations])
fi
AM_CONDITIONAL(WITH_NSS, test "$with_crypto" = 'nss')
AM_CONDITIONAL(WITH_GNUTLS, test "$with_crypto" = 'gnutls')

GLIB_MAKEFILE='$(top_srcdir)/Makefile.glib'
AC_SUBST(GLIB_MAKEFILE)
GLIB_MKENUMS=`$PKG_CONFIG --variable=glib_mkenums glib-2.0`
AC_SUBST(GLIB_MKENUMS)

AC_ARG_WITH(dbus-sys-dir,
            AS_HELP_STRING([--with-dbus-sys-dir=DIR], [where D-BUS system.d directory is]))

if test -n "$with_dbus_sys_dir" ; then
	DBUS_SYS_DIR="$with_dbus_sys_dir"
else
	DBUS_SYS_DIR="${sysconfdir}/dbus-1/system.d"
fi
AC_SUBST(DBUS_SYS_DIR)

# pppd
AC_ARG_ENABLE(ppp,
              AS_HELP_STRING([--enable-ppp], [enable PPP/PPPoE support]),
              [enable_ppp=${enableval}], [enable_ppp=yes])
if (test "${enable_ppp}" = "yes"); then
	AC_CHECK_HEADERS(pppd/pppd.h,,
	                 AC_MSG_ERROR("couldn't find pppd.h. pppd development headers are required."))

	AC_DEFINE(WITH_PPP, 1, [Define if you have PPP support])
else
	AC_DEFINE(WITH_PPP, 0, [Define if you have PPP support])
fi
AM_CONDITIONAL(WITH_PPP, test "${enable_ppp}" = "yes")

AC_ARG_WITH([pppd-plugin-dir],
            AS_HELP_STRING([--with-pppd-plugin-dir=DIR], [path to the pppd plugins directory]))

if test -n "$with_pppd_plugin_dir" ; then
	PPPD_PLUGIN_DIR="$with_pppd_plugin_dir"
else
	PPPD_PLUGIN_DIR="${libdir}/pppd/2.4.5"
fi
AC_SUBST(PPPD_PLUGIN_DIR)

AC_ARG_WITH(pppd, AS_HELP_STRING([--with-pppd=/path/to/pppd], [path to pppd binary]))
if test "x${with_pppd}" = x; then
	AC_PATH_PROG(PPPD_PATH, pppd, [], $PATH:/sbin:/usr/sbin)
else
	PPPD_PATH="$with_pppd"
fi
AC_DEFINE_UNQUOTED(PPPD_PATH, "$PPPD_PATH", [Define to path of pppd binary])
AC_SUBST(PPPD_PATH)

# ModemManager1 with libmm-glib
AC_ARG_WITH(modem-manager-1,
            AS_HELP_STRING([--with-modem-manager-1],
                           [Enable new ModemManager1 interface support]),
            [], [with_modem_manager_1=auto])
if (test "${with_modem_manager_1}" != "no"); then
	PKG_CHECK_MODULES(MM_GLIB,
	                  [mm-glib >= 0.7.991],
	                  [have_libmm_glib=yes],
	                  [have_libmm_glib=no])

	if (test "${have_libmm_glib}" = "no"); then
		if (test "${with_modem_manager_1}" = "yes"); then
			AC_MSG_ERROR([Couldn't find libmm-glib])
		else
			with_modem_manager_1="no"
		fi
	else
		with_modem_manager_1="yes"

		PKG_CHECK_MODULES(MOBILE_BROADBAND_PROVIDER_INFO, [mobile-broadband-provider-info],
		                  [MOBILE_BROADBAND_PROVIDER_INFO_DATABASE=`$PKG_CONFIG --variable=database mobile-broadband-provider-info`],
		                  [MOBILE_BROADBAND_PROVIDER_INFO_DATABASE="$prefix/share/mobile-broadband-provider-info/serviceproviders.xml"])
		AC_DEFINE_UNQUOTED([MOBILE_BROADBAND_PROVIDER_INFO_DATABASE],
		                   ["$MOBILE_BROADBAND_PROVIDER_INFO_DATABASE"],
		                   [Mobile Broadband Service Provider Information Database location])
	fi
fi
AM_CONDITIONAL(WITH_MODEM_MANAGER_1, test "${with_modem_manager_1}" = "yes")




# Bluez5 DUN support
PKG_CHECK_MODULES(BLUEZ5, [bluez >= 5], [have_bluez5=yes],[have_bluez5=no])
AC_ARG_ENABLE(bluez5-dun,
              AS_HELP_STRING([--enable-bluez5-dun], [enable Bluez5 DUN support]),
              [enable_bluez5_dun=${enableval}], [enable_bluez5_dun=${have_bluez5}])
if (test "${enable_bluez5_dun}" = "yes"); then
	if test x"$have_bluez5" = x"no"; then
		AC_MSG_ERROR(Bluez 5.x development headers are required)
	fi
	AC_DEFINE(WITH_BLUEZ5_DUN, 1, [Define if you have Bluez 5 libraries])
else
	AC_DEFINE(WITH_BLUEZ5_DUN, 0, [Define if you have Bluez 5 libraries])
fi
AM_CONDITIONAL(WITH_BLUEZ5_DUN, test "${enable_bluez5_dun}" = "yes")

# OFONO
AC_ARG_WITH(ofono,
            AS_HELP_STRING([--with-ofono], [Enable oFono support (experimental)]),
            [], [with_ofono=no])
if (test "${with_ofono}" = "yes"); then
	AC_DEFINE(WITH_OFONO, 1, [Define if you have oFono support (experimental)])
else
	AC_DEFINE(WITH_OFONO, 0, [Define if you have oFono support (experimental)])
fi
AM_CONDITIONAL(WITH_OFONO, test "${with_ofono}" = "yes")

# DHCP client support with dhcpcanon
AC_ARG_WITH([dhcpcanon],
            AS_HELP_STRING([--with-dhcpcanon=yes|no|path], [Enable dhcpcanon support (experimental)]))
if test "$with_dhcpcanon" != "no"; then
    with_dhcpcanon_="$with_dhcpcanon"
    AC_PATH_PROGS(with_dhcpcanon, dhcpcanon, no, /sbin:/usr/sbin:/usr/local/sbin:/usr/bin:/usr/local/bin)
    if test "$with_dhcpcanon" == "no"; then
        if test "$with_dhcpcanon_" == yes; then
            AC_MSG_WARN([dhcpcanon not found, assume path /sbin/dhcpcanon])
            with_dhcpcanon=/sbin/dhcpcanon
        fi
    fi
fi
if test "$with_dhcpcanon" != "no"; then
    AC_DEFINE(WITH_DHCPCANON, 1, [Define if you have dhcpcanon])
    AC_DEFINE_UNQUOTED(DHCPCANON_PATH, "$with_dhcpcanon", [Define path to dhcpcanon])
else
    AC_DEFINE(WITH_DHCPCANON, 0, [Define if you have dhcpcanon])
fi

# Open vSwitch integration
AC_ARG_ENABLE(ovs, AS_HELP_STRING([--enable-ovs], [enable Open vSwitch support]))
if test "${enable_ovs}" != "no"; then
	enable_ovs='yes'
	if test "$have_jansson" = "no"; then
		AC_MSG_ERROR(Jansson is required for ovs support)
	fi
fi
AM_CONDITIONAL(WITH_OPENVSWITCH, test "${enable_ovs}" = "yes")

# DHCP client support
AC_ARG_WITH([dhclient],
            AS_HELP_STRING([--with-dhclient=yes|no|path], [Enable dhclient support]))
if test "$with_dhclient" != "no"; then
	with_dhclient_="$with_dhclient"
	AC_PATH_PROGS(with_dhclient, dhclient, no, /sbin:/usr/sbin:/usr/local/sbin)
	if test "$with_dhclient" == "no"; then
		if test "$with_dhclient_" == yes; then
			AC_MSG_WARN([dhclient not found, assume path /usr/sbin/dhclient])
			with_dhclient=/usr/sbin/dhclient
		fi
	fi
fi
if test "$with_dhclient" != "no"; then
	AC_DEFINE(WITH_DHCLIENT, 1, [Define if you have dhclient])
	AC_DEFINE_UNQUOTED(DHCLIENT_PATH, "$with_dhclient", [Define path to dhclient])
else
	AC_DEFINE(WITH_DHCLIENT, 0, [Define if you have dhclient])
fi

AC_ARG_WITH([dhcpcd],
            AS_HELP_STRING([--with-dhcpcd=yes|no|path], [Enable dhcpcd 4.x support]))
if test "$with_dhcpcd" != "no"; then
	with_dhcpcd_="$with_dhcpcd"
	AC_PATH_PROGS(with_dhcpcd, dhcpcd, no, /sbin:/usr/sbin:/usr/local/sbin)
	if test "$with_dhcpcd" == "no"; then
		if test "$with_dhcpcd_" == yes; then
			AC_MSG_WARN([dhcpcd not found, assume path /usr/sbin/dhcpcd])
			with_dhcpcd=/usr/sbin/dhcpcd
		fi
	fi
fi
if test "$with_dhcpcd" != "no"; then
	AC_DEFINE(WITH_DHCPCD, 1, [Define if you have dhcpcd])
	AC_DEFINE_UNQUOTED(DHCPCD_PATH, "$with_dhcpcd", [Define path to dhcpcd])
else
	AC_DEFINE(WITH_DHCPCD, 0, [Define if you have dhcpcd])
fi

AC_ARG_WITH(config-dhcp-default,
            AS_HELP_STRING([--with-config-dhcp-default=dhclient|dhcpcd|internal],
                           [Default configuration option for main.dhcp setting, used as fallback if the configuration option is unset [default=internal]]),
            [config_dhcp_default="$withval"], [config_dhcp_default=""])
if test "$config_dhcp_default" = yes -o "$config_dhcp_default" = no -o -z "$config_dhcp_default"; then
	config_dhcp_default='internal'
fi
AC_DEFINE_UNQUOTED(NM_CONFIG_DEFAULT_MAIN_DHCP, "$config_dhcp_default", [Default configuration option for main.dhcp setting])
AC_SUBST(NM_CONFIG_DEFAULT_MAIN_DHCP, $config_dhcp_default)

AC_ARG_WITH(resolvconf, AS_HELP_STRING([--with-resolvconf=yes|no|path], [Enable resolvconf support]))
AC_ARG_WITH(netconfig, AS_HELP_STRING([--with-netconfig=yes|no], [Enable SUSE netconfig support]))
AC_ARG_WITH(config-dns-rc-manager-default, AS_HELP_STRING([--with-config-dns-rc-manager-default=symlink|file|netconfig|resolvconf], [Configure default value for main.rc-manager setting]), [config_dns_rc_manager_default=$withval])
if test "$config_dns_rc_manager_default" != "" -a \
        "$config_dns_rc_manager_default" != file -a \
        "$config_dns_rc_manager_default" != symlink -a \
        "$config_dns_rc_manager_default" != netconfig -a \
        "$config_dns_rc_manager_default" != resolvconf; then
	AC_MSG_WARN([Unknown --with-config-dns-rc-manager-default=$config_dns_rc_manager_default setting.])
	config_dns_rc_manager_default=
fi
# Use netconfig by default on SUSE
AS_IF([test -z "$with_netconfig" -a -f /etc/SuSE-release], with_netconfig=yes)
# Otherwise default to "no"
AS_IF([test -z "$with_resolvconf"], with_resolvconf=no)
AS_IF([test -z "$with_netconfig"], with_netconfig=no)

if test "$with_resolvconf" = "yes"; then
	AC_PATH_PROGS(with_resolvconf, resolvconf, 'yes', /sbin:/usr/sbin:/usr/local/sbin)
	if test "$with_resolvconf" = "yes"; then
		AC_MSG_ERROR(cannot find resolvconf in path. Set the path explicitly via --with-resolvconf=PATH.)
	fi
fi
if test "$with_resolvconf" != "no"; then
	AS_IF([test -z "$config_dns_rc_manager_default"], config_dns_rc_manager_default=resolvconf)
fi

if test "$with_netconfig" = "yes"; then
	AC_PATH_PROGS(with_netconfig, netconfig, yes, /sbin:/usr/sbin:/usr/local/sbin)
	if test "$with_netconfig" = "yes"; then
		AC_MSG_ERROR(cannot find netconfig in path. Set the path explicitly via --with-netconfig=PATH.)
	fi
fi
if test "$with_netconfig" != "no"; then
	AS_IF([test -z "$config_dns_rc_manager_default"], config_dns_rc_manager_default=netconfig)
fi

AS_IF([test -z "$config_dns_rc_manager_default"], config_dns_rc_manager_default=symlink)

if test "$with_resolvconf" != "no"; then
	AC_DEFINE_UNQUOTED(RESOLVCONF_PATH, "$with_resolvconf", [Path to resolvconf])
fi
if test "$with_netconfig" != "no"; then
	AC_DEFINE_UNQUOTED(NETCONFIG_PATH, "$with_netconfig", [Path to netconfig])
fi
AC_DEFINE_UNQUOTED(NM_CONFIG_DEFAULT_MAIN_RC_MANAGER, "$config_dns_rc_manager_default", [Default value for main.rc-manager setting (--with-config-dns-rc-manager-default)])
AC_SUBST(NM_CONFIG_DEFAULT_MAIN_RC_MANAGER, $config_dns_rc_manager_default)

# iptables path
AC_ARG_WITH(iptables,
            AS_HELP_STRING([--with-iptables=/path/to/iptables], [path to iptables]))
if test "x${with_iptables}" = x; then
	AC_PATH_PROG(IPTABLES_PATH, iptables, [], $PATH:/sbin:/usr/sbin)
	if ! test -x "$IPTABLES_PATH"; then
		AC_MSG_ERROR(iptables was not installed.)
	fi
else
	IPTABLES_PATH="$with_iptables"
fi
AC_DEFINE_UNQUOTED(IPTABLES_PATH, "$IPTABLES_PATH", [Define to path of iptables binary])
AC_SUBST(IPTABLES_PATH)

# dnsmasq path
AC_ARG_WITH(dnsmasq,
            AS_HELP_STRING([--with-dnsmasq=/path/to/dnsmasq], [path to dnsmasq]))
if test "x${with_dnsmasq}" = x; then
	AC_PATH_PROG(DNSMASQ_PATH, dnsmasq, [], $PATH:/sbin:/usr/sbin)
else
	DNSMASQ_PATH="$with_dnsmasq"
fi
AC_DEFINE_UNQUOTED(DNSMASQ_PATH, "$DNSMASQ_PATH", [Define to path of dnsmasq binary])
AC_SUBST(DNSMASQ_PATH)

# dnssec-trigger-script path
AC_ARG_WITH(dnssec_trigger,
            AS_HELP_STRING([--with-dnssec-trigger=/path/to/dnssec-trigger-script], [path to unbound dnssec-trigger-script]))
if test "x${with_dnssec_trigger}" = x; then
	AC_PATH_PROG(DNSSEC_TRIGGER_PATH, dnssec-trigger-script, /usr/libexec/dnssec-trigger-script,
	             /usr/local/libexec:/usr/local/lib:/usr/local/lib/dnssec-trigger:/usr/libexec:/usr/lib:/usr/lib/dnssec-trigger)
else
	DNSSEC_TRIGGER_PATH="$with_dnssec_trigger"
fi
AC_DEFINE_UNQUOTED(DNSSEC_TRIGGER_PATH, "$DNSSEC_TRIGGER_PATH", [Define to path of unbound dnssec-trigger-script])
AC_SUBST(DNSSEC_TRIGGER_PATH)

# system CA certificates path
AC_ARG_WITH(system-ca-path,
            AS_HELP_STRING([--with-system-ca-path=/path/to/ssl/certs], [path to system CA certificates]))
if test "x${with_system_ca_path}" = x; then
	SYSTEM_CA_PATH=/etc/ssl/certs
else
	SYSTEM_CA_PATH="$with_system_ca_path"
fi
AC_DEFINE_UNQUOTED(SYSTEM_CA_PATH, "$SYSTEM_CA_PATH", [Define to path to system CA certificates])
AC_SUBST(SYSTEM_CA_PATH)

AC_ARG_WITH(kernel-firmware-dir,
            AS_HELP_STRING([--with-kernel-firmware-dir=DIR], [where kernel firmware directory is [default=/lib/firmware]]))
if test -n "$with_kernel_firmware_dir" ; then
	KERNEL_FIRMWARE_DIR="$with_kernel_firmware_dir"
else
	KERNEL_FIRMWARE_DIR="/lib/firmware"
fi
AC_DEFINE_UNQUOTED(KERNEL_FIRMWARE_DIR, "$KERNEL_FIRMWARE_DIR", [Define to path of the kernel firmware directory])
AC_SUBST(KERNEL_FIRMWARE_DIR)

PKG_CHECK_MODULES(LIBPSL, [libpsl >= 0.1], [have_libpsl=yes],[have_libpsl=no])
AC_ARG_WITH(libpsl,
            AS_HELP_STRING([--with-libpsl=yes|no], [Link against libpsl]),
            [], [with_libpsl=${have_libpsl}])
if test "$with_libpsl" != "no"; then
	if test "$have_libpsl" != "yes"; then
		AC_MSG_ERROR(libpsl library not found)
	fi
	with_libpsl='yes'
	AC_DEFINE(WITH_LIBPSL, 1, [Define if you have libpsl])
else
	AC_DEFINE(WITH_LIBPSL, 0, [Define if you have libpsl])
fi
AM_CONDITIONAL(WITH_LIBPSL, test "$with_libpsl" != "no")


AC_ARG_ENABLE(concheck,
              AS_HELP_STRING([--enable-concheck], [enable connectivity checking support]),
              [enable_concheck=${enableval}], [enable_concheck=yes])
if test "${enable_concheck}" = "yes"; then
	PKG_CHECK_MODULES(LIBCURL, [libcurl >= 7.24.0], [have_libcurl=yes], [have_libcurl=no])
	if test "$have_libcurl" != "yes"; then
		AC_MSG_ERROR(--enable-concheck requires libcurl library.)
	fi
	AC_DEFINE(WITH_CONCHECK, 1, [Define if you want connectivity checking support])
else
	enable_concheck=no
	AC_DEFINE(WITH_CONCHECK, 0, [Define if you want connectivity checking support])
fi

PKG_CHECK_MODULES(LIBNDP, [libndp])

AC_ARG_WITH(nmcli,
            AS_HELP_STRING([--with-nmcli=yes|no], [Build nmcli]))
if test "$with_nmcli" != no; then
	AX_LIB_READLINE
	build_nmcli=yes
else
	build_nmcli=no
fi
AM_CONDITIONAL(BUILD_NMCLI, test "$build_nmcli" = yes)

AC_ARG_WITH(nm-cloud-setup,
            AS_HELP_STRING([--with-nm-cloud-setup=yes|no], [Build nm-cloud-setup, a tool for automatically configure networking in cloud (EXPERIMENTAL!)]))
if test "$with_nm_cloud_setup" != no; then
	PKG_CHECK_MODULES(LIBCURL, [libcurl >= 7.24.0], [have_libcurl=yes], [have_libcurl=no])
	if test "$have_libcurl" != "yes"; then
		AC_MSG_ERROR(--with-nm-cloud-setup requires libcurl library.)
	fi
	with_nm_cloud_setup=yes
fi
AM_CONDITIONAL(BUILD_NM_CLOUD_SETUP, test "$with_nm_cloud_setup" == yes)

AC_ARG_WITH(nmtui,
            AS_HELP_STRING([--with-nmtui=yes|no], [Build nmtui]))
if test "$with_nmtui" != no; then
	PKG_CHECK_MODULES(NEWT, [libnewt >= 0.52.15], [build_nmtui=yes], [build_nmtui=no])
else
	build_nmtui=no
fi
if test "$with_nmtui" = yes -a "$build_nmtui" = no; then
	AC_MSG_ERROR([You must have libnewt installed to build nmtui.])
fi
AM_CONDITIONAL(BUILD_NMTUI, test "$build_nmtui" = yes)

if test $(( ${NM_MINOR_VERSION} % 2 )) = "1"; then
	# A development version
	more_warnings_default=error
	more_asserts_default=100
	more_logging_default=yes
else
	# A release version
	more_warnings_default=yes
	more_asserts_default=0
	more_logging_default=no
fi

NM_COMPILER_WARNINGS(AM_CFLAGS, ${more_warnings_default})

NM_COMPILER_FLAG(LIBSYSTEMD_NM_CFLAGS, "-Wno-gnu-variable-sized-type-not-at-end")
AC_SUBST(LIBSYSTEMD_NM_CFLAGS)

CC_CHECK_FLAGS_APPEND([with_cflags], [CFLAGS], [\
	-fno-strict-aliasing \
])
AM_CFLAGS="$AM_CFLAGS $with_cflags"

AC_ARG_ENABLE(more-asserts,
              AS_HELP_STRING([--enable-more-asserts],
                             [Enable more assertions for debugging [default=auto]. Deprecated option. Use --with-more-asserts=level]))
if test "${enable_more_asserts}" = "yes"; then
	more_asserts=100
fi
AC_ARG_WITH(more-asserts,
            AS_HELP_STRING([--with-more-asserts=level], [Enable more assertions for debugging (0 = none, 100 = all) [default=auto]]),
            [more_asserts=${with_more_asserts}],
            [])
if test "${more_asserts}" = "no"; then
	more_asserts=0
else
	if test "${more_asserts}" = "yes"; then
		more_asserts=100
	fi
fi
if test "${more_asserts}" = ""; then
	more_asserts=${more_asserts_default}
fi
AC_DEFINE_UNQUOTED(NM_MORE_ASSERTS, $more_asserts, [Define if more asserts are enabled])

AC_ARG_ENABLE(more-logging, AS_HELP_STRING([--enable-more-logging], [Enable more debug logging [default=auto]]))
if test "${enable_more_logging}" = ""; then
	enable_more_logging=${more_logging_default}
fi
if test "${enable_more_logging}" = "yes"; then
	AC_DEFINE(NM_MORE_LOGGING, [1], [Define if more debug logging is enabled])
else
	AC_DEFINE(NM_MORE_LOGGING, [0], [Define if more debug logging is enabled])
fi

NM_LTO
NM_LD_GC

AC_ARG_WITH(address-sanitizer,
            AS_HELP_STRING([--with-address-sanitizer=yes|no|exec], [Enable address sanitizer [default=no]]))
if test "$with_address_sanitizer" = yes -o "$with_address_sanitizer" = "exec"; then
	CC_CHECK_FLAGS_APPEND([asan_cflags], [CFLAGS], [-fsanitize=address])
	AS_IF([test -z "$asan_cflags"],
		[AC_MSG_ERROR([*** -fsanitize=address is not supported])])

	sanitizer_exec_cflags="$sanitizer_exec_cflags -fsanitize=address"
	sanitizer_exec_ldflags="$sanitizer_exec_ldflags -Wc,-fsanitize=address"
	AC_DEFINE(ASAN_BUILD, 1, [Whether NM is built with address sanitizer])

	if test "$with_address_sanitizer" = "yes"; then
		sanitizer_lib_cflags="$sanitizer_lib_cflags -fsanitize=address"
		sanitizer_lib_ldflags="$sanitizer_lib_ldflags -Wc,-fsanitize=address"
		sanitizers="${sanitizers}address "
		asan_options="ASAN_OPTIONS=detect_leaks=0"
	else
		sanitizers="${sanitizers}address(executables-only) "
	fi
fi

AC_ARG_ENABLE(undefined-sanitizer,
              AS_HELP_STRING([--enable-undefined-sanitizer],
                             [Compile with undefined behavior sanitizer [default=no]]))
if (test "${enable_undefined_sanitizer}" = "yes"); then
	CC_CHECK_FLAGS_APPEND([ubsan_cflags], [CFLAGS], [-fsanitize=undefined])
	AS_IF([test -z "$ubsan_cflags"],
	      [AC_MSG_ERROR([*** -fsanitize=undefined is not supported])])

	sanitizer_exec_cflags="$sanitizer_exec_cflags -fsanitize=undefined"
	sanitizer_lib_cflags="$sanitizer_lib_cflags -fsanitize=undefined"
	sanitizer_exec_ldflags="$sanitizer_exec_ldflags -Wc,-fsanitize=undefined"
	sanitizer_lib_ldflags="$sanitizer_lib_ldflags -Wc,-fsanitize=undefined"
	sanitizers="${sanitizers}undefined-behavior "
fi

if test -n "$sanitizers"; then
	sanitizers="${sanitizers% }"
	AC_SUBST(SANITIZER_ENV, ["$asan_options"])
	AC_SUBST(SANITIZER_EXEC_CFLAGS, ["$sanitizer_exec_cflags -DVALGRIND=1 -fno-omit-frame-pointer"])
	AC_SUBST(SANITIZER_LIB_CFLAGS, ["$sanitizer_lib_cflags -DVALGRIND=1 -fno-omit-frame-pointer"])
	AC_SUBST(SANITIZER_EXEC_LDFLAGS, [$sanitizer_exec_ldflags])
	AC_SUBST(SANITIZER_LIB_LDFLAGS, [$sanitizer_lib_ldflags])
fi

AC_MSG_CHECKING([CC support C11 _Generic()])
AC_COMPILE_IFELSE([AC_LANG_SOURCE([[int foo(void); int foo() { int a = 0; int b = _Generic (a, int: 4); return b + a; }]],
                                  [[foo();]])],
                  [cc_support_generic=1],
                  [cc_support_generic=0])
AC_MSG_RESULT($cc_support_generic)
AC_DEFINE_UNQUOTED(_NM_CC_SUPPORT_GENERIC, $cc_support_generic, [Define whether the compiler supports C11 _Generic()])

AC_MSG_CHECKING([CC support gcc __auto_type])
AC_COMPILE_IFELSE([AC_LANG_SOURCE([[int foo(void); int foo() { int a = 0; __auto_type b = a; return b + a; }]],
                                  [[foo();]])],
                  [cc_support_auto_type=1],
                  [cc_support_auto_type=0])
AC_MSG_RESULT($cc_support_auto_type)
AC_DEFINE_UNQUOTED(_NM_CC_SUPPORT_AUTO_TYPE, $cc_support_auto_type, [Define whether the compiler support gcc __auto_type])

dnl -------------------------
dnl Vala bindings
dnl -------------------------

VAPIGEN_CHECK(0.17.1.24)
AC_CONFIG_COMMANDS([vapi], [$MKDIR_P vapi])

# Tests, utilities and documentation
AC_ARG_ENABLE(tests, AS_HELP_STRING([--enable-tests=root|yes|no], [Build NetworkManager tests [default=yes]]))
AC_ARG_WITH(valgrind,
            AS_HELP_STRING([--with-valgrind=yes|no|path], [Use valgrind to memory-check the tests [default=no]]))
# Fallback to --with-tests
AC_ARG_WITH(tests,
            AS_HELP_STRING([--with-tests], [Build NetworkManager tests (deprecated)]))
AS_IF([test -n "$with_tests"], enable_tests="$with_tests")
# Default to --enable-tests --with-valgrind=no
AS_IF([test -z "$enable_tests"], enable_tests="yes")
AS_IF([test -z "$with_valgrind"], with_valgrind="no")
# Normalize values
AS_IF([test "$enable_tests" != "yes" -a "$enable_tests" != "root"], enable_tests="no")
# Search for tools
AS_IF([test "$with_valgrind" == "yes"],
      [AC_PATH_PROGS(with_valgrind, valgrind, no)])
# Add conditionals and substitutions
AM_CONDITIONAL(ENABLE_TESTS, test "$enable_tests" != "no")
AM_CONDITIONAL(REQUIRE_ROOT_TESTS, test "$enable_tests" == "root")
AC_ARG_WITH(valgrind-suppressions,
            AS_HELP_STRING([--with-valgrind-suppressions=path], [Use specific valgrind suppression file]))
if test "$with_valgrind" == no; then
	with_valgrind_suppressions=
else
	if test  "$with_valgrind_suppressions" == ""; then
		with_valgrind_suppressions='$(top_srcdir)/valgrind.suppressions'
	fi
fi
AC_SUBST(NM_LOG_COMPILER, 'LOG_COMPILER = "$(top_srcdir)/tools/run-nm-test.sh" --called-from-make "$(abs_top_builddir)" "$(LIBTOOL)" "$(with_valgrind)" "'"$with_valgrind_suppressions"'" --launch-dbus=auto')

AM_PATH_PYTHON([], [], [PYTHON=python])
AC_SUBST(PYTHON, [$PYTHON])
AC_DEFINE_UNQUOTED(TEST_NM_PYTHON, "$PYTHON", [Define python path for test binary])

GTK_DOC_CHECK(1.0)

# check if we can build setting property documentation
build_docs=no
if test -n "$INTROSPECTION_MAKEFILE"; then
	# If g-i is installed we know we have python, but we might not have pygobject
	if ! "$PYTHON" -c 'from gi.repository import GObject' >& /dev/null; then
		AC_MSG_ERROR(["--enable-introspection aims to build the settings documentation. This requires GObject introspection for python (pygobject)])
	fi

	AC_PATH_PROG(PERL, perl)
	if test -z "$PERL"; then
		AC_MSG_ERROR([--enable-introspection requires perl])
	fi
	AC_PATH_PROG(XSLTPROC, xsltproc)
	if test -z "$XSLTPROC"; then
		AC_MSG_ERROR([--enable-introspection requires xsltproc])
	fi

	have_introspection=yes
	if test "$enable_gtk_doc" = "yes"; then
		build_docs=yes
	fi
else
	if test "$enable_gtk_doc" = "yes"; then
		# large parts of the documentation require introspection/pygobject to extract
		# the documentation out of the source files. You cannot enable gtk-doc without alone.
		AC_MSG_ERROR(["--enable-gtk-doc requires --enable-introspection"])
	fi
	have_introspection=no
fi

# check for pregenerated manpages and documentation to be installed
use_pregen_docs=no
if test "$build_docs" != "yes" -a \
        -f "$srcdir"/man/NetworkManager.8 -a \
        -f "$srcdir"/man/NetworkManager.conf.5 -a \
        -f "$srcdir"/man/nm-online.1 -a \
        -f "$srcdir"/man/nmcli-examples.7 -a \
        -f "$srcdir"/man/nmcli.1 -a \
        -f "$srcdir"/man/nmtui.1 -a \
        \
        -f "$srcdir"/man/nm-openvswitch.7 -a \
        \
        -f "$srcdir"/man/nm-settings-ifcfg-rh.5 -a \
        -f "$srcdir"/man/nm-settings-keyfile.5 -a \
        -f "$srcdir"/man/nm-settings.5 -a \
        \
        -f "$srcdir"/man/nm-settings.xml -a \
        -f "$srcdir"/man/nm-settings-keyfile.xml -a \
        -f "$srcdir"/man/nm-settings-ifcfg-rh.xml -a \
        \
        -f "$srcdir"/docs/api/settings-spec.xml; then
	use_pregen_docs=yes
fi

AM_CONDITIONAL(BUILD_DOCS, test "$build_docs" = "yes")
AM_CONDITIONAL(HAVE_DOCS, test "$build_docs" = "yes" -o "$use_pregen_docs" = "yes")
AC_SUBST(AM_CFLAGS)

AC_CONFIG_FILES([
Makefile
shared/nm-version-macros.h
libnm/libnm.pc
po/Makefile.in
data/org.freedesktop.NetworkManager.policy.in
docs/api/Makefile
docs/api/version.xml
docs/libnm/Makefile
docs/libnm/version.xml
NetworkManager.pc
])
AC_OUTPUT

# Print build configuration
echo
echo "System paths:"
echo "  prefix: $prefix"
echo "  exec_prefix: $exec_prefix"
echo "  sysconfdir: $sysconfdir"
echo "  localstatedir: $localstatedir"
echo "  runstatedir: $runstatedir"
echo "  datadir: $datadir"
echo "  systemdunitdir: $with_systemdsystemunitdir"
echo "  nmbinary: $nmbinary"
echo "  nmconfdir: $nmconfdir"
echo "  nmlibdir: $nmlibdir"
echo "  nmdatadir: $nmdatadir"
echo "  nmstatedir: $nmstatedir"
echo "  nmrundir: $nmrundir"
echo

echo "Platform:"
echo "  session tracking: $session_tracking"
echo "  suspend/resume: $with_suspend_resume"
if test "${enable_modify_system}" = "yes"; then
	echo "  policykit: main.auth-polkit=${enable_polkit} (permissive modify.system)"
else
	echo "  policykit: main.auth-polkit=${enable_polkit} (restrictive modify.system)"
fi
echo "  polkit agent: ${enable_polkit_agent}"
echo "  selinux: $have_selinux"
echo "  systemd-journald: $have_systemd_journal (default: logging.backend=${nm_config_logging_backend_default})"
echo "  hostname persist: ${hostname_persist}"
echo "  libaudit: $have_libaudit (default: logging.audit=${NM_CONFIG_DEFAULT_LOGGING_AUDIT_TEXT})"
echo

echo "Features:"
echo "  wext: $ac_with_wext"
echo "  wifi: $enable_wifi"
echo "  ppp: $enable_ppp ${PPPD_PATH} plugins:${PPPD_PLUGIN_DIR}"
echo "  modemmanager-1: $with_modem_manager_1"
echo "  ofono: $with_ofono"
echo "  concheck: $enable_concheck"
echo "  libteamdctl: $enable_teamdctl"
echo "  ovs: $enable_ovs"
echo "  nmcli: $build_nmcli"
echo "  nmtui: $build_nmtui"
echo "  nm-cloud-setup: $with_nm_cloud_setup"
echo "  iwd: $ac_with_iwd"
echo

echo "Configuration plugins (main.plugins=${config_plugins_default})"
echo "  ifcfg-rh: ${enable_ifcfg_rh}"
echo "  ifupdown: ${enable_ifupdown}"
echo

echo "Handlers for /etc/resolv.conf:"
echo "  resolvconf: ${with_resolvconf}"
echo "  netconfig: ${with_netconfig}"
echo "  config-dns-rc-manager-default: ${config_dns_rc_manager_default}"
echo

echo "DHCP clients (default $config_dhcp_default):"
echo "  dhcpcanon: $with_dhcpcanon"
echo "  dhclient: $with_dhclient"
echo "  dhcpcd: $with_dhcpcd"
echo

echo "Miscellaneous:"
echo "  have introspection: $have_introspection"
echo "  build documentation and manpages: $build_docs"
echo "  install pregenerated documentation and manpages: $use_pregen_docs"
echo "  tests: $enable_tests"
echo "  more-asserts: $more_asserts"
echo "  more-logging: $enable_more_logging"
echo "  more-warnings: $set_more_warnings"
echo "  valgrind: $with_valgrind   $with_valgrind_suppressions"
echo "  code coverage: $enable_code_coverage"
echo "  LTO: $enable_lto"
echo "  linker garbage collection: $enable_ld_gc"
echo "  JSON validation for libnm: $enable_json_validation"
echo "  crypto: $with_crypto (have-gnutls: $have_crypto_gnutls, have-nss: $have_crypto_nss)"
echo "  sanitizers: $sanitizers"
echo "  Mozilla Public Suffix List: $with_libpsl"
echo "  eBPF: $have_ebpf"
echo<|MERGE_RESOLUTION|>--- conflicted
+++ resolved
@@ -7,12 +7,8 @@
 dnl    "shared/nm-version-macros.h.in"
 dnl  - update number in meson.build
 m4_define([nm_major_version], [1])
-<<<<<<< HEAD
-m4_define([nm_minor_version], [22])
-=======
 m4_define([nm_minor_version], [23])
->>>>>>> 5f9bcc91
-m4_define([nm_micro_version], [0])
+m4_define([nm_micro_version], [1])
 m4_define([nm_version],
           [nm_major_version.nm_minor_version.nm_micro_version])
 
