// SPDX-License-Identifier: LGPL-2.1+
/*
 * Copyright (C) 2010 - 2011 Red Hat, Inc.
 */

#include "nm-default.h"

#include "nm-secret-agent-old.h"

#include "c-list/src/c-list.h"
#include "nm-core-internal.h"
#include "nm-dbus-helpers.h"
#include "nm-dbus-interface.h"
#include "nm-enum-types.h"
#include "nm-glib-aux/nm-dbus-aux.h"
#include "nm-glib-aux/nm-time-utils.h"
#include "nm-simple-connection.h"

#include "introspection/org.freedesktop.NetworkManager.SecretAgent.h"
#include "introspection/org.freedesktop.NetworkManager.AgentManager.h"

#define REGISTER_RETRY_TIMEOUT_MSEC 2000

/*****************************************************************************/

typedef struct {
	char *path;
	char *setting_name;
	GDBusMethodInvocation *context;
	CList gsi_lst;
} GetSecretsInfo;

NM_GOBJECT_PROPERTIES_DEFINE (NMSecretAgentOld,
	PROP_IDENTIFIER,
	PROP_AUTO_REGISTER,
	PROP_REGISTERED,
	PROP_CAPABILITIES,
);

typedef struct {
	GDBusConnection *bus;
	NMDBusAgentManager *manager_proxy;
	NMDBusSecretAgent *dbus_secret_agent;

	/* GetSecretsInfo structs of in-flight GetSecrets requests */
	CList gsi_lst_head;

	char *identifier;

	NMSecretAgentCapabilities capabilities;

	gint64 registering_timeout_msec;
	guint registering_try_count;

	bool registered:1;
	bool session_bus:1;
	bool auto_register:1;
	bool suppress_auto:1;
} NMSecretAgentOldPrivate;

static void nm_secret_agent_old_initable_iface_init (GInitableIface *iface);
static void nm_secret_agent_old_async_initable_iface_init (GAsyncInitableIface *iface);

G_DEFINE_ABSTRACT_TYPE_WITH_CODE (NMSecretAgentOld, nm_secret_agent_old, G_TYPE_OBJECT,
                                  G_IMPLEMENT_INTERFACE (G_TYPE_INITABLE, nm_secret_agent_old_initable_iface_init);
                                  G_IMPLEMENT_INTERFACE (G_TYPE_ASYNC_INITABLE, nm_secret_agent_old_async_initable_iface_init);
                                  )

#define NM_SECRET_AGENT_OLD_GET_PRIVATE(o) (G_TYPE_INSTANCE_GET_PRIVATE ((o), NM_TYPE_SECRET_AGENT_OLD, NMSecretAgentOldPrivate))

/*****************************************************************************/

#define _NMLOG(level, ...) \
	NML_DBUS_LOG((level), \
	              "secret-agent["NM_HASH_OBFUSCATE_PTR_FMT"]: " _NM_UTILS_MACRO_FIRST (__VA_ARGS__), \
	              NM_HASH_OBFUSCATE_PTR (self) \
	              _NM_UTILS_MACRO_REST (__VA_ARGS__))

/*****************************************************************************/

static void _register_call_cb (GObject *proxy,
                               GAsyncResult *result,
                               gpointer user_data);

/*****************************************************************************/

static void
_internal_unregister (NMSecretAgentOld *self)
{
	NMSecretAgentOldPrivate *priv = NM_SECRET_AGENT_OLD_GET_PRIVATE (self);

	if (priv->registered) {
		g_dbus_interface_skeleton_unexport (G_DBUS_INTERFACE_SKELETON (priv->dbus_secret_agent));
		priv->registered = FALSE;
		priv->registering_timeout_msec = 0;
		_notify (self, PROP_REGISTERED);
	}
}

static void
get_secrets_info_free (GetSecretsInfo *info)
{
	nm_assert (info);

	c_list_unlink_stale (&info->gsi_lst);

	g_free (info->path);
	g_free (info->setting_name);
	g_slice_free (GetSecretsInfo, info);
}

static gboolean
should_auto_register (NMSecretAgentOld *self)
{
	NMSecretAgentOldPrivate *priv = NM_SECRET_AGENT_OLD_GET_PRIVATE (self);

	return (   priv->auto_register
	        && !priv->suppress_auto
	        && !priv->registered
	        && priv->registering_timeout_msec == 0);
}

static void
name_owner_changed (GObject *proxy,
                    GParamSpec *pspec,
                    gpointer user_data)
{
	NMSecretAgentOld *self = NM_SECRET_AGENT_OLD (user_data);
	NMSecretAgentOldPrivate *priv = NM_SECRET_AGENT_OLD_GET_PRIVATE (self);
	gs_free char *owner = NULL;
	GetSecretsInfo *info;

	owner = g_dbus_proxy_get_name_owner (G_DBUS_PROXY (proxy));

	_LOGT ("name owner changed: %s%s%s", NM_PRINT_FMT_QUOTE_STRING (owner));

	if (owner) {
		if (should_auto_register (self))
			nm_secret_agent_old_register_async (self, NULL, NULL, NULL);
	} else {
		while ((info = c_list_first_entry (&priv->gsi_lst_head, GetSecretsInfo, gsi_lst))) {
			c_list_unlink (&info->gsi_lst);
			NM_SECRET_AGENT_OLD_GET_CLASS (self)->cancel_get_secrets (self,
			                                                          info->path,
			                                                          info->setting_name);
		}

		_internal_unregister (self);
	}
}

static gboolean
verify_sender (NMSecretAgentOld *self,
               GDBusMethodInvocation *context,
               GError **error)
{
	NMSecretAgentOldPrivate *priv = NM_SECRET_AGENT_OLD_GET_PRIVATE (self);
	gs_free char *owner = NULL;
	const char *sender;
	guint32 sender_uid;
	gs_unref_variant GVariant *ret = NULL;
	gs_free_error GError *local = NULL;

	g_return_val_if_fail (context != NULL, FALSE);

	/* Verify that the sender is the same as NetworkManager's bus name owner. */

	owner = g_dbus_proxy_get_name_owner (G_DBUS_PROXY (priv->manager_proxy));
	if (!owner) {
		g_set_error_literal (error,
		                     NM_SECRET_AGENT_ERROR,
		                     NM_SECRET_AGENT_ERROR_PERMISSION_DENIED,
		                     "NetworkManager bus name owner unknown.");
		return FALSE;
	}

	sender = g_dbus_method_invocation_get_sender (context);
	if (!sender) {
		g_set_error_literal (error,
		                     NM_SECRET_AGENT_ERROR,
		                     NM_SECRET_AGENT_ERROR_PERMISSION_DENIED,
		                     "Failed to get request sender.");
		return FALSE;
	}

	if (!nm_streq (sender, owner)) {
		g_set_error_literal (error,
		                     NM_SECRET_AGENT_ERROR,
		                     NM_SECRET_AGENT_ERROR_PERMISSION_DENIED,
		                     "Request sender does not match NetworkManager bus name owner.");
		return FALSE;
	}

	/* If we're connected to the session bus, then this must be a test program,
	 * so skip the UID check.
	 */
	if (priv->session_bus)
		return TRUE;

	/* Check the UID of the sender */
	ret = g_dbus_connection_call_sync (priv->bus,
	                                   DBUS_SERVICE_DBUS,
	                                   DBUS_PATH_DBUS,
	                                   DBUS_INTERFACE_DBUS,
	                                   "GetConnectionUnixUser",
	                                   g_variant_new ("(s)", sender),
	                                   G_VARIANT_TYPE ("(u)"),
	                                   G_DBUS_CALL_FLAGS_NONE, -1,
	                                   NULL, &local);
	if (!ret) {
		gs_free char *remote_error = NULL;

		remote_error = g_dbus_error_get_remote_error (local);
		g_dbus_error_strip_remote_error (local);
		g_set_error (error,
		             NM_SECRET_AGENT_ERROR,
		             NM_SECRET_AGENT_ERROR_PERMISSION_DENIED,
		             "Failed to request unix user: (%s) %s.",
		             remote_error ?: "",
		             local->message);
		return FALSE;
	}
	g_variant_get (ret, "(u)", &sender_uid);

	/* We only accept requests from NM, which always runs as root */
	if (sender_uid != 0) {
		g_set_error_literal (error,
		                     NM_SECRET_AGENT_ERROR,
		                     NM_SECRET_AGENT_ERROR_PERMISSION_DENIED,
		                     "Request sender is not root.");
		return FALSE;
	}

	return TRUE;
}

static gboolean
verify_request (NMSecretAgentOld *self,
                GDBusMethodInvocation *context,
                GVariant *connection_dict,
                const char *connection_path,
                NMConnection **out_connection,
                GError **error)
{
	gs_unref_object NMConnection *connection = NULL;
	gs_free_error GError *local = NULL;

	if (!verify_sender (self, context, error))
		return FALSE;

	/* No connection?  If the sender verified, then we allow the request */
	if (connection_dict == NULL)
		return TRUE;

	/* If we have a connection dictionary, we require a path too */
	if (connection_path == NULL) {
		g_set_error_literal (error,
		                     NM_SECRET_AGENT_ERROR,
		                     NM_SECRET_AGENT_ERROR_INVALID_CONNECTION,
		                     "Invalid connection: no connection path given.");
		return FALSE;
	}

	/* Make sure the given connection is valid */
	connection = _nm_simple_connection_new_from_dbus (connection_dict, NM_SETTING_PARSE_FLAGS_BEST_EFFORT, &local);
	if (!connection) {
		g_set_error (error,
		             NM_SECRET_AGENT_ERROR,
		             NM_SECRET_AGENT_ERROR_INVALID_CONNECTION,
		             "Invalid connection: %s", local->message);
		return FALSE;
	}

	nm_connection_set_path (connection, connection_path);
	NM_SET_OUT (out_connection, g_steal_pointer (&connection));
	return TRUE;
}

static void
get_secrets_cb (NMSecretAgentOld *self,
                NMConnection *connection,
                GVariant *secrets,
                GError *error,
                gpointer user_data)
{
	GetSecretsInfo *info = user_data;

	if (error)
		g_dbus_method_invocation_return_gerror (info->context, error);
	else {
		g_variant_take_ref (secrets);
		g_dbus_method_invocation_return_value (info->context,
		                                       g_variant_new ("(@a{sa{sv}})", secrets));
	}

	get_secrets_info_free (info);
}

static void
impl_secret_agent_old_get_secrets (NMSecretAgentOld *self,
                                   GDBusMethodInvocation *context,
                                   GVariant *connection_dict,
                                   const char *connection_path,
                                   const char *setting_name,
                                   const char * const *hints,
                                   guint flags,
                                   gpointer user_data)
{
	NMSecretAgentOldPrivate *priv = NM_SECRET_AGENT_OLD_GET_PRIVATE (self);
	GError *error = NULL;
	gs_unref_object NMConnection *connection = NULL;
	GetSecretsInfo *info;

	/* Make sure the request comes from NetworkManager and is valid */
	if (!verify_request (self, context, connection_dict, connection_path, &connection, &error)) {
		g_dbus_method_invocation_take_error (context, error);
		return;
	}

	info = g_slice_new (GetSecretsInfo);
	*info = (GetSecretsInfo) {
		.path = g_strdup (connection_path),
		.setting_name = g_strdup (setting_name),
		.context = context,
	};
	c_list_link_tail (&priv->gsi_lst_head, &info->gsi_lst);

	NM_SECRET_AGENT_OLD_GET_CLASS (self)->get_secrets (self,
	                                                   connection,
	                                                   connection_path,
	                                                   setting_name,
	                                                   (const char **) hints,
	                                                   flags,
	                                                   get_secrets_cb,
	                                                   info);
}

static GetSecretsInfo *
find_get_secrets_info (NMSecretAgentOldPrivate *priv,
                       const char *path,
                       const char *setting_name)
{
	GetSecretsInfo *info;

	c_list_for_each_entry (info, &priv->gsi_lst_head, gsi_lst) {
		if (   nm_streq0 (path, info->path)
		    && nm_streq0 (setting_name, info->setting_name))
			return info;
	}
	return NULL;
}

static void
impl_secret_agent_old_cancel_get_secrets (NMSecretAgentOld *self,
                                          GDBusMethodInvocation *context,
                                          const char *connection_path,
                                          const char *setting_name,
                                          gpointer user_data)
{
	NMSecretAgentOldPrivate *priv = NM_SECRET_AGENT_OLD_GET_PRIVATE (self);
	GError *error = NULL;
	GetSecretsInfo *info;

	/* Make sure the request comes from NetworkManager and is valid */
	if (!verify_request (self, context, NULL, NULL, NULL, &error)) {
		g_dbus_method_invocation_take_error (context, error);
		return;
	}

	info = find_get_secrets_info (priv, connection_path, setting_name);
	if (!info) {
		g_dbus_method_invocation_return_error (context,
		                                       NM_SECRET_AGENT_ERROR,
		                                       NM_SECRET_AGENT_ERROR_FAILED,
		                                       "No secrets request in progress for this connection.");
		return;
	}

	c_list_unlink (&info->gsi_lst);

	NM_SECRET_AGENT_OLD_GET_CLASS (self)->cancel_get_secrets (self,
	                                                          info->path,
	                                                          info->setting_name);

	g_dbus_method_invocation_return_value (context, NULL);
}

static void
save_secrets_cb (NMSecretAgentOld *self,
                 NMConnection *connection,
                 GError *error,
                 gpointer user_data)
{
	GDBusMethodInvocation *context = user_data;

	if (error)
		g_dbus_method_invocation_return_gerror (context, error);
	else
		g_dbus_method_invocation_return_value (context, NULL);
}

static void
impl_secret_agent_old_save_secrets (NMSecretAgentOld *self,
                                    GDBusMethodInvocation *context,
                                    GVariant *connection_dict,
                                    const char *connection_path,
                                    gpointer user_data)
{
	gs_unref_object NMConnection *connection = NULL;
	GError *error = NULL;

	/* Make sure the request comes from NetworkManager and is valid */
	if (!verify_request (self, context, connection_dict, connection_path, &connection, &error)) {
		g_dbus_method_invocation_take_error (context, error);
		return;
	}

	NM_SECRET_AGENT_OLD_GET_CLASS (self)->save_secrets (self,
	                                                    connection,
	                                                    connection_path,
	                                                    save_secrets_cb,
	                                                    context);
}

static void
delete_secrets_cb (NMSecretAgentOld *self,
                   NMConnection *connection,
                   GError *error,
                   gpointer user_data)
{
	GDBusMethodInvocation *context = user_data;

	if (error)
		g_dbus_method_invocation_return_gerror (context, error);
	else
		g_dbus_method_invocation_return_value (context, NULL);
}

static void
impl_secret_agent_old_delete_secrets (NMSecretAgentOld *self,
                                      GDBusMethodInvocation *context,
                                      GVariant *connection_dict,
                                      const char *connection_path,
                                      gpointer user_data)
{
	gs_unref_object NMConnection *connection = NULL;
	GError *error = NULL;

	/* Make sure the request comes from NetworkManager and is valid */
	if (!verify_request (self, context, connection_dict, connection_path, &connection, &error)) {
		g_dbus_method_invocation_take_error (context, error);
		return;
	}

	NM_SECRET_AGENT_OLD_GET_CLASS (self)->delete_secrets (self,
	                                                      connection,
	                                                      connection_path,
	                                                      delete_secrets_cb,
	                                                      context);
}

/*****************************************************************************/

static gboolean
check_nm_running (NMSecretAgentOld *self, GError **error)
{
	NMSecretAgentOldPrivate *priv = NM_SECRET_AGENT_OLD_GET_PRIVATE (self);
	gs_free char *owner = NULL;

	owner = g_dbus_proxy_get_name_owner (G_DBUS_PROXY (priv->manager_proxy));
	if (owner)
		return TRUE;

	g_set_error (error, NM_SECRET_AGENT_ERROR, NM_SECRET_AGENT_ERROR_FAILED,
	             "NetworkManager is not running");
	return FALSE;
}

/*****************************************************************************/

static gboolean
_register_should_retry (NMSecretAgentOldPrivate *priv,
                        guint *out_timeout_msec)
{
	guint timeout_msec;

	if (priv->registering_try_count++ == 0)
		timeout_msec = 0;
<<<<<<< HEAD
	else if (nm_utils_get_monotonic_timestamp_ms () < priv->registering_timeout_msec)
=======
	else if (nm_utils_get_monotonic_timestamp_msec () < priv->registering_timeout_msec)
>>>>>>> 5f9bcc91
		timeout_msec = 1ULL * (1ULL << NM_MIN (7, priv->registering_try_count));
	else
		return FALSE;

	*out_timeout_msec = timeout_msec;
	return TRUE;
}

/**
 * nm_secret_agent_old_register:
 * @self: a #NMSecretAgentOld
 * @cancellable: a #GCancellable, or %NULL
 * @error: return location for a #GError, or %NULL
 *
 * Registers the #NMSecretAgentOld with the NetworkManager secret manager,
 * indicating to NetworkManager that the agent is able to provide and save
 * secrets for connections on behalf of its user.
 *
 * It is a programmer error to attempt to register an agent that is already
 * registered, or in the process of registering.
 *
 * Returns: %TRUE if registration was successful, %FALSE on error.
 **/
gboolean
nm_secret_agent_old_register (NMSecretAgentOld *self,
                              GCancellable *cancellable,
                              GError **error)
{
	NMSecretAgentOldPrivate *priv;
	NMSecretAgentOldClass *class;

	g_return_val_if_fail (NM_IS_SECRET_AGENT_OLD (self), FALSE);

	priv = NM_SECRET_AGENT_OLD_GET_PRIVATE (self);

	g_return_val_if_fail (priv->registered == FALSE, FALSE);
	g_return_val_if_fail (priv->registering_timeout_msec == 0, FALSE);
	g_return_val_if_fail (priv->bus != NULL, FALSE);
	g_return_val_if_fail (priv->manager_proxy != NULL, FALSE);

	/* Also make sure the subclass can actually respond to secrets requests */
	class = NM_SECRET_AGENT_OLD_GET_CLASS (self);
	g_return_val_if_fail (class->get_secrets != NULL, FALSE);
	g_return_val_if_fail (class->save_secrets != NULL, FALSE);
	g_return_val_if_fail (class->delete_secrets != NULL, FALSE);

	if (!check_nm_running (self, error))
		return FALSE;

	priv->suppress_auto = FALSE;

	/* Export our secret agent interface before registering with the manager */
	if (!g_dbus_interface_skeleton_export (G_DBUS_INTERFACE_SKELETON (priv->dbus_secret_agent),
	                                       priv->bus,
	                                       NM_DBUS_PATH_SECRET_AGENT,
	                                       error))
		return FALSE;

<<<<<<< HEAD
	priv->registering_timeout_msec = nm_utils_get_monotonic_timestamp_ms () + REGISTER_RETRY_TIMEOUT_MSEC;
=======
	priv->registering_timeout_msec = nm_utils_get_monotonic_timestamp_msec () + REGISTER_RETRY_TIMEOUT_MSEC;
>>>>>>> 5f9bcc91
	priv->registering_try_count = 0;

	while (TRUE) {
		gs_free_error GError *local = NULL;

		nmdbus_agent_manager_call_register_with_capabilities_sync (priv->manager_proxy,
		                                                           priv->identifier,
		                                                           priv->capabilities,
		                                                           cancellable,
		                                                           &local);
		if (nm_dbus_error_is (local, NM_DBUS_ERROR_NAME_UNKNOWN_METHOD)) {
			guint timeout_msec;

			if (_register_should_retry (priv, &timeout_msec)) {
				if (timeout_msec > 0)
					g_usleep (timeout_msec * 1000LU);
				continue;
			}
		}

		priv->registering_timeout_msec = 0;

		if (local) {
			g_dbus_error_strip_remote_error (local);
			g_propagate_error (error, g_steal_pointer (&local));
			_internal_unregister (self);
			return FALSE;
		}

		priv->registered = TRUE;
		_notify (self, PROP_REGISTERED);
		return TRUE;
	}
}

/*****************************************************************************/

typedef struct {
	GCancellable *cancellable;
	GSource *timeout_source;
	gulong cancellable_signal_id;
} RegisterData;

static void
_register_data_free (RegisterData *register_data)
{
	nm_clear_g_cancellable_disconnect (register_data->cancellable, &register_data->cancellable_signal_id);
	nm_clear_g_source_inst (&register_data->timeout_source);
	g_clear_object (&register_data->cancellable);
	nm_g_slice_free (register_data);
}

static gboolean
_register_retry_cb (gpointer user_data)
{
	gs_unref_object GTask *task = user_data;
	NMSecretAgentOld *self = g_task_get_source_object (task);
	NMSecretAgentOldPrivate *priv = NM_SECRET_AGENT_OLD_GET_PRIVATE (self);
	GCancellable *cancellable;

	_LOGT ("register: retry registration...");

	g_task_set_task_data (task, NULL, NULL);

	cancellable = g_task_get_cancellable (task);

	nmdbus_agent_manager_call_register_with_capabilities (priv->manager_proxy,
	                                                      priv->identifier,
	                                                      priv->capabilities,
	                                                      cancellable,
	                                                      _register_call_cb,
	                                                      g_steal_pointer (&task));
	return G_SOURCE_REMOVE;
}

static void
_register_cancelled_cb (GCancellable *cancellable,
                        gpointer user_data)
{
	gs_unref_object GTask *task = user_data;
	NMSecretAgentOld *self = g_task_get_source_object (task);
	RegisterData *register_data = g_task_get_task_data (task);
	GError *error = NULL;

	nm_clear_g_signal_handler (register_data->cancellable, &register_data->cancellable_signal_id);
	g_task_set_task_data (task, NULL, NULL);

	_LOGT ("register: registration cancelled. Stop waiting...");

	nm_utils_error_set_cancelled (&error, FALSE, NULL);
	g_task_return_error (task, error);
}

static void
_register_call_cb (GObject *proxy,
                   GAsyncResult *result,
                   gpointer user_data)
{
	gs_unref_object GTask *task = user_data;
	NMSecretAgentOld *self = g_task_get_source_object (task);
	NMSecretAgentOldPrivate *priv = NM_SECRET_AGENT_OLD_GET_PRIVATE (self);
	gs_free_error GError *error = NULL;

	nmdbus_agent_manager_call_register_with_capabilities_finish (NMDBUS_AGENT_MANAGER (proxy), result, &error);

	if (nm_utils_error_is_cancelled (error, FALSE)) {
		/* FIXME: we should unregister right away. For now, don't do that, likely the
		 * application is anyway about to exit. */
	} else if (nm_dbus_error_is (error, NM_DBUS_ERROR_NAME_UNKNOWN_METHOD)) {
		gboolean already_cancelled = FALSE;
		RegisterData *register_data;
		guint timeout_msec;

		if (!_register_should_retry (priv, &timeout_msec))
			goto done;

		_LOGT ("register: registration failed with error \"%s\". Retry in %u msec...", error->message, timeout_msec);
		nm_assert (G_IS_TASK (task));
		nm_assert (!g_task_get_task_data (task));

		register_data = g_slice_new (RegisterData);

		*register_data = (RegisterData) {
			.cancellable = nm_g_object_ref (g_task_get_cancellable (task)),
		};

		g_task_set_task_data (task,
		                      register_data,
		                      (GDestroyNotify) _register_data_free);

		if (register_data->cancellable) {
			register_data->cancellable_signal_id = g_cancellable_connect (register_data->cancellable,
			                                                              G_CALLBACK (_register_cancelled_cb),
			                                                              task,
			                                                              NULL);
			if (register_data->cancellable_signal_id == 0)
				already_cancelled = TRUE;
		}

		if (!already_cancelled) {
			register_data->timeout_source = nm_g_source_attach (nm_g_timeout_source_new (timeout_msec,
			                                                                             g_task_get_priority (task),
			                                                                             _register_retry_cb,
			                                                                             task,
			                                                                             NULL),
			                                                    g_task_get_context (task));
		}

		/* The reference of the task is owned by the _register_cancelled_cb and _register_retry_cb actions.
		 * Whichever completes first, will consume it. */
		g_steal_pointer (&task);
		return;
	}

done:
	priv->registering_timeout_msec = 0;

	if (error) {
		_LOGT ("register: registration failed with error \"%s\"", error->message);
		g_dbus_error_strip_remote_error (error);
		_internal_unregister (self);
		g_task_return_error (task, g_steal_pointer (&error));
		return;
	}

	_LOGT ("register: registration succeeded");
	priv->registered = TRUE;
	_notify (self, PROP_REGISTERED);

	g_task_return_boolean (task, TRUE);
}

/**
 * nm_secret_agent_old_register_async:
 * @self: a #NMSecretAgentOld
 * @cancellable: a #GCancellable, or %NULL
 * @callback: callback to call when the agent is registered
 * @user_data: data for @callback
 *
 * Asynchronously registers the #NMSecretAgentOld with the NetworkManager secret
 * manager, indicating to NetworkManager that the agent is able to provide and
 * save secrets for connections on behalf of its user.
 *
 * It is a programmer error to attempt to register an agent that is already
 * registered, or in the process of registering.
 **/
void
nm_secret_agent_old_register_async (NMSecretAgentOld *self,
                                    GCancellable *cancellable,
                                    GAsyncReadyCallback callback,
                                    gpointer user_data)
{
	NMSecretAgentOldPrivate *priv;
	NMSecretAgentOldClass *class;
	gs_unref_object GTask *task = NULL;
	gs_free_error GError *error = NULL;

	g_return_if_fail (NM_IS_SECRET_AGENT_OLD (self));

	priv = NM_SECRET_AGENT_OLD_GET_PRIVATE (self);

	g_return_if_fail (priv->registered == FALSE);
	g_return_if_fail (priv->registering_timeout_msec == 0);
	g_return_if_fail (priv->bus != NULL);
	g_return_if_fail (priv->manager_proxy != NULL);

	/* Also make sure the subclass can actually respond to secrets requests */
	class = NM_SECRET_AGENT_OLD_GET_CLASS (self);
	g_return_if_fail (class->get_secrets != NULL);
	g_return_if_fail (class->save_secrets != NULL);
	g_return_if_fail (class->delete_secrets != NULL);

	task = nm_g_task_new (self, cancellable, nm_secret_agent_old_register_async, callback, user_data);

	if (!check_nm_running (self, &error)) {
		_LOGT ("register: failed because NetworkManager is not running");
		g_task_return_error (task, g_steal_pointer (&error));
		return;
	}

	/* Export our secret agent interface before registering with the manager */
	if (!g_dbus_interface_skeleton_export (G_DBUS_INTERFACE_SKELETON (priv->dbus_secret_agent),
	                                       priv->bus,
	                                       NM_DBUS_PATH_SECRET_AGENT,
	                                       &error)) {
		_LOGT ("register: failed to export D-Bus service: %s", error->message);
		g_task_return_error (task, g_steal_pointer (&error));
		return;
	}

	priv->suppress_auto = FALSE;
<<<<<<< HEAD
	priv->registering_timeout_msec = nm_utils_get_monotonic_timestamp_ms () + REGISTER_RETRY_TIMEOUT_MSEC;
=======
	priv->registering_timeout_msec = nm_utils_get_monotonic_timestamp_msec () + REGISTER_RETRY_TIMEOUT_MSEC;
>>>>>>> 5f9bcc91
	priv->registering_try_count = 0;

	_LOGT ("register: starting asynchronous registration...");
	nmdbus_agent_manager_call_register_with_capabilities (priv->manager_proxy,
	                                                      priv->identifier,
	                                                      priv->capabilities,
	                                                      cancellable,
	                                                      _register_call_cb,
	                                                      g_steal_pointer (&task));
}

/**
 * nm_secret_agent_old_register_finish:
 * @self: a #NMSecretAgentOld
 * @result: the result passed to the #GAsyncReadyCallback
 * @error: return location for a #GError, or %NULL
 *
 * Gets the result of a call to nm_secret_agent_old_register_async().
 *
 * Returns: %TRUE if registration was successful, %FALSE on error.
 **/
gboolean
nm_secret_agent_old_register_finish (NMSecretAgentOld *self,
                                     GAsyncResult *result,
                                     GError **error)
{
	g_return_val_if_fail (NM_IS_SECRET_AGENT_OLD (self), FALSE);
	g_return_val_if_fail (nm_g_task_is_valid (result, self, nm_secret_agent_old_register_async), FALSE);

	return g_task_propagate_boolean (G_TASK (result), error);
}

/**
 * nm_secret_agent_old_unregister:
 * @self: a #NMSecretAgentOld
 * @cancellable: a #GCancellable, or %NULL
 * @error: return location for a #GError, or %NULL
 *
 * Unregisters the #NMSecretAgentOld with the NetworkManager secret manager,
 * indicating to NetworkManager that the agent will no longer provide or
 * store secrets on behalf of this user.
 *
 * Returns: %TRUE if unregistration was successful, %FALSE on error
 **/
gboolean
nm_secret_agent_old_unregister (NMSecretAgentOld *self,
                                GCancellable *cancellable,
                                GError **error)
{
	NMSecretAgentOldPrivate *priv;
	gboolean success;

	g_return_val_if_fail (NM_IS_SECRET_AGENT_OLD (self), FALSE);

	priv = NM_SECRET_AGENT_OLD_GET_PRIVATE (self);

	g_return_val_if_fail (priv->bus != NULL, FALSE);
	g_return_val_if_fail (priv->manager_proxy != NULL, FALSE);

	priv->suppress_auto = TRUE;

	success = nmdbus_agent_manager_call_unregister_sync (priv->manager_proxy, cancellable, error);
	if (error && *error)
		g_dbus_error_strip_remote_error (*error);
	_internal_unregister (self);

	return success;
}

static void
unregister_cb (GObject *proxy, GAsyncResult *result, gpointer user_data)
{
	gs_unref_object GTask *task = user_data;
	NMSecretAgentOld *self = g_task_get_source_object (task);
	gs_free_error GError *error = NULL;

	_internal_unregister (self);

	if (!nmdbus_agent_manager_call_unregister_finish (NMDBUS_AGENT_MANAGER (proxy),
	                                                  result,
	                                                  &error)) {
		g_dbus_error_strip_remote_error (error);
		g_task_return_error (task, g_steal_pointer (&error));
		return;
	}

	g_task_return_boolean (task, TRUE);
}

/**
 * nm_secret_agent_old_unregister_async:
 * @self: a #NMSecretAgentOld
 * @cancellable: a #GCancellable, or %NULL
 * @callback: callback to call when the agent is unregistered
 * @user_data: data for @callback
 *
 * Asynchronously unregisters the #NMSecretAgentOld with the NetworkManager secret
 * manager, indicating to NetworkManager that the agent will no longer provide
 * or store secrets on behalf of this user.
 **/
void
nm_secret_agent_old_unregister_async (NMSecretAgentOld *self,
                                      GCancellable *cancellable,
                                      GAsyncReadyCallback callback,
                                      gpointer user_data)
{
	NMSecretAgentOldPrivate *priv;
	gs_unref_object GTask *task = NULL;
	gs_free_error GError *error = NULL;

	g_return_if_fail (NM_IS_SECRET_AGENT_OLD (self));

	priv = NM_SECRET_AGENT_OLD_GET_PRIVATE (self);

	g_return_if_fail (priv->bus != NULL);
	g_return_if_fail (priv->manager_proxy != NULL);

	task = nm_g_task_new (self, cancellable, nm_secret_agent_old_unregister_async, callback, user_data);

	if (!check_nm_running (self, &error)) {
		g_task_return_error (task, g_steal_pointer (&error));
		return;
	}

	priv->suppress_auto = TRUE;

	nmdbus_agent_manager_call_unregister (priv->manager_proxy,
	                                      cancellable,
	                                      unregister_cb,
	                                      g_steal_pointer (&task));
}

/**
 * nm_secret_agent_old_unregister_finish:
 * @self: a #NMSecretAgentOld
 * @result: the result passed to the #GAsyncReadyCallback
 * @error: return location for a #GError, or %NULL
 *
 * Gets the result of a call to nm_secret_agent_old_unregister_async().
 *
 * Returns: %TRUE if unregistration was successful, %FALSE on error.
 **/
gboolean
nm_secret_agent_old_unregister_finish (NMSecretAgentOld *self,
                                       GAsyncResult *result,
                                       GError **error)
{
	g_return_val_if_fail (NM_IS_SECRET_AGENT_OLD (self), FALSE);
	g_return_val_if_fail (nm_g_task_is_valid (result, self, nm_secret_agent_old_unregister_async), FALSE);

	return g_task_propagate_boolean (G_TASK (result), error);
}

/**
 * nm_secret_agent_old_get_registered:
 * @self: a #NMSecretAgentOld
 *
 * Returns: a %TRUE if the agent is registered, %FALSE if it is not.
 **/
gboolean
nm_secret_agent_old_get_registered (NMSecretAgentOld *self)
{
	g_return_val_if_fail (NM_IS_SECRET_AGENT_OLD (self), FALSE);

	return NM_SECRET_AGENT_OLD_GET_PRIVATE (self)->registered;
}

/*****************************************************************************/

/**
 * nm_secret_agent_old_get_secrets: (virtual get_secrets):
 * @self: a #NMSecretAgentOld
 * @connection: the #NMConnection for which we're asked secrets
 * @setting_name: the name of the secret setting
 * @hints: (array zero-terminated=1): hints to the agent
 * @flags: flags that modify the behavior of the request
 * @callback: (scope async): a callback, to be invoked when the operation is done
 * @user_data: (closure): caller-specific data to be passed to @callback
 *
 * Asynchronously retrieves secrets belonging to @connection for the
 * setting @setting_name.  @flags indicate specific behavior that the secret
 * agent should use when performing the request, for example returning only
 * existing secrets without user interaction, or requesting entirely new
 * secrets from the user.
 */
void
nm_secret_agent_old_get_secrets (NMSecretAgentOld *self,
                                 NMConnection *connection,
                                 const char *setting_name,
                                 const char **hints,
                                 NMSecretAgentGetSecretsFlags flags,
                                 NMSecretAgentOldGetSecretsFunc callback,
                                 gpointer user_data)
{
	g_return_if_fail (NM_IS_SECRET_AGENT_OLD (self));
	g_return_if_fail (NM_IS_CONNECTION (connection));
	g_return_if_fail (nm_connection_get_path (connection));
	g_return_if_fail (setting_name && setting_name[0]);
	g_return_if_fail (!(flags & NM_SECRET_AGENT_GET_SECRETS_FLAG_ONLY_SYSTEM));
	g_return_if_fail (!(flags & NM_SECRET_AGENT_GET_SECRETS_FLAG_NO_ERRORS));
	g_return_if_fail (callback != NULL);

	NM_SECRET_AGENT_OLD_GET_CLASS (self)->get_secrets (self,
	                                                   connection,
	                                                   nm_connection_get_path (connection),
	                                                   setting_name,
	                                                   hints,
	                                                   flags,
	                                                   callback,
	                                                   user_data);
}

/**
 * nm_secret_agent_old_save_secrets: (virtual save_secrets):
 * @self: a #NMSecretAgentOld
 * @connection: a #NMConnection
 * @callback: (scope async): a callback, to be invoked when the operation is done
 * @user_data: (closure): caller-specific data to be passed to @callback
 *
 * Asynchronously ensures that all secrets inside @connection are stored to
 * disk.
 */
void
nm_secret_agent_old_save_secrets (NMSecretAgentOld *self,
                                  NMConnection *connection,
                                  NMSecretAgentOldSaveSecretsFunc callback,
                                  gpointer user_data)
{
	g_return_if_fail (NM_IS_SECRET_AGENT_OLD (self));
	g_return_if_fail (NM_IS_CONNECTION (connection));
	g_return_if_fail (nm_connection_get_path (connection));

	NM_SECRET_AGENT_OLD_GET_CLASS (self)->save_secrets (self,
	                                                    connection,
	                                                    nm_connection_get_path (connection),
	                                                    callback,
	                                                    user_data);
}

/**
 * nm_secret_agent_old_delete_secrets: (virtual delete_secrets):
 * @self: a #NMSecretAgentOld
 * @connection: a #NMConnection
 * @callback: (scope async): a callback, to be invoked when the operation is done
 * @user_data: (closure): caller-specific data to be passed to @callback
 *
 * Asynchronously asks the agent to delete all saved secrets belonging to
 * @connection.
 */
void
nm_secret_agent_old_delete_secrets (NMSecretAgentOld *self,
                                    NMConnection *connection,
                                    NMSecretAgentOldDeleteSecretsFunc callback,
                                    gpointer user_data)
{
	g_return_if_fail (NM_IS_SECRET_AGENT_OLD (self));
	g_return_if_fail (NM_IS_CONNECTION (connection));
	g_return_if_fail (nm_connection_get_path (connection));

	NM_SECRET_AGENT_OLD_GET_CLASS (self)->delete_secrets (self,
	                                                      connection,
	                                                      nm_connection_get_path (connection),
	                                                      callback,
	                                                      user_data);
}

/*****************************************************************************/

static gboolean
validate_identifier (const char *identifier)
{
	const char *p = identifier;
	size_t id_len;

	/* Length between 3 and 255 characters inclusive */
	id_len = strlen (identifier);
	if (id_len < 3 || id_len > 255)
		return FALSE;

	if ((identifier[0] == '.') || (identifier[id_len - 1] == '.'))
		return FALSE;

	/* FIXME: do complete validation here */
	while (p && *p) {
		if (!g_ascii_isalnum (*p) && (*p != '_') && (*p != '-') && (*p != '.'))
			return FALSE;
		if ((*p == '.') && (*(p + 1) == '.'))
			return FALSE;
		p++;
	}

	return TRUE;
}

/*****************************************************************************/

static void
init_common (NMSecretAgentOld *self)
{
	NMSecretAgentOldPrivate *priv = NM_SECRET_AGENT_OLD_GET_PRIVATE (self);

	priv->session_bus = _nm_dbus_bus_type () == G_BUS_TYPE_SESSION;

	g_signal_connect (priv->manager_proxy, "notify::g-name-owner",
	                  G_CALLBACK (name_owner_changed), self);
}

static void
init_async_registered (GObject *object, GAsyncResult *result, gpointer user_data)
{
	gs_unref_object GTask *task = user_data;
	NMSecretAgentOld *self = g_task_get_source_object (task);
	GError *error = NULL;

	nm_secret_agent_old_register_finish (self, result, &error);

	if (error)
		g_task_return_error (task, error);
	else
		g_task_return_boolean (task, TRUE);
}

static void
init_async_got_proxy (GObject *object, GAsyncResult *result, gpointer user_data)
{
	gs_unref_object GTask *task = user_data;
	NMSecretAgentOld *self = g_task_get_source_object (task);
	NMSecretAgentOldPrivate *priv = NM_SECRET_AGENT_OLD_GET_PRIVATE (self);
	GError *error = NULL;

	priv->manager_proxy = nmdbus_agent_manager_proxy_new_finish (result, &error);
	if (!priv->manager_proxy) {
		g_task_return_error (task, error);
		return;
	}

	init_common (self);

	if (!priv->auto_register) {
		g_task_return_boolean (task, TRUE);
		return;
	}

	nm_secret_agent_old_register_async (self,
	                                    g_task_get_cancellable (task),
	                                    init_async_registered,
	                                    task);
	g_steal_pointer (&task);
}

static void
init_async_got_bus (GObject *initable, GAsyncResult *result, gpointer user_data)
{
	gs_unref_object GTask *task = user_data;
	NMSecretAgentOld *self = g_task_get_source_object (task);
	NMSecretAgentOldPrivate *priv = NM_SECRET_AGENT_OLD_GET_PRIVATE (self);
	GError *error = NULL;

	priv->bus = g_bus_get_finish (result, &error);
	if (!priv->bus) {
		g_task_return_error (task, error);
		return;
	}

	nmdbus_agent_manager_proxy_new (priv->bus,
	                                  G_DBUS_PROXY_FLAGS_DO_NOT_LOAD_PROPERTIES
	                                | G_DBUS_PROXY_FLAGS_DO_NOT_AUTO_START,
	                                NM_DBUS_SERVICE,
	                                NM_DBUS_PATH_AGENT_MANAGER,
	                                g_task_get_cancellable (task),
	                                init_async_got_proxy,
	                                task);
	g_steal_pointer (&task);
}

/*****************************************************************************/

static void
get_property (GObject *object,
              guint prop_id,
              GValue *value,
              GParamSpec *pspec)
{
	NMSecretAgentOldPrivate *priv = NM_SECRET_AGENT_OLD_GET_PRIVATE (object);

	switch (prop_id) {
	case PROP_IDENTIFIER:
		g_value_set_string (value, priv->identifier);
		break;
	case PROP_AUTO_REGISTER:
		g_value_set_boolean (value, priv->auto_register);
		break;
	case PROP_REGISTERED:
		g_value_set_boolean (value, priv->registered);
		break;
	case PROP_CAPABILITIES:
		g_value_set_flags (value, priv->capabilities);
		break;
	default:
		G_OBJECT_WARN_INVALID_PROPERTY_ID (object, prop_id, pspec);
		break;
	}
}

static void
set_property (GObject *object,
              guint prop_id,
              const GValue *value,
              GParamSpec *pspec)
{
	NMSecretAgentOldPrivate *priv = NM_SECRET_AGENT_OLD_GET_PRIVATE (object);
	const char *identifier;

	switch (prop_id) {
	case PROP_IDENTIFIER:
		identifier = g_value_get_string (value);

		g_return_if_fail (validate_identifier (identifier));

		g_free (priv->identifier);
		priv->identifier = g_strdup (identifier);
		break;
	case PROP_AUTO_REGISTER:
		priv->auto_register = g_value_get_boolean (value);
		break;
	case PROP_CAPABILITIES:
		priv->capabilities = g_value_get_flags (value);
		break;
	default:
		G_OBJECT_WARN_INVALID_PROPERTY_ID (object, prop_id, pspec);
		break;
	}
}

/*****************************************************************************/

static void
nm_secret_agent_old_init (NMSecretAgentOld *self)
{
	NMSecretAgentOldPrivate *priv = NM_SECRET_AGENT_OLD_GET_PRIVATE (self);

	_LOGT ("create new instance");

	c_list_init (&priv->gsi_lst_head);
	priv->dbus_secret_agent = nmdbus_secret_agent_skeleton_new ();
	_nm_dbus_bind_properties (self, priv->dbus_secret_agent);
	_nm_dbus_bind_methods (self, priv->dbus_secret_agent,
	                       "GetSecrets", impl_secret_agent_old_get_secrets,
	                       "CancelGetSecrets", impl_secret_agent_old_cancel_get_secrets,
	                       "DeleteSecrets", impl_secret_agent_old_delete_secrets,
	                       "SaveSecrets", impl_secret_agent_old_save_secrets,
	                       NULL);
}

static gboolean
init_sync (GInitable *initable, GCancellable *cancellable, GError **error)
{
	NMSecretAgentOld *self = NM_SECRET_AGENT_OLD (initable);
	NMSecretAgentOldPrivate *priv = NM_SECRET_AGENT_OLD_GET_PRIVATE (self);

	_LOGT ("init-sync");

	priv->bus = g_bus_get_sync (_nm_dbus_bus_type (), cancellable, error);
	if (!priv->bus)
		return FALSE;

	priv->manager_proxy = nmdbus_agent_manager_proxy_new_sync (priv->bus,
	                                                             G_DBUS_PROXY_FLAGS_DO_NOT_LOAD_PROPERTIES
	                                                           | G_DBUS_PROXY_FLAGS_DO_NOT_AUTO_START,
	                                                           NM_DBUS_SERVICE,
	                                                           NM_DBUS_PATH_AGENT_MANAGER,
	                                                           cancellable,
	                                                           error);
	if (!priv->manager_proxy)
		return FALSE;

	init_common (self);

	if (priv->auto_register)
		return nm_secret_agent_old_register (self, cancellable, error);
	else
		return TRUE;
}

static void
init_async (GAsyncInitable *initable, int io_priority,
            GCancellable *cancellable, GAsyncReadyCallback callback,
            gpointer user_data)
{
	NMSecretAgentOld *self = NM_SECRET_AGENT_OLD (initable);
	GTask *task;

	_LOGT ("init-async starting...");

	task = g_task_new (self, cancellable, callback, user_data);
	g_task_set_priority (task, io_priority);

	g_bus_get (_nm_dbus_bus_type (),
	           cancellable,
	           init_async_got_bus,
	           task);
}

static void
dispose (GObject *object)
{
	NMSecretAgentOld *self = NM_SECRET_AGENT_OLD (object);
	NMSecretAgentOldPrivate *priv = NM_SECRET_AGENT_OLD_GET_PRIVATE (self);
	GetSecretsInfo *info;

	_LOGT ("disposing");

	if (priv->registered) {
		priv->registered = FALSE;
		nm_secret_agent_old_unregister_async (self, NULL, NULL, NULL);
	}

	nm_clear_g_free (&priv->identifier);

	while ((info = c_list_first_entry (&priv->gsi_lst_head, GetSecretsInfo, gsi_lst)))
		get_secrets_info_free (info);

	if (priv->dbus_secret_agent) {
		g_signal_handlers_disconnect_matched (priv->dbus_secret_agent, G_SIGNAL_MATCH_DATA,
		                                      0, 0, NULL, NULL, self);
		g_clear_object (&priv->dbus_secret_agent);
	}

	g_clear_object (&priv->manager_proxy);
	g_clear_object (&priv->bus);

	G_OBJECT_CLASS (nm_secret_agent_old_parent_class)->dispose (object);
}

static void
nm_secret_agent_old_class_init (NMSecretAgentOldClass *class)
{
	GObjectClass *object_class = G_OBJECT_CLASS (class);

	g_type_class_add_private (class, sizeof (NMSecretAgentOldPrivate));

	object_class->dispose = dispose;
	object_class->get_property = get_property;
	object_class->set_property = set_property;

	/**
	 * NMSecretAgentOld:identifier:
	 *
	 * Identifies this agent; only one agent in each user session may use the
	 * same identifier.  Identifier formatting follows the same rules as
	 * D-Bus bus names with the exception that the ':' character is not
	 * allowed.  The valid set of characters is "[A-Z][a-z][0-9]_-." and the
	 * identifier is limited in length to 255 characters with a minimum
	 * of 3 characters.  An example valid identifier is 'org.gnome.nm-applet'
	 * (without quotes).
	 **/
	obj_properties[PROP_IDENTIFIER] =
	    g_param_spec_string (NM_SECRET_AGENT_OLD_IDENTIFIER, "", "",
	                         NULL,
	                         G_PARAM_READWRITE |
	                         G_PARAM_CONSTRUCT_ONLY |
	                         G_PARAM_STATIC_STRINGS);

	/**
	 * NMSecretAgentOld:auto-register:
	 *
	 * If %TRUE (the default), the agent will always be registered when
	 * NetworkManager is running; if NetworkManager exits and restarts, the
	 * agent will re-register itself automatically.
	 *
	 * In particular, if this property is %TRUE at construct time, then the
	 * agent will register itself with NetworkManager during
	 * construction/initialization, and initialization will fail with an error
	 * if the agent is unable to register itself.
	 *
	 * If the property is %FALSE, the agent will not automatically register with
	 * NetworkManager, and nm_secret_agent_old_register() or
	 * nm_secret_agent_old_register_async() must be called to register it.
	 *
	 * Calling nm_secret_agent_old_unregister() will suppress auto-registration
	 * until nm_secret_agent_old_register() is called, which re-enables
	 * auto-registration. This ensures that the agent remains un-registered when
	 * you expect it to be unregistered.
	 **/
	obj_properties[PROP_AUTO_REGISTER] =
	    g_param_spec_boolean (NM_SECRET_AGENT_OLD_AUTO_REGISTER, "", "",
	                          TRUE,
	                          G_PARAM_READWRITE |
	                          G_PARAM_CONSTRUCT |
	                          G_PARAM_STATIC_STRINGS);

	/**
	 * NMSecretAgentOld:registered:
	 *
	 * %TRUE if the agent is registered with NetworkManager, %FALSE if not.
	 **/
	obj_properties[PROP_REGISTERED] =
	    g_param_spec_boolean (NM_SECRET_AGENT_OLD_REGISTERED, "", "",
	                          FALSE,
	                          G_PARAM_READABLE |
	                          G_PARAM_STATIC_STRINGS);

	/**
	 * NMSecretAgentOld:capabilities:
	 *
	 * A bitfield of %NMSecretAgentCapabilities.
	 **/
	obj_properties[PROP_CAPABILITIES] =
	    g_param_spec_flags (NM_SECRET_AGENT_OLD_CAPABILITIES, "", "",
	                        NM_TYPE_SECRET_AGENT_CAPABILITIES,
	                        NM_SECRET_AGENT_CAPABILITY_NONE,
	                        G_PARAM_READWRITE |
	                        G_PARAM_CONSTRUCT |
	                        G_PARAM_STATIC_STRINGS);

	g_object_class_install_properties (object_class, _PROPERTY_ENUMS_LAST, obj_properties);
}

static void
nm_secret_agent_old_initable_iface_init (GInitableIface *iface)
{
	iface->init = init_sync;
}

static void
nm_secret_agent_old_async_initable_iface_init (GAsyncInitableIface *iface)
{
	iface->init_async = init_async;
	/* Use default implementation for init_finish */
}<|MERGE_RESOLUTION|>--- conflicted
+++ resolved
@@ -486,11 +486,7 @@
 
 	if (priv->registering_try_count++ == 0)
 		timeout_msec = 0;
-<<<<<<< HEAD
-	else if (nm_utils_get_monotonic_timestamp_ms () < priv->registering_timeout_msec)
-=======
 	else if (nm_utils_get_monotonic_timestamp_msec () < priv->registering_timeout_msec)
->>>>>>> 5f9bcc91
 		timeout_msec = 1ULL * (1ULL << NM_MIN (7, priv->registering_try_count));
 	else
 		return FALSE;
@@ -549,11 +545,7 @@
 	                                       error))
 		return FALSE;
 
-<<<<<<< HEAD
-	priv->registering_timeout_msec = nm_utils_get_monotonic_timestamp_ms () + REGISTER_RETRY_TIMEOUT_MSEC;
-=======
 	priv->registering_timeout_msec = nm_utils_get_monotonic_timestamp_msec () + REGISTER_RETRY_TIMEOUT_MSEC;
->>>>>>> 5f9bcc91
 	priv->registering_try_count = 0;
 
 	while (TRUE) {
@@ -785,11 +777,7 @@
 	}
 
 	priv->suppress_auto = FALSE;
-<<<<<<< HEAD
-	priv->registering_timeout_msec = nm_utils_get_monotonic_timestamp_ms () + REGISTER_RETRY_TIMEOUT_MSEC;
-=======
 	priv->registering_timeout_msec = nm_utils_get_monotonic_timestamp_msec () + REGISTER_RETRY_TIMEOUT_MSEC;
->>>>>>> 5f9bcc91
 	priv->registering_try_count = 0;
 
 	_LOGT ("register: starting asynchronous registration...");
