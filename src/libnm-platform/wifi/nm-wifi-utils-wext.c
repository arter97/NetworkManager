--- conflicted
+++ resolved
@@ -255,15 +255,10 @@
     guint            i;
     guint            j;
 
-<<<<<<< HEAD
-    for (i = 0; i < wext->num_freqs; i++) {
-        for (j = 0; freqs[j] != 0; j++) {
-=======
     /* It's important to check the values in the order of @freqs, because
      * that array might be sorted to contain preferred frequencies first. */
     for (j = 0; freqs[j] != 0; j++) {
         for (i = 0; i < wext->num_freqs; i++) {
->>>>>>> 38290b1b
             if (wext->freqs[i] == freqs[j])
                 return freqs[j];
         }
