--- conflicted
+++ resolved
@@ -1221,12 +1221,6 @@
 int sd_dhcp6_client_new(sd_dhcp6_client **ret)
 {
         _cleanup_dhcp6_client_unref_ sd_dhcp6_client *client = NULL;
-<<<<<<< HEAD
-#if 0 /* NM_IGNORED */
-        int r;
-#endif /* NM_IGNORED */
-=======
->>>>>>> bd3dc1f7
         size_t t;
 
         assert_return(ret, -EINVAL);
@@ -1243,16 +1237,6 @@
 
         client->fd = -1;
 
-<<<<<<< HEAD
-#if 0 /* NM_IGNORED */
-        /* initialize DUID */
-        r = dhcp_identifier_set_duid_en(&client->duid, &client->duid_len);
-        if (r < 0)
-                return r;
-#endif /* NM_IGNORED */
-
-=======
->>>>>>> bd3dc1f7
         client->req_opts_len = ELEMENTSOF(default_req_opts);
 
         client->req_opts = new0(be16_t, client->req_opts_len);
