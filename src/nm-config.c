--- conflicted
+++ resolved
@@ -483,15 +483,6 @@
 
 	{
 		GOptionEntry config_options[] = {
-<<<<<<< HEAD
-			{ "config", 0, 0, G_OPTION_ARG_FILENAME, &cli->config_main_file, N_("Config file location"), N_(DEFAULT_CONFIG_MAIN_FILE) },
-			{ "config-dir", 0, 0, G_OPTION_ARG_FILENAME, &cli->config_dir, N_("Config directory location"), N_(DEFAULT_CONFIG_DIR) },
-			{ "system-config-dir", 0, 0, G_OPTION_ARG_FILENAME, &cli->system_config_dir, N_("System config directory location"), N_(DEFAULT_SYSTEM_CONFIG_DIR) },
-			{ "intern-config", 0, 0, G_OPTION_ARG_FILENAME, &cli->intern_config_file, N_("Internal config file location"), N_(DEFAULT_INTERN_CONFIG_FILE) },
-			{ "state-file", 0, 0, G_OPTION_ARG_FILENAME, &cli->state_file, N_("State file location"), N_(DEFAULT_STATE_FILE) },
-			{ "no-auto-default", 0, G_OPTION_FLAG_HIDDEN, G_OPTION_ARG_FILENAME, &cli->no_auto_default_file, N_("State file for no-auto-default devices"), N_(DEFAULT_NO_AUTO_DEFAULT_FILE) },
-			{ "plugins", 0, 0, G_OPTION_ARG_STRING, &cli->plugins, N_("List of plugins separated by ','"), N_(NM_CONFIG_DEFAULT_MAIN_PLUGINS) },
-=======
 			{ "config", 0, 0, G_OPTION_ARG_FILENAME, &cli->config_main_file, N_("Config file location"), DEFAULT_CONFIG_MAIN_FILE },
 			{ "config-dir", 0, 0, G_OPTION_ARG_FILENAME, &cli->config_dir, N_("Config directory location"), DEFAULT_CONFIG_DIR },
 			{ "system-config-dir", 0, 0, G_OPTION_ARG_FILENAME, &cli->system_config_dir, N_("System config directory location"), DEFAULT_SYSTEM_CONFIG_DIR },
@@ -499,18 +490,13 @@
 			{ "state-file", 0, 0, G_OPTION_ARG_FILENAME, &cli->state_file, N_("State file location"), DEFAULT_STATE_FILE },
 			{ "no-auto-default", 0, G_OPTION_FLAG_HIDDEN, G_OPTION_ARG_FILENAME, &cli->no_auto_default_file, N_("State file for no-auto-default devices"), DEFAULT_NO_AUTO_DEFAULT_FILE },
 			{ "plugins", 0, 0, G_OPTION_ARG_STRING, &cli->plugins, N_("List of plugins separated by ','"), NM_CONFIG_DEFAULT_MAIN_PLUGINS },
->>>>>>> 4dc905a9
 			{ "configure-and-quit", 0, 0, G_OPTION_ARG_NONE, &cli->configure_and_quit, N_("Quit after initial configuration"), NULL },
 			{ "debug", 'd', 0, G_OPTION_ARG_NONE, &cli->is_debug, N_("Don't become a daemon, and log to stderr"), NULL },
 
 				/* These three are hidden for now, and should eventually just go away. */
 			{ "connectivity-uri", 0, G_OPTION_FLAG_HIDDEN, G_OPTION_ARG_STRING, &cli->connectivity_uri, N_("An http(s) address for checking internet connectivity"), "http://example.com" },
 			{ "connectivity-interval", 0, G_OPTION_FLAG_HIDDEN, G_OPTION_ARG_INT, &cli->connectivity_interval, N_("The interval between connectivity checks (in seconds)"), G_STRINGIFY (NM_CONFIG_DEFAULT_CONNECTIVITY_INTERVAL) },
-<<<<<<< HEAD
-			{ "connectivity-response", 0, G_OPTION_FLAG_HIDDEN, G_OPTION_ARG_STRING, &cli->connectivity_response, N_("The expected start of the response"), N_(NM_CONFIG_DEFAULT_CONNECTIVITY_RESPONSE) },
-=======
 			{ "connectivity-response", 0, G_OPTION_FLAG_HIDDEN, G_OPTION_ARG_STRING, &cli->connectivity_response, N_("The expected start of the response"), NM_CONFIG_DEFAULT_CONNECTIVITY_RESPONSE },
->>>>>>> 4dc905a9
 			{ 0 },
 		};
 
