/* SPDX-License-Identifier: LGPL-2.1+ */
#pragma once

/***
  This file is part of systemd.

  Copyright 2010-2012 Lennart Poettering
***/

#include <alloca.h>
#include <stdbool.h>
#include <stddef.h>

#include "macro.h"
#include "string-util.h"
#include "time-util.h"

<<<<<<< HEAD
#if 0 /* NM_IGNORED */
=======
#define PATH_SPLIT_SBIN_BIN(x) x "sbin:" x "bin"
#define PATH_SPLIT_SBIN_BIN_NULSTR(x) x "sbin\0" x "bin\0"

#define PATH_NORMAL_SBIN_BIN(x) x "bin"
#define PATH_NORMAL_SBIN_BIN_NULSTR(x) x "bin\0"

>>>>>>> c4dd6208
#if HAVE_SPLIT_BIN
#  define PATH_SBIN_BIN(x) PATH_SPLIT_SBIN_BIN(x)
#  define PATH_SBIN_BIN_NULSTR(x) PATH_SPLIT_SBIN_BIN_NULSTR(x)
#else
#  define PATH_SBIN_BIN(x) PATH_NORMAL_SBIN_BIN(x)
#  define PATH_SBIN_BIN_NULSTR(x) PATH_NORMAL_SBIN_BIN_NULSTR(x)
#endif

#define DEFAULT_PATH_NORMAL PATH_SBIN_BIN("/usr/local/") ":" PATH_SBIN_BIN("/usr/")
#define DEFAULT_PATH_NORMAL_NULSTR PATH_SBIN_BIN_NULSTR("/usr/local/") PATH_SBIN_BIN_NULSTR("/usr/")
#define DEFAULT_PATH_SPLIT_USR DEFAULT_PATH_NORMAL ":" PATH_SBIN_BIN("/")
#define DEFAULT_PATH_SPLIT_USR_NULSTR DEFAULT_PATH_NORMAL_NULSTR PATH_SBIN_BIN_NULSTR("/")
#define DEFAULT_PATH_COMPAT PATH_SPLIT_SBIN_BIN("/usr/local/") ":" PATH_SPLIT_SBIN_BIN("/usr/") ":" PATH_SPLIT_SBIN_BIN("/")

#if HAVE_SPLIT_USR
#  define DEFAULT_PATH DEFAULT_PATH_SPLIT_USR
#  define DEFAULT_PATH_NULSTR DEFAULT_PATH_SPLIT_USR_NULSTR
#else
#  define DEFAULT_PATH DEFAULT_PATH_NORMAL
#  define DEFAULT_PATH_NULSTR DEFAULT_PATH_NORMAL_NULSTR
#endif
#endif /* NM_IGNORED */

bool is_path(const char *p) _pure_;
int path_split_and_make_absolute(const char *p, char ***ret);
bool path_is_absolute(const char *p) _pure_;
char* path_make_absolute(const char *p, const char *prefix);
int safe_getcwd(char **ret);
int path_make_absolute_cwd(const char *p, char **ret);
int path_make_relative(const char *from_dir, const char *to_path, char **_r);
char* path_kill_slashes(char *path);
char* path_startswith(const char *path, const char *prefix) _pure_;
int path_compare(const char *a, const char *b) _pure_;
bool path_equal(const char *a, const char *b) _pure_;
bool path_equal_or_files_same(const char *a, const char *b, int flags);
char* path_join(const char *root, const char *path, const char *rest);

static inline bool path_equal_ptr(const char *a, const char *b) {
        return !!a == !!b && (!a || path_equal(a, b));
}

/* Note: the search terminates on the first NULL item. */
#define PATH_IN_SET(p, ...)                                     \
        ({                                                      \
                char **s;                                       \
                bool _found = false;                            \
                STRV_FOREACH(s, STRV_MAKE(__VA_ARGS__))         \
                        if (path_equal(p, *s)) {                \
                               _found = true;                   \
                               break;                           \
                        }                                       \
                _found;                                         \
        })

#define PATH_STARTSWITH_SET(p, ...)                             \
        ({                                                      \
                char **s;                                       \
                bool _found = false;                            \
                STRV_FOREACH(s, STRV_MAKE(__VA_ARGS__))         \
                        if (path_startswith(p, *s)) {           \
                               _found = true;                   \
                               break;                           \
                        }                                       \
                _found;                                         \
        })

int path_strv_make_absolute_cwd(char **l);
char** path_strv_resolve(char **l, const char *root);
char** path_strv_resolve_uniq(char **l, const char *root);

int find_binary(const char *name, char **filename);

bool paths_check_timestamp(const char* const* paths, usec_t *paths_ts_usec, bool update);

int fsck_exists(const char *fstype);
int mkfs_exists(const char *fstype);

/* Iterates through the path prefixes of the specified path, going up
 * the tree, to root. Also returns "" (and not "/"!) for the root
 * directory. Excludes the specified directory itself */
#define PATH_FOREACH_PREFIX(prefix, path) \
        for (char *_slash = ({ path_kill_slashes(strcpy(prefix, path)); streq(prefix, "/") ? NULL : strrchr(prefix, '/'); }); _slash && ((*_slash = 0), true); _slash = strrchr((prefix), '/'))

/* Same as PATH_FOREACH_PREFIX but also includes the specified path itself */
#define PATH_FOREACH_PREFIX_MORE(prefix, path) \
        for (char *_slash = ({ path_kill_slashes(strcpy(prefix, path)); if (streq(prefix, "/")) prefix[0] = 0; strrchr(prefix, 0); }); _slash && ((*_slash = 0), true); _slash = strrchr((prefix), '/'))

char *prefix_root(const char *root, const char *path);

/* Similar to prefix_root(), but returns an alloca() buffer, or
 * possibly a const pointer into the path parameter */
#define prefix_roota(root, path)                                        \
        ({                                                              \
                const char* _path = (path), *_root = (root), *_ret;     \
                char *_p, *_n;                                          \
                size_t _l;                                              \
                while (_path[0] == '/' && _path[1] == '/')              \
                        _path ++;                                       \
                if (empty_or_root(_root))                               \
                        _ret = _path;                                   \
                else {                                                  \
                        _l = strlen(_root) + 1 + strlen(_path) + 1;     \
                        _n = alloca(_l);                                \
                        _p = stpcpy(_n, _root);                         \
                        while (_p > _n && _p[-1] == '/')                \
                                _p--;                                   \
                        if (_path[0] != '/')                            \
                                *(_p++) = '/';                          \
                        strcpy(_p, _path);                              \
                        _ret = _n;                                      \
                }                                                       \
                _ret;                                                   \
        })

int parse_path_argument_and_warn(const char *path, bool suppress_root, char **arg);

char* dirname_malloc(const char *path);
const char *last_path_component(const char *path);

bool filename_is_valid(const char *p) _pure_;
bool path_is_normalized(const char *p) _pure_;

char *file_in_same_dir(const char *path, const char *filename);

bool hidden_or_backup_file(const char *filename) _pure_;

bool is_device_path(const char *path);
bool is_deviceallow_pattern(const char *path);

int systemd_installation_has_version(const char *root, unsigned minimal_version);

bool dot_or_dot_dot(const char *path);

static inline const char *skip_dev_prefix(const char *p) {
        const char *e;

        /* Drop any /dev prefix if there is any */

        e = path_startswith(p, "/dev/");

        return e ?: p;
}

bool empty_or_root(const char *root);<|MERGE_RESOLUTION|>--- conflicted
+++ resolved
@@ -15,16 +15,13 @@
 #include "string-util.h"
 #include "time-util.h"
 
-<<<<<<< HEAD
 #if 0 /* NM_IGNORED */
-=======
 #define PATH_SPLIT_SBIN_BIN(x) x "sbin:" x "bin"
 #define PATH_SPLIT_SBIN_BIN_NULSTR(x) x "sbin\0" x "bin\0"
 
 #define PATH_NORMAL_SBIN_BIN(x) x "bin"
 #define PATH_NORMAL_SBIN_BIN_NULSTR(x) x "bin\0"
 
->>>>>>> c4dd6208
 #if HAVE_SPLIT_BIN
 #  define PATH_SBIN_BIN(x) PATH_SPLIT_SBIN_BIN(x)
 #  define PATH_SBIN_BIN_NULSTR(x) PATH_SPLIT_SBIN_BIN_NULSTR(x)
