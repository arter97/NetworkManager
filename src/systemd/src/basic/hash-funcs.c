/* SPDX-License-Identifier: LGPL-2.1+ */
/***
  This file is part of systemd.

  Copyright 2010 Lennart Poettering
  Copyright 2014 Michal Schmidt

  systemd is free software; you can redistribute it and/or modify it
  under the terms of the GNU Lesser General Public License as published by
  the Free Software Foundation; either version 2.1 of the License, or
  (at your option) any later version.

  systemd is distributed in the hope that it will be useful, but
  WITHOUT ANY WARRANTY; without even the implied warranty of
  MERCHANTABILITY or FITNESS FOR A PARTICULAR PURPOSE. See the GNU
  Lesser General Public License for more details.

  You should have received a copy of the GNU Lesser General Public License
  along with systemd; If not, see <http://www.gnu.org/licenses/>.
***/

<<<<<<< HEAD
#include "nm-sd-adapt.h"
=======
#include <string.h>
>>>>>>> 4d923233

#include "hash-funcs.h"
#include "path-util.h"

void string_hash_func(const void *p, struct siphash *state) {
        siphash24_compress(p, strlen(p) + 1, state);
}

int string_compare_func(const void *a, const void *b) {
        return strcmp(a, b);
}

const struct hash_ops string_hash_ops = {
        .hash = string_hash_func,
        .compare = string_compare_func
};


void path_hash_func(const void *p, struct siphash *state) {
        const char *q = p;
        size_t n;

        assert(q);
        assert(state);

        /* Calculates a hash for a path in a way this duplicate inner slashes don't make a differences, and also
         * whether there's a trailing slash or not. This fits well with the semantics of path_compare(), which does
         * similar checks and also doesn't care for trailing slashes. Note that relative and absolute paths (i.e. those
         * which begin in a slash or not) will hash differently though. */

        n = strspn(q, "/");
        if (n > 0) { /* Eat up initial slashes, and add one "/" to the hash for all of them */
                siphash24_compress(q, 1, state);
                q += n;
        }

        for (;;) {
                /* Determine length of next component */
                n = strcspn(q, "/");
                if (n == 0) /* Reached the end? */
                        break;

                /* Add this component to the hash and skip over it */
                siphash24_compress(q, n, state);
                q += n;

                /* How many slashes follow this component? */
                n = strspn(q, "/");
                if (q[n] == 0) /* Is this a trailing slash? If so, we are at the end, and don't care about the slashes anymore */
                        break;

                /* We are not add the end yet. Hash exactly one slash for all of the ones we just encountered. */
                siphash24_compress(q, 1, state);
                q += n;
        }
}

int path_compare_func(const void *a, const void *b) {
        return path_compare(a, b);
}

const struct hash_ops path_hash_ops = {
        .hash = path_hash_func,
        .compare = path_compare_func
};

void trivial_hash_func(const void *p, struct siphash *state) {
        siphash24_compress(&p, sizeof(p), state);
}

int trivial_compare_func(const void *a, const void *b) {
        return a < b ? -1 : (a > b ? 1 : 0);
}

const struct hash_ops trivial_hash_ops = {
        .hash = trivial_hash_func,
        .compare = trivial_compare_func
};

void uint64_hash_func(const void *p, struct siphash *state) {
        siphash24_compress(p, sizeof(uint64_t), state);
}

int uint64_compare_func(const void *_a, const void *_b) {
        uint64_t a, b;
        a = *(const uint64_t*) _a;
        b = *(const uint64_t*) _b;
        return a < b ? -1 : (a > b ? 1 : 0);
}

const struct hash_ops uint64_hash_ops = {
        .hash = uint64_hash_func,
        .compare = uint64_compare_func
};

#if SIZEOF_DEV_T != 8
void devt_hash_func(const void *p, struct siphash *state) {
        siphash24_compress(p, sizeof(dev_t), state);
}

int devt_compare_func(const void *_a, const void *_b) {
        dev_t a, b;
        a = *(const dev_t*) _a;
        b = *(const dev_t*) _b;
        return a < b ? -1 : (a > b ? 1 : 0);
}

const struct hash_ops devt_hash_ops = {
        .hash = devt_hash_func,
        .compare = devt_compare_func
};
#endif<|MERGE_RESOLUTION|>--- conflicted
+++ resolved
@@ -19,11 +19,9 @@
   along with systemd; If not, see <http://www.gnu.org/licenses/>.
 ***/
 
-<<<<<<< HEAD
 #include "nm-sd-adapt.h"
-=======
+
 #include <string.h>
->>>>>>> 4d923233
 
 #include "hash-funcs.h"
 #include "path-util.h"
@@ -32,6 +30,7 @@
         siphash24_compress(p, strlen(p) + 1, state);
 }
 
+#if 0 /* NM_IGNORED */
 int string_compare_func(const void *a, const void *b) {
         return strcmp(a, b);
 }
@@ -89,6 +88,7 @@
         .hash = path_hash_func,
         .compare = path_compare_func
 };
+#endif /* NM_IGNORED */
 
 void trivial_hash_func(const void *p, struct siphash *state) {
         siphash24_compress(&p, sizeof(p), state);
@@ -119,6 +119,7 @@
         .compare = uint64_compare_func
 };
 
+#if 0 /* NM_IGNORED */
 #if SIZEOF_DEV_T != 8
 void devt_hash_func(const void *p, struct siphash *state) {
         siphash24_compress(p, sizeof(dev_t), state);
@@ -135,4 +136,5 @@
         .hash = devt_hash_func,
         .compare = devt_compare_func
 };
-#endif+#endif
+#endif /* NM_IGNORED */