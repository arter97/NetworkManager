--- conflicted
+++ resolved
@@ -894,9 +894,6 @@
 
         return r;
 }
-<<<<<<< HEAD
-#endif /* NM_IGNORED */
-=======
 
 int unlinkat_deallocate(int fd, const char *name, int flags) {
         _cleanup_close_ int truncate_fd = -1;
@@ -966,4 +963,4 @@
 
         return 0;
 }
->>>>>>> 4d923233
+#endif /* NM_IGNORED */