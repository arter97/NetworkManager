/* SPDX-License-Identifier: LGPL-2.1+ */

#include "nm-sd-adapt.h"

#include <errno.h>
#include <stddef.h>
#include <stdio.h>
#include <stdlib.h>
#include <string.h>
#include <sys/stat.h>
#include <linux/magic.h>
#include <time.h>
#include <unistd.h>

#include "alloc-util.h"
#include "dirent-util.h"
#include "fd-util.h"
#include "fs-util.h"
#include "locale-util.h"
#include "log.h"
#include "macro.h"
#include "missing.h"
#include "mkdir.h"
#include "parse-util.h"
#include "path-util.h"
#include "process-util.h"
#include "stat-util.h"
#include "stdio-util.h"
#include "string-util.h"
#include "strv.h"
#include "time-util.h"
#include "tmpfile-util.h"
#include "user-util.h"
#include "util.h"

int unlink_noerrno(const char *path) {
        PROTECT_ERRNO;
        int r;

        r = unlink(path);
        if (r < 0)
                return -errno;

        return 0;
}

#if 0 /* NM_IGNORED */
int rmdir_parents(const char *path, const char *stop) {
        size_t l;
        int r = 0;

        assert(path);
        assert(stop);

        l = strlen(path);

        /* Skip trailing slashes */
        while (l > 0 && path[l-1] == '/')
                l--;

        while (l > 0) {
                char *t;

                /* Skip last component */
                while (l > 0 && path[l-1] != '/')
                        l--;

                /* Skip trailing slashes */
                while (l > 0 && path[l-1] == '/')
                        l--;

                if (l <= 0)
                        break;

                t = strndup(path, l);
                if (!t)
                        return -ENOMEM;

                if (path_startswith(stop, t)) {
                        free(t);
                        return 0;
                }

                r = rmdir(t);
                free(t);

                if (r < 0)
                        if (errno != ENOENT)
                                return -errno;
        }

        return 0;
}

int rename_noreplace(int olddirfd, const char *oldpath, int newdirfd, const char *newpath) {
        int r;

        /* Try the ideal approach first */
        if (renameat2(olddirfd, oldpath, newdirfd, newpath, RENAME_NOREPLACE) >= 0)
                return 0;

        /* renameat2() exists since Linux 3.15, btrfs and FAT added support for it later. If it is not implemented,
         * fall back to a different method. */
        if (!IN_SET(errno, EINVAL, ENOSYS, ENOTTY))
                return -errno;

        /* Let's try to use linkat()+unlinkat() as fallback. This doesn't work on directories and on some file systems
         * that do not support hard links (such as FAT, most prominently), but for files it's pretty close to what we
         * want — though not atomic (i.e. for a short period both the new and the old filename will exist). */
        if (linkat(olddirfd, oldpath, newdirfd, newpath, 0) >= 0) {

                if (unlinkat(olddirfd, oldpath, 0) < 0) {
                        r = -errno; /* Backup errno before the following unlinkat() alters it */
                        (void) unlinkat(newdirfd, newpath, 0);
                        return r;
                }

                return 0;
        }

        if (!IN_SET(errno, EINVAL, ENOSYS, ENOTTY, EPERM)) /* FAT returns EPERM on link()… */
                return -errno;

        /* OK, neither RENAME_NOREPLACE nor linkat()+unlinkat() worked. Let's then fallback to the racy TOCTOU
         * vulnerable accessat(F_OK) check followed by classic, replacing renameat(), we have nothing better. */

        if (faccessat(newdirfd, newpath, F_OK, AT_SYMLINK_NOFOLLOW) >= 0)
                return -EEXIST;
        if (errno != ENOENT)
                return -errno;

        if (renameat(olddirfd, oldpath, newdirfd, newpath) < 0)
                return -errno;

        return 0;
}
#endif /* NM_IGNORED */

int readlinkat_malloc(int fd, const char *p, char **ret) {
        size_t l = FILENAME_MAX+1;
        int r;

        assert(p);
        assert(ret);

        for (;;) {
                char *c;
                ssize_t n;

                c = new(char, l);
                if (!c)
                        return -ENOMEM;

                n = readlinkat(fd, p, c, l-1);
                if (n < 0) {
                        r = -errno;
                        free(c);
                        return r;
                }

                if ((size_t) n < l-1) {
                        c[n] = 0;
                        *ret = c;
                        return 0;
                }

                free(c);
                l *= 2;
        }
}

int readlink_malloc(const char *p, char **ret) {
        return readlinkat_malloc(AT_FDCWD, p, ret);
}

#if 0 /* NM_IGNORED */
int readlink_value(const char *p, char **ret) {
        _cleanup_free_ char *link = NULL;
        char *value;
        int r;

        r = readlink_malloc(p, &link);
        if (r < 0)
                return r;

        value = basename(link);
        if (!value)
                return -ENOENT;

        value = strdup(value);
        if (!value)
                return -ENOMEM;

        *ret = value;

        return 0;
}

int readlink_and_make_absolute(const char *p, char **r) {
        _cleanup_free_ char *target = NULL;
        char *k;
        int j;

        assert(p);
        assert(r);

        j = readlink_malloc(p, &target);
        if (j < 0)
                return j;

        k = file_in_same_dir(p, target);
        if (!k)
                return -ENOMEM;

        *r = k;
        return 0;
}

int chmod_and_chown(const char *path, mode_t mode, uid_t uid, gid_t gid) {
        char fd_path[STRLEN("/proc/self/fd/") + DECIMAL_STR_MAX(int) + 1];
        _cleanup_close_ int fd = -1;
        assert(path);

        /* Under the assumption that we are running privileged we first change the access mode and only then hand out
         * ownership to avoid a window where access is too open. */

        fd = open(path, O_PATH|O_CLOEXEC|O_NOFOLLOW); /* Let's acquire an O_PATH fd, as precaution to change mode/owner
                                                       * on the same file */
        if (fd < 0)
                return -errno;

        xsprintf(fd_path, "/proc/self/fd/%i", fd);

        if (mode != MODE_INVALID) {

                if ((mode & S_IFMT) != 0) {
                        struct stat st;

                        if (stat(fd_path, &st) < 0)
                                return -errno;

                        if ((mode & S_IFMT) != (st.st_mode & S_IFMT))
                                return -EINVAL;
                }

                if (chmod(fd_path, mode & 07777) < 0)
                        return -errno;
        }

        if (uid != UID_INVALID || gid != GID_INVALID)
                if (chown(fd_path, uid, gid) < 0)
                        return -errno;

        return 0;
}

int fchmod_and_chown(int fd, mode_t mode, uid_t uid, gid_t gid) {
        /* Under the assumption that we are running privileged we first change the access mode and only then hand out
         * ownership to avoid a window where access is too open. */

        if (mode != MODE_INVALID) {

                if ((mode & S_IFMT) != 0) {
                        struct stat st;

                        if (fstat(fd, &st) < 0)
                                return -errno;

                        if ((mode & S_IFMT) != (st.st_mode & S_IFMT))
                                return -EINVAL;
                }

                if (fchmod(fd, mode & 0777) < 0)
                        return -errno;
        }

        if (uid != UID_INVALID || gid != GID_INVALID)
                if (fchown(fd, uid, gid) < 0)
                        return -errno;

        return 0;
}
#endif /* NM_IGNORED */

int fchmod_umask(int fd, mode_t m) {
        mode_t u;
        int r;

        u = umask(0777);
        r = fchmod(fd, m & (~u)) < 0 ? -errno : 0;
        umask(u);

        return r;
}

#if 0 /* NM_IGNORED */
int fchmod_opath(int fd, mode_t m) {
        char procfs_path[STRLEN("/proc/self/fd/") + DECIMAL_STR_MAX(int)];

        /* This function operates also on fd that might have been opened with
         * O_PATH. Indeed fchmodat() doesn't have the AT_EMPTY_PATH flag like
         * fchownat() does. */

        xsprintf(procfs_path, "/proc/self/fd/%i", fd);
        if (chmod(procfs_path, m) < 0)
                return -errno;

        return 0;
}

int fd_warn_permissions(const char *path, int fd) {
        struct stat st;

        if (fstat(fd, &st) < 0)
                return -errno;

        if (st.st_mode & 0111)
                log_warning("Configuration file %s is marked executable. Please remove executable permission bits. Proceeding anyway.", path);

        if (st.st_mode & 0002)
                log_warning("Configuration file %s is marked world-writable. Please remove world writability permission bits. Proceeding anyway.", path);

        if (getpid_cached() == 1 && (st.st_mode & 0044) != 0044)
                log_warning("Configuration file %s is marked world-inaccessible. This has no effect as configuration data is accessible via APIs without restrictions. Proceeding anyway.", path);

        return 0;
}

int touch_file(const char *path, bool parents, usec_t stamp, uid_t uid, gid_t gid, mode_t mode) {
        char fdpath[STRLEN("/proc/self/fd/") + DECIMAL_STR_MAX(int)];
        _cleanup_close_ int fd = -1;
        int r, ret = 0;

        assert(path);

        /* Note that touch_file() does not follow symlinks: if invoked on an existing symlink, then it is the symlink
         * itself which is updated, not its target
         *
         * Returns the first error we encounter, but tries to apply as much as possible. */

        if (parents)
                (void) mkdir_parents(path, 0755);

        /* Initially, we try to open the node with O_PATH, so that we get a reference to the node. This is useful in
         * case the path refers to an existing device or socket node, as we can open it successfully in all cases, and
         * won't trigger any driver magic or so. */
        fd = open(path, O_PATH|O_CLOEXEC|O_NOFOLLOW);
        if (fd < 0) {
                if (errno != ENOENT)
                        return -errno;

                /* if the node doesn't exist yet, we create it, but with O_EXCL, so that we only create a regular file
                 * here, and nothing else */
                fd = open(path, O_WRONLY|O_CREAT|O_EXCL|O_CLOEXEC, IN_SET(mode, 0, MODE_INVALID) ? 0644 : mode);
                if (fd < 0)
                        return -errno;
        }

        /* Let's make a path from the fd, and operate on that. With this logic, we can adjust the access mode,
         * ownership and time of the file node in all cases, even if the fd refers to an O_PATH object — which is
         * something fchown(), fchmod(), futimensat() don't allow. */
        xsprintf(fdpath, "/proc/self/fd/%i", fd);

        if (mode != MODE_INVALID)
                if (chmod(fdpath, mode) < 0)
                        ret = -errno;

        if (uid_is_valid(uid) || gid_is_valid(gid))
                if (chown(fdpath, uid, gid) < 0 && ret >= 0)
                        ret = -errno;

        if (stamp != USEC_INFINITY) {
                struct timespec ts[2];

                timespec_store(&ts[0], stamp);
                ts[1] = ts[0];
                r = utimensat(AT_FDCWD, fdpath, ts, 0);
        } else
                r = utimensat(AT_FDCWD, fdpath, NULL, 0);
        if (r < 0 && ret >= 0)
                return -errno;

        return ret;
}

int touch(const char *path) {
        return touch_file(path, false, USEC_INFINITY, UID_INVALID, GID_INVALID, MODE_INVALID);
}

int symlink_idempotent(const char *from, const char *to, bool make_relative) {
        _cleanup_free_ char *relpath = NULL;
        int r;

        assert(from);
        assert(to);

        if (make_relative) {
                _cleanup_free_ char *parent = NULL;

                parent = dirname_malloc(to);
                if (!parent)
                        return -ENOMEM;

                r = path_make_relative(parent, from, &relpath);
                if (r < 0)
                        return r;

                from = relpath;
        }

        if (symlink(from, to) < 0) {
                _cleanup_free_ char *p = NULL;

                if (errno != EEXIST)
                        return -errno;

                r = readlink_malloc(to, &p);
                if (r == -EINVAL) /* Not a symlink? In that case return the original error we encountered: -EEXIST */
                        return -EEXIST;
                if (r < 0) /* Any other error? In that case propagate it as is */
                        return r;

                if (!streq(p, from)) /* Not the symlink we want it to be? In that case, propagate the original -EEXIST */
                        return -EEXIST;
        }

        return 0;
}

int symlink_atomic(const char *from, const char *to) {
        _cleanup_free_ char *t = NULL;
        int r;

        assert(from);
        assert(to);

        r = tempfn_random(to, NULL, &t);
        if (r < 0)
                return r;

        if (symlink(from, t) < 0)
                return -errno;

        if (rename(t, to) < 0) {
                unlink_noerrno(t);
                return -errno;
        }

        return 0;
}

int mknod_atomic(const char *path, mode_t mode, dev_t dev) {
        _cleanup_free_ char *t = NULL;
        int r;

        assert(path);

        r = tempfn_random(path, NULL, &t);
        if (r < 0)
                return r;

        if (mknod(t, mode, dev) < 0)
                return -errno;

        if (rename(t, path) < 0) {
                unlink_noerrno(t);
                return -errno;
        }

        return 0;
}

int mkfifo_atomic(const char *path, mode_t mode) {
        _cleanup_free_ char *t = NULL;
        int r;

        assert(path);

        r = tempfn_random(path, NULL, &t);
        if (r < 0)
                return r;

        if (mkfifo(t, mode) < 0)
                return -errno;

        if (rename(t, path) < 0) {
                unlink_noerrno(t);
                return -errno;
        }

        return 0;
}

int mkfifoat_atomic(int dirfd, const char *path, mode_t mode) {
        _cleanup_free_ char *t = NULL;
        int r;

        assert(path);

        if (path_is_absolute(path))
                return mkfifo_atomic(path, mode);

        /* We're only interested in the (random) filename.  */
        r = tempfn_random_child("", NULL, &t);
        if (r < 0)
                return r;

        if (mkfifoat(dirfd, t, mode) < 0)
                return -errno;

        if (renameat(dirfd, t, dirfd, path) < 0) {
                unlink_noerrno(t);
                return -errno;
        }

        return 0;
}

int get_files_in_directory(const char *path, char ***list) {
        _cleanup_closedir_ DIR *d = NULL;
        struct dirent *de;
        size_t bufsize = 0, n = 0;
        _cleanup_strv_free_ char **l = NULL;

        assert(path);

        /* Returns all files in a directory in *list, and the number
         * of files as return value. If list is NULL returns only the
         * number. */

        d = opendir(path);
        if (!d)
                return -errno;

        FOREACH_DIRENT_ALL(de, d, return -errno) {
                dirent_ensure_type(d, de);

                if (!dirent_is_file(de))
                        continue;

                if (list) {
                        /* one extra slot is needed for the terminating NULL */
                        if (!GREEDY_REALLOC(l, bufsize, n + 2))
                                return -ENOMEM;

                        l[n] = strdup(de->d_name);
                        if (!l[n])
                                return -ENOMEM;

                        l[++n] = NULL;
                } else
                        n++;
        }

        if (list)
                *list = TAKE_PTR(l);

        return n;
}

static int getenv_tmp_dir(const char **ret_path) {
        const char *n;
        int r, ret = 0;

        assert(ret_path);

        /* We use the same order of environment variables python uses in tempfile.gettempdir():
         * https://docs.python.org/3/library/tempfile.html#tempfile.gettempdir */
        FOREACH_STRING(n, "TMPDIR", "TEMP", "TMP") {
                const char *e;

                e = secure_getenv(n);
                if (!e)
                        continue;
                if (!path_is_absolute(e)) {
                        r = -ENOTDIR;
                        goto next;
                }
                if (!path_is_normalized(e)) {
                        r = -EPERM;
                        goto next;
                }

                r = is_dir(e, true);
                if (r < 0)
                        goto next;
                if (r == 0) {
                        r = -ENOTDIR;
                        goto next;
                }

                *ret_path = e;
                return 1;

        next:
                /* Remember first error, to make this more debuggable */
                if (ret >= 0)
                        ret = r;
        }

        if (ret < 0)
                return ret;

        *ret_path = NULL;
        return ret;
}

static int tmp_dir_internal(const char *def, const char **ret) {
        const char *e;
        int r, k;

        assert(def);
        assert(ret);

        r = getenv_tmp_dir(&e);
        if (r > 0) {
                *ret = e;
                return 0;
        }

        k = is_dir(def, true);
        if (k == 0)
                k = -ENOTDIR;
        if (k < 0)
                return r < 0 ? r : k;

        *ret = def;
        return 0;
}

int var_tmp_dir(const char **ret) {

        /* Returns the location for "larger" temporary files, that is backed by physical storage if available, and thus
         * even might survive a boot: /var/tmp. If $TMPDIR (or related environment variables) are set, its value is
         * returned preferably however. Note that both this function and tmp_dir() below are affected by $TMPDIR,
         * making it a variable that overrides all temporary file storage locations. */

        return tmp_dir_internal("/var/tmp", ret);
}

int tmp_dir(const char **ret) {

        /* Similar to var_tmp_dir() above, but returns the location for "smaller" temporary files, which is usually
         * backed by an in-memory file system: /tmp. */

        return tmp_dir_internal("/tmp", ret);
}

int unlink_or_warn(const char *filename) {
        if (unlink(filename) < 0 && errno != ENOENT)
                /* If the file doesn't exist and the fs simply was read-only (in which
                 * case unlink() returns EROFS even if the file doesn't exist), don't
                 * complain */
                if (errno != EROFS || access(filename, F_OK) >= 0)
                        return log_error_errno(errno, "Failed to remove \"%s\": %m", filename);

        return 0;
}
#endif /* NM_IGNORED */

int inotify_add_watch_fd(int fd, int what, uint32_t mask) {
        char path[STRLEN("/proc/self/fd/") + DECIMAL_STR_MAX(int) + 1];
        int r;

        /* This is like inotify_add_watch(), except that the file to watch is not referenced by a path, but by an fd */
        xsprintf(path, "/proc/self/fd/%i", what);

        r = inotify_add_watch(fd, path, mask);
        if (r < 0)
                return -errno;

        return r;
}

<<<<<<< HEAD
#if 0 /* NM_IGNORED */
static bool safe_transition(const struct stat *a, const struct stat *b) {
=======
static bool unsafe_transition(const struct stat *a, const struct stat *b) {
>>>>>>> c2dbe4b5
        /* Returns true if the transition from a to b is safe, i.e. that we never transition from unprivileged to
         * privileged files or directories. Why bother? So that unprivileged code can't symlink to privileged files
         * making us believe we read something safe even though it isn't safe in the specific context we open it in. */

        if (a->st_uid == 0) /* Transitioning from privileged to unprivileged is always fine */
                return false;

        return a->st_uid != b->st_uid; /* Otherwise we need to stay within the same UID */
}

static int log_unsafe_transition(int a, int b, const char *path, unsigned flags) {
        _cleanup_free_ char *n1 = NULL, *n2 = NULL;

        if (!FLAGS_SET(flags, CHASE_WARN))
                return -ENOLINK;

        (void) fd_get_path(a, &n1);
        (void) fd_get_path(b, &n2);

        return log_warning_errno(SYNTHETIC_ERRNO(ENOLINK),
                                 "Detected unsafe path transition %s %s %s during canonicalization of %s.",
                                 n1, special_glyph(SPECIAL_GLYPH_ARROW), n2, path);
}

static int log_autofs_mount_point(int fd, const char *path, unsigned flags) {
        _cleanup_free_ char *n1 = NULL;

        if (!FLAGS_SET(flags, CHASE_WARN))
                return -EREMOTE;

        (void) fd_get_path(fd, &n1);

        return log_warning_errno(SYNTHETIC_ERRNO(EREMOTE),
                                 "Detected autofs mount point %s during canonicalization of %s.",
                                 n1, path);
}

int chase_symlinks(const char *path, const char *original_root, unsigned flags, char **ret) {
        _cleanup_free_ char *buffer = NULL, *done = NULL, *root = NULL;
        _cleanup_close_ int fd = -1;
        unsigned max_follow = CHASE_SYMLINKS_MAX; /* how many symlinks to follow before giving up and returning ELOOP */
        struct stat previous_stat;
        bool exists = true;
        char *todo;
        int r;

        assert(path);

        /* Either the file may be missing, or we return an fd to the final object, but both make no sense */
        if (FLAGS_SET(flags, CHASE_NONEXISTENT | CHASE_OPEN))
                return -EINVAL;

        if (FLAGS_SET(flags, CHASE_STEP | CHASE_OPEN))
                return -EINVAL;

        if (isempty(path))
                return -EINVAL;

        /* This is a lot like canonicalize_file_name(), but takes an additional "root" parameter, that allows following
         * symlinks relative to a root directory, instead of the root of the host.
         *
         * Note that "root" primarily matters if we encounter an absolute symlink. It is also used when following
         * relative symlinks to ensure they cannot be used to "escape" the root directory. The path parameter passed is
         * assumed to be already prefixed by it, except if the CHASE_PREFIX_ROOT flag is set, in which case it is first
         * prefixed accordingly.
         *
         * Algorithmically this operates on two path buffers: "done" are the components of the path we already
         * processed and resolved symlinks, "." and ".." of. "todo" are the components of the path we still need to
         * process. On each iteration, we move one component from "todo" to "done", processing it's special meaning
         * each time. The "todo" path always starts with at least one slash, the "done" path always ends in no
         * slash. We always keep an O_PATH fd to the component we are currently processing, thus keeping lookup races
         * at a minimum.
         *
         * Suggested usage: whenever you want to canonicalize a path, use this function. Pass the absolute path you got
         * as-is: fully qualified and relative to your host's root. Optionally, specify the root parameter to tell this
         * function what to do when encountering a symlink with an absolute path as directory: prefix it by the
         * specified path.
         *
         * There are three ways to invoke this function:
         *
         * 1. Without CHASE_STEP or CHASE_OPEN: in this case the path is resolved and the normalized path is returned
         *    in `ret`. The return value is < 0 on error. If CHASE_NONEXISTENT is also set 0 is returned if the file
         *    doesn't exist, > 0 otherwise. If CHASE_NONEXISTENT is not set >= 0 is returned if the destination was
         *    found, -ENOENT if it doesn't.
         *
         * 2. With CHASE_OPEN: in this case the destination is opened after chasing it as O_PATH and this file
         *    descriptor is returned as return value. This is useful to open files relative to some root
         *    directory. Note that the returned O_PATH file descriptors must be converted into a regular one (using
         *    fd_reopen() or such) before it can be used for reading/writing. CHASE_OPEN may not be combined with
         *    CHASE_NONEXISTENT.
         *
         * 3. With CHASE_STEP: in this case only a single step of the normalization is executed, i.e. only the first
         *    symlink or ".." component of the path is resolved, and the resulting path is returned. This is useful if
         *    a caller wants to trace the a path through the file system verbosely. Returns < 0 on error, > 0 if the
         *    path is fully normalized, and == 0 for each normalization step. This may be combined with
         *    CHASE_NONEXISTENT, in which case 1 is returned when a component is not found.
         *
         * 4. With CHASE_SAFE: in this case the path must not contain unsafe transitions, i.e. transitions from
         *    unprivileged to privileged files or directories. In such cases the return value is -ENOLINK. If
         *    CHASE_WARN is also set a warning describing the unsafe transition is emitted.
         *
         * 5. With CHASE_NO_AUTOFS: in this case if an autofs mount point is encountered, the path normalization is
         *    aborted and -EREMOTE is returned. If CHASE_WARN is also set a warning showing the path of the mount point
         *    is emitted.
         *
         * */

        /* A root directory of "/" or "" is identical to none */
        if (empty_or_root(original_root))
                original_root = NULL;

        if (!original_root && !ret && (flags & (CHASE_NONEXISTENT|CHASE_NO_AUTOFS|CHASE_SAFE|CHASE_OPEN|CHASE_STEP)) == CHASE_OPEN) {
                /* Shortcut the CHASE_OPEN case if the caller isn't interested in the actual path and has no root set
                 * and doesn't care about any of the other special features we provide either. */
                r = open(path, O_PATH|O_CLOEXEC|((flags & CHASE_NOFOLLOW) ? O_NOFOLLOW : 0));
                if (r < 0)
                        return -errno;

                return r;
        }

        if (original_root) {
                r = path_make_absolute_cwd(original_root, &root);
                if (r < 0)
                        return r;

                if (flags & CHASE_PREFIX_ROOT) {

                        /* We don't support relative paths in combination with a root directory */
                        if (!path_is_absolute(path))
                                return -EINVAL;

                        path = prefix_roota(root, path);
                }
        }

        r = path_make_absolute_cwd(path, &buffer);
        if (r < 0)
                return r;

        fd = open("/", O_CLOEXEC|O_NOFOLLOW|O_PATH);
        if (fd < 0)
                return -errno;

        if (flags & CHASE_SAFE) {
                if (fstat(fd, &previous_stat) < 0)
                        return -errno;
        }

        todo = buffer;
        for (;;) {
                _cleanup_free_ char *first = NULL;
                _cleanup_close_ int child = -1;
                struct stat st;
                size_t n, m;

                /* Determine length of first component in the path */
                n = strspn(todo, "/");                  /* The slashes */
                m = n + strcspn(todo + n, "/");         /* The entire length of the component */

                /* Extract the first component. */
                first = strndup(todo, m);
                if (!first)
                        return -ENOMEM;

                todo += m;

                /* Empty? Then we reached the end. */
                if (isempty(first))
                        break;

                /* Just a single slash? Then we reached the end. */
                if (path_equal(first, "/")) {
                        /* Preserve the trailing slash */

                        if (flags & CHASE_TRAIL_SLASH)
                                if (!strextend(&done, "/", NULL))
                                        return -ENOMEM;

                        break;
                }

                /* Just a dot? Then let's eat this up. */
                if (path_equal(first, "/."))
                        continue;

                /* Two dots? Then chop off the last bit of what we already found out. */
                if (path_equal(first, "/..")) {
                        _cleanup_free_ char *parent = NULL;
                        _cleanup_close_ int fd_parent = -1;

                        /* If we already are at the top, then going up will not change anything. This is in-line with
                         * how the kernel handles this. */
                        if (empty_or_root(done))
                                continue;

                        parent = dirname_malloc(done);
                        if (!parent)
                                return -ENOMEM;

                        /* Don't allow this to leave the root dir.  */
                        if (root &&
                            path_startswith(done, root) &&
                            !path_startswith(parent, root))
                                continue;

                        free_and_replace(done, parent);

                        if (flags & CHASE_STEP)
                                goto chased_one;

                        fd_parent = openat(fd, "..", O_CLOEXEC|O_NOFOLLOW|O_PATH);
                        if (fd_parent < 0)
                                return -errno;

                        if (flags & CHASE_SAFE) {
                                if (fstat(fd_parent, &st) < 0)
                                        return -errno;

                                if (unsafe_transition(&previous_stat, &st))
                                        return log_unsafe_transition(fd, fd_parent, path, flags);

                                previous_stat = st;
                        }

                        safe_close(fd);
                        fd = TAKE_FD(fd_parent);

                        continue;
                }

                /* Otherwise let's see what this is. */
                child = openat(fd, first + n, O_CLOEXEC|O_NOFOLLOW|O_PATH);
                if (child < 0) {

                        if (errno == ENOENT &&
                            (flags & CHASE_NONEXISTENT) &&
                            (isempty(todo) || path_is_normalized(todo))) {

                                /* If CHASE_NONEXISTENT is set, and the path does not exist, then that's OK, return
                                 * what we got so far. But don't allow this if the remaining path contains "../ or "./"
                                 * or something else weird. */

                                /* If done is "/", as first also contains slash at the head, then remove this redundant slash. */
                                if (streq_ptr(done, "/"))
                                        *done = '\0';

                                if (!strextend(&done, first, todo, NULL))
                                        return -ENOMEM;

                                exists = false;
                                break;
                        }

                        return -errno;
                }

                if (fstat(child, &st) < 0)
                        return -errno;
                if ((flags & CHASE_SAFE) &&
                    unsafe_transition(&previous_stat, &st))
                        return log_unsafe_transition(fd, child, path, flags);

                previous_stat = st;

                if ((flags & CHASE_NO_AUTOFS) &&
                    fd_is_fs_type(child, AUTOFS_SUPER_MAGIC) > 0)
                        return log_autofs_mount_point(child, path, flags);

                if (S_ISLNK(st.st_mode) && !((flags & CHASE_NOFOLLOW) && isempty(todo))) {
                        char *joined;

                        _cleanup_free_ char *destination = NULL;

                        /* This is a symlink, in this case read the destination. But let's make sure we don't follow
                         * symlinks without bounds. */
                        if (--max_follow <= 0)
                                return -ELOOP;

                        r = readlinkat_malloc(fd, first + n, &destination);
                        if (r < 0)
                                return r;
                        if (isempty(destination))
                                return -EINVAL;

                        if (path_is_absolute(destination)) {

                                /* An absolute destination. Start the loop from the beginning, but use the root
                                 * directory as base. */

                                safe_close(fd);
                                fd = open(root ?: "/", O_CLOEXEC|O_NOFOLLOW|O_PATH);
                                if (fd < 0)
                                        return -errno;

                                if (flags & CHASE_SAFE) {
                                        if (fstat(fd, &st) < 0)
                                                return -errno;

                                        if (unsafe_transition(&previous_stat, &st))
                                                return log_unsafe_transition(child, fd, path, flags);

                                        previous_stat = st;
                                }

                                free(done);

                                /* Note that we do not revalidate the root, we take it as is. */
                                if (isempty(root))
                                        done = NULL;
                                else {
                                        done = strdup(root);
                                        if (!done)
                                                return -ENOMEM;
                                }

                                /* Prefix what's left to do with what we just read, and start the loop again, but
                                 * remain in the current directory. */
                                joined = strjoin(destination, todo);
                        } else
                                joined = strjoin("/", destination, todo);
                        if (!joined)
                                return -ENOMEM;

                        free(buffer);
                        todo = buffer = joined;

                        if (flags & CHASE_STEP)
                                goto chased_one;

                        continue;
                }

                /* If this is not a symlink, then let's just add the name we read to what we already verified. */
                if (!done)
                        done = TAKE_PTR(first);
                else {
                        /* If done is "/", as first also contains slash at the head, then remove this redundant slash. */
                        if (streq(done, "/"))
                                *done = '\0';

                        if (!strextend(&done, first, NULL))
                                return -ENOMEM;
                }

                /* And iterate again, but go one directory further down. */
                safe_close(fd);
                fd = TAKE_FD(child);
        }

        if (!done) {
                /* Special case, turn the empty string into "/", to indicate the root directory. */
                done = strdup("/");
                if (!done)
                        return -ENOMEM;
        }

        if (ret)
                *ret = TAKE_PTR(done);

        if (flags & CHASE_OPEN) {
                /* Return the O_PATH fd we currently are looking to the caller. It can translate it to a proper fd by
                 * opening /proc/self/fd/xyz. */

                assert(fd >= 0);
                return TAKE_FD(fd);
        }

        if (flags & CHASE_STEP)
                return 1;

        return exists;

chased_one:
        if (ret) {
                char *c;

                c = strjoin(strempty(done), todo);
                if (!c)
                        return -ENOMEM;

                *ret = c;
        }

        return 0;
}

int chase_symlinks_and_open(
                const char *path,
                const char *root,
                unsigned chase_flags,
                int open_flags,
                char **ret_path) {

        _cleanup_close_ int path_fd = -1;
        _cleanup_free_ char *p = NULL;
        int r;

        if (chase_flags & CHASE_NONEXISTENT)
                return -EINVAL;

        if (empty_or_root(root) && !ret_path && (chase_flags & (CHASE_NO_AUTOFS|CHASE_SAFE)) == 0) {
                /* Shortcut this call if none of the special features of this call are requested */
                r = open(path, open_flags);
                if (r < 0)
                        return -errno;

                return r;
        }

        path_fd = chase_symlinks(path, root, chase_flags|CHASE_OPEN, ret_path ? &p : NULL);
        if (path_fd < 0)
                return path_fd;

        r = fd_reopen(path_fd, open_flags);
        if (r < 0)
                return r;

        if (ret_path)
                *ret_path = TAKE_PTR(p);

        return r;
}

int chase_symlinks_and_opendir(
                const char *path,
                const char *root,
                unsigned chase_flags,
                char **ret_path,
                DIR **ret_dir) {

        char procfs_path[STRLEN("/proc/self/fd/") + DECIMAL_STR_MAX(int)];
        _cleanup_close_ int path_fd = -1;
        _cleanup_free_ char *p = NULL;
        DIR *d;

        if (!ret_dir)
                return -EINVAL;
        if (chase_flags & CHASE_NONEXISTENT)
                return -EINVAL;

        if (empty_or_root(root) && !ret_path && (chase_flags & (CHASE_NO_AUTOFS|CHASE_SAFE)) == 0) {
                /* Shortcut this call if none of the special features of this call are requested */
                d = opendir(path);
                if (!d)
                        return -errno;

                *ret_dir = d;
                return 0;
        }

        path_fd = chase_symlinks(path, root, chase_flags|CHASE_OPEN, ret_path ? &p : NULL);
        if (path_fd < 0)
                return path_fd;

        xsprintf(procfs_path, "/proc/self/fd/%i", path_fd);
        d = opendir(procfs_path);
        if (!d)
                return -errno;

        if (ret_path)
                *ret_path = TAKE_PTR(p);

        *ret_dir = d;
        return 0;
}

int chase_symlinks_and_stat(
                const char *path,
                const char *root,
                unsigned chase_flags,
                char **ret_path,
                struct stat *ret_stat) {

        _cleanup_close_ int path_fd = -1;
        _cleanup_free_ char *p = NULL;

        assert(path);
        assert(ret_stat);

        if (chase_flags & CHASE_NONEXISTENT)
                return -EINVAL;

        if (empty_or_root(root) && !ret_path && (chase_flags & (CHASE_NO_AUTOFS|CHASE_SAFE)) == 0) {
                /* Shortcut this call if none of the special features of this call are requested */
                if (stat(path, ret_stat) < 0)
                        return -errno;

                return 1;
        }

        path_fd = chase_symlinks(path, root, chase_flags|CHASE_OPEN, ret_path ? &p : NULL);
        if (path_fd < 0)
                return path_fd;

        if (fstat(path_fd, ret_stat) < 0)
                return -errno;

        if (ret_path)
                *ret_path = TAKE_PTR(p);

        if (chase_flags & CHASE_OPEN)
                return TAKE_FD(path_fd);

        return 1;
}

int access_fd(int fd, int mode) {
        char p[STRLEN("/proc/self/fd/") + DECIMAL_STR_MAX(fd) + 1];
        int r;

        /* Like access() but operates on an already open fd */

        xsprintf(p, "/proc/self/fd/%i", fd);
        r = access(p, mode);
        if (r < 0)
                return -errno;

        return r;
}

void unlink_tempfilep(char (*p)[]) {
        /* If the file is created with mkstemp(), it will (almost always)
         * change the suffix. Treat this as a sign that the file was
         * successfully created. We ignore both the rare case where the
         * original suffix is used and unlink failures. */
        if (!endswith(*p, ".XXXXXX"))
                (void) unlink_noerrno(*p);
}

int unlinkat_deallocate(int fd, const char *name, int flags) {
        _cleanup_close_ int truncate_fd = -1;
        struct stat st;
        off_t l, bs;

        /* Operates like unlinkat() but also deallocates the file contents if it is a regular file and there's no other
         * link to it. This is useful to ensure that other processes that might have the file open for reading won't be
         * able to keep the data pinned on disk forever. This call is particular useful whenever we execute clean-up
         * jobs ("vacuuming"), where we want to make sure the data is really gone and the disk space released and
         * returned to the free pool.
         *
         * Deallocation is preferably done by FALLOC_FL_PUNCH_HOLE|FALLOC_FL_KEEP_SIZE (👊) if supported, which means
         * the file won't change size. That's a good thing since we shouldn't needlessly trigger SIGBUS in other
         * programs that have mmap()ed the file. (The assumption here is that changing file contents to all zeroes
         * underneath those programs is the better choice than simply triggering SIGBUS in them which truncation does.)
         * However if hole punching is not implemented in the kernel or file system we'll fall back to normal file
         * truncation (🔪), as our goal of deallocating the data space trumps our goal of being nice to readers (💐).
         *
         * Note that we attempt deallocation, but failure to succeed with that is not considered fatal, as long as the
         * primary job – to delete the file – is accomplished. */

        if ((flags & AT_REMOVEDIR) == 0) {
                truncate_fd = openat(fd, name, O_WRONLY|O_CLOEXEC|O_NOCTTY|O_NOFOLLOW|O_NONBLOCK);
                if (truncate_fd < 0) {

                        /* If this failed because the file doesn't exist propagate the error right-away. Also,
                         * AT_REMOVEDIR wasn't set, and we tried to open the file for writing, which means EISDIR is
                         * returned when this is a directory but we are not supposed to delete those, hence propagate
                         * the error right-away too. */
                        if (IN_SET(errno, ENOENT, EISDIR))
                                return -errno;

                        if (errno != ELOOP) /* don't complain if this is a symlink */
                                log_debug_errno(errno, "Failed to open file '%s' for deallocation, ignoring: %m", name);
                }
        }

        if (unlinkat(fd, name, flags) < 0)
                return -errno;

        if (truncate_fd < 0) /* Don't have a file handle, can't do more ☹️ */
                return 0;

        if (fstat(truncate_fd, &st) < 0) {
                log_debug_errno(errno, "Failed to stat file '%s' for deallocation, ignoring: %m", name);
                return 0;
        }

        if (!S_ISREG(st.st_mode) || st.st_blocks == 0 || st.st_nlink > 0)
                return 0;

        /* If this is a regular file, it actually took up space on disk and there are no other links it's time to
         * punch-hole/truncate this to release the disk space. */

        bs = MAX(st.st_blksize, 512);
        l = DIV_ROUND_UP(st.st_size, bs) * bs; /* Round up to next block size */

        if (fallocate(truncate_fd, FALLOC_FL_PUNCH_HOLE|FALLOC_FL_KEEP_SIZE, 0, l) >= 0)
                return 0; /* Successfully punched a hole! 😊 */

        /* Fall back to truncation */
        if (ftruncate(truncate_fd, 0) < 0) {
                log_debug_errno(errno, "Failed to truncate file to 0, ignoring: %m");
                return 0;
        }

        return 0;
}

int fsync_directory_of_file(int fd) {
        _cleanup_free_ char *path = NULL;
        _cleanup_close_ int dfd = -1;
        int r;

        r = fd_verify_regular(fd);
        if (r < 0)
                return r;

        r = fd_get_path(fd, &path);
        if (r < 0) {
                log_debug_errno(r, "Failed to query /proc/self/fd/%d%s: %m",
                                fd,
                                r == -EOPNOTSUPP ? ", ignoring" : "");

                if (r == -EOPNOTSUPP)
                        /* If /proc is not available, we're most likely running in some
                         * chroot environment, and syncing the directory is not very
                         * important in that case. Let's just silently do nothing. */
                        return 0;

                return r;
        }

        if (!path_is_absolute(path))
                return -EINVAL;

        dfd = open_parent(path, O_CLOEXEC, 0);
        if (dfd < 0)
                return dfd;

        if (fsync(dfd) < 0)
                return -errno;

        return 0;
}

int fsync_path_at(int at_fd, const char *path) {
        _cleanup_close_ int opened_fd = -1;
        int fd;

        if (isempty(path)) {
                if (at_fd == AT_FDCWD) {
                        opened_fd = open(".", O_RDONLY|O_DIRECTORY|O_CLOEXEC);
                        if (opened_fd < 0)
                                return -errno;

                        fd = opened_fd;
                } else
                        fd = at_fd;
        } else {

                opened_fd = openat(at_fd, path, O_RDONLY|O_CLOEXEC);
                if (opened_fd < 0)
                        return -errno;

                fd = opened_fd;
        }

        if (fsync(fd) < 0)
                return -errno;

        return 0;
}

int open_parent(const char *path, int flags, mode_t mode) {
        _cleanup_free_ char *parent = NULL;
        int fd;

        if (isempty(path))
                return -EINVAL;
        if (path_equal(path, "/")) /* requesting the parent of the root dir is fishy, let's prohibit that */
                return -EINVAL;

        parent = dirname_malloc(path);
        if (!parent)
                return -ENOMEM;

        /* Let's insist on O_DIRECTORY since the parent of a file or directory is a directory. Except if we open an
         * O_TMPFILE file, because in that case we are actually create a regular file below the parent directory. */

        if ((flags & O_PATH) == O_PATH)
                flags |= O_DIRECTORY;
        else if ((flags & O_TMPFILE) != O_TMPFILE)
                flags |= O_DIRECTORY|O_RDONLY;

        fd = open(parent, flags, mode);
        if (fd < 0)
                return -errno;

        return fd;
}
#endif /* NM_IGNORED */<|MERGE_RESOLUTION|>--- conflicted
+++ resolved
@@ -672,12 +672,8 @@
         return r;
 }
 
-<<<<<<< HEAD
 #if 0 /* NM_IGNORED */
-static bool safe_transition(const struct stat *a, const struct stat *b) {
-=======
 static bool unsafe_transition(const struct stat *a, const struct stat *b) {
->>>>>>> c2dbe4b5
         /* Returns true if the transition from a to b is safe, i.e. that we never transition from unprivileged to
          * privileged files or directories. Why bother? So that unprivileged code can't symlink to privileged files
          * making us believe we read something safe even though it isn't safe in the specific context we open it in. */
