--- conflicted
+++ resolved
@@ -28,15 +28,11 @@
 #include <stdbool.h>
 #include <stddef.h>
 
-<<<<<<< HEAD
+#include "alloc-util.h"
 #if 0 /* NM_IGNORED */
 #include "extract-word.h"
 #endif /* NM_IGNORED */
-=======
-#include "alloc-util.h"
-#include "extract-word.h"
 #include "macro.h"
->>>>>>> 606ad7e6
 #include "util.h"
 
 char *strv_find(char **l, const char *name) _pure_;
