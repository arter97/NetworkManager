/* SPDX-License-Identifier: LGPL-2.1+ */
#pragma once

/***
  This file is part of systemd.

  Copyright 2010 Lennart Poettering

  systemd is free software; you can redistribute it and/or modify it
  under the terms of the GNU Lesser General Public License as published by
  the Free Software Foundation; either version 2.1 of the License, or
  (at your option) any later version.

  systemd is distributed in the hope that it will be useful, but
  WITHOUT ANY WARRANTY; without even the implied warranty of
  MERCHANTABILITY or FITNESS FOR A PARTICULAR PURPOSE. See the GNU
  Lesser General Public License for more details.

  You should have received a copy of the GNU Lesser General Public License
  along with systemd; If not, see <http://www.gnu.org/licenses/>.
***/

#include <inttypes.h>
#include <stdbool.h>
#include <sys/param.h>
#include <sys/sysmacros.h>
#include <sys/types.h>

#define _printf_(a,b) __attribute__ ((format (printf, a, b)))
#ifdef __clang__
#  define _alloc_(...)
#else
#  define _alloc_(...) __attribute__ ((alloc_size(__VA_ARGS__)))
#endif
#define _sentinel_ __attribute__ ((sentinel))
#define _unused_ __attribute__ ((unused))
#define _destructor_ __attribute__ ((destructor))
#define _pure_ __attribute__ ((pure))
#define _const_ __attribute__ ((const))
#define _deprecated_ __attribute__ ((deprecated))
#define _packed_ __attribute__ ((packed))
#define _malloc_ __attribute__ ((malloc))
#define _weak_ __attribute__ ((weak))
#define _likely_(x) (__builtin_expect(!!(x),1))
#define _unlikely_(x) (__builtin_expect(!!(x),0))
#define _public_ __attribute__ ((visibility("default")))
#define _hidden_ __attribute__ ((visibility("hidden")))
#define _weakref_(x) __attribute__((weakref(#x)))
#define _alignas_(x) __attribute__((aligned(__alignof(x))))
#define _cleanup_(x) __attribute__((cleanup(x)))
#if __GNUC__ >= 7
#define _fallthrough_ __attribute__((fallthrough))
#else
#define _fallthrough_
#endif
/* Define C11 noreturn without <stdnoreturn.h> and even on older gcc
 * compiler versions */
#ifndef _noreturn_
#if __STDC_VERSION__ >= 201112L
#define _noreturn_ _Noreturn
#else
#define _noreturn_ __attribute__((noreturn))
#endif
#endif

#if !defined(HAS_FEATURE_MEMORY_SANITIZER)
#  if defined(__has_feature)
#    if __has_feature(memory_sanitizer)
#      define HAS_FEATURE_MEMORY_SANITIZER 1
#    endif
#  endif
#  if !defined(HAS_FEATURE_MEMORY_SANITIZER)
#    define HAS_FEATURE_MEMORY_SANITIZER 0
#  endif
#endif

#if (defined (__GNUC__) && (__GNUC__ > 4 || (__GNUC__ == 4 && __GNUC_MINOR__ >= 6))) || defined (__clang__)
/* Temporarily disable some warnings */
#define DISABLE_WARNING_DECLARATION_AFTER_STATEMENT                     \
        _Pragma("GCC diagnostic push");                                 \
        _Pragma("GCC diagnostic ignored \"-Wdeclaration-after-statement\"")

#define DISABLE_WARNING_FORMAT_NONLITERAL                               \
        _Pragma("GCC diagnostic push");                                 \
        _Pragma("GCC diagnostic ignored \"-Wformat-nonliteral\"")

#define DISABLE_WARNING_MISSING_PROTOTYPES                              \
        _Pragma("GCC diagnostic push");                                 \
        _Pragma("GCC diagnostic ignored \"-Wmissing-prototypes\"")

#define DISABLE_WARNING_NONNULL                                         \
        _Pragma("GCC diagnostic push");                                 \
        _Pragma("GCC diagnostic ignored \"-Wnonnull\"")

#define DISABLE_WARNING_SHADOW                                          \
        _Pragma("GCC diagnostic push");                                 \
        _Pragma("GCC diagnostic ignored \"-Wshadow\"")

#define DISABLE_WARNING_INCOMPATIBLE_POINTER_TYPES                      \
        _Pragma("GCC diagnostic push");                                 \
        _Pragma("GCC diagnostic ignored \"-Wincompatible-pointer-types\"")

#define REENABLE_WARNING                                                \
        _Pragma("GCC diagnostic pop")
#else
#define DISABLE_WARNING_DECLARATION_AFTER_STATEMENT
#define DISABLE_WARNING_FORMAT_NONLITERAL
#define DISABLE_WARNING_MISSING_PROTOTYPES
#define DISABLE_WARNING_NONNULL
#define DISABLE_WARNING_SHADOW
#define REENABLE_WARNING
#endif

/* automake test harness */
#define EXIT_TEST_SKIP 77

#define XSTRINGIFY(x) #x
#define STRINGIFY(x) XSTRINGIFY(x)

#define XCONCATENATE(x, y) x ## y
#define CONCATENATE(x, y) XCONCATENATE(x, y)

#define UNIQ_T(x, uniq) CONCATENATE(__unique_prefix_, CONCATENATE(x, uniq))
#define UNIQ __COUNTER__

/* builtins */
#if __SIZEOF_INT__ == 4
#define BUILTIN_FFS_U32(x) __builtin_ffs(x);
#elif __SIZEOF_LONG__ == 4
#define BUILTIN_FFS_U32(x) __builtin_ffsl(x);
#else
#error "neither int nor long are four bytes long?!?"
#endif

/* Rounds up */

#define ALIGN4(l) (((l) + 3) & ~3)
#define ALIGN8(l) (((l) + 7) & ~7)

#if __SIZEOF_POINTER__ == 8
#define ALIGN(l) ALIGN8(l)
#elif __SIZEOF_POINTER__ == 4
#define ALIGN(l) ALIGN4(l)
#else
#error "Wut? Pointers are neither 4 nor 8 bytes long?"
#endif

#define ALIGN_PTR(p) ((void*) ALIGN((unsigned long) (p)))
#define ALIGN4_PTR(p) ((void*) ALIGN4((unsigned long) (p)))
#define ALIGN8_PTR(p) ((void*) ALIGN8((unsigned long) (p)))

static inline size_t ALIGN_TO(size_t l, size_t ali) {
        return ((l + ali - 1) & ~(ali - 1));
}

#define ALIGN_TO_PTR(p, ali) ((void*) ALIGN_TO((unsigned long) (p), (ali)))

/* align to next higher power-of-2 (except for: 0 => 0, overflow => 0) */
static inline unsigned long ALIGN_POWER2(unsigned long u) {
        /* clz(0) is undefined */
        if (u == 1)
                return 1;

        /* left-shift overflow is undefined */
        if (__builtin_clzl(u - 1UL) < 1)
                return 0;

        return 1UL << (sizeof(u) * 8 - __builtin_clzl(u - 1UL));
}

#ifndef __COVERITY__
#  define VOID_0 ((void)0)
#else
#  define VOID_0 ((void*)0)
#endif

#define ELEMENTSOF(x)                                                    \
        __extension__ (__builtin_choose_expr(                            \
                !__builtin_types_compatible_p(typeof(x), typeof(&*(x))), \
                sizeof(x)/sizeof((x)[0]),                                \
                VOID_0))

/*
 * STRLEN - return the length of a string literal, minus the trailing NUL byte.
 *          Contrary to strlen(), this is a constant expression.
 * @x: a string literal.
 */
#define STRLEN(x) (sizeof(""x"") - 1)

/*
 * container_of - cast a member of a structure out to the containing structure
 * @ptr: the pointer to the member.
 * @type: the type of the container struct this is embedded in.
 * @member: the name of the member within the struct.
 */
#define container_of(ptr, type, member) __container_of(UNIQ, (ptr), type, member)
#define __container_of(uniq, ptr, type, member)                         \
        __extension__ ({                                                \
                const typeof( ((type*)0)->member ) *UNIQ_T(A, uniq) = (ptr); \
                (type*)( (char *)UNIQ_T(A, uniq) - offsetof(type,member) ); \
        })

#undef MAX
#define MAX(a, b) __MAX(UNIQ, (a), UNIQ, (b))
#define __MAX(aq, a, bq, b)                             \
        __extension__ ({                                \
                const typeof(a) UNIQ_T(A, aq) = (a);    \
                const typeof(b) UNIQ_T(B, bq) = (b);    \
                UNIQ_T(A,aq) > UNIQ_T(B,bq) ? UNIQ_T(A,aq) : UNIQ_T(B,bq); \
        })

/* evaluates to (void) if _A or _B are not constant or of different types */
#define CONST_MAX(_A, _B) \
        __extension__ (__builtin_choose_expr(                           \
                __builtin_constant_p(_A) &&                             \
                __builtin_constant_p(_B) &&                             \
                __builtin_types_compatible_p(typeof(_A), typeof(_B)),   \
                ((_A) > (_B)) ? (_A) : (_B),                            \
                VOID_0))

/* takes two types and returns the size of the larger one */
#define MAXSIZE(A, B) (sizeof(union _packed_ { typeof(A) a; typeof(B) b; }))

#define MAX3(x,y,z)                                     \
        __extension__ ({                                \
                        const typeof(x) _c = MAX(x,y);  \
                        MAX(_c, z);                     \
                })

#undef MIN
#define MIN(a, b) __MIN(UNIQ, (a), UNIQ, (b))
#define __MIN(aq, a, bq, b)                             \
        __extension__ ({                                \
                const typeof(a) UNIQ_T(A, aq) = (a);    \
                const typeof(b) UNIQ_T(B, bq) = (b);    \
                UNIQ_T(A,aq) < UNIQ_T(B,bq) ? UNIQ_T(A,aq) : UNIQ_T(B,bq); \
        })

#define MIN3(x,y,z)                                     \
        __extension__ ({                                \
                        const typeof(x) _c = MIN(x,y);  \
                        MIN(_c, z);                     \
                })

#define LESS_BY(a, b) __LESS_BY(UNIQ, (a), UNIQ, (b))
#define __LESS_BY(aq, a, bq, b)                         \
        __extension__ ({                                \
                const typeof(a) UNIQ_T(A, aq) = (a);    \
                const typeof(b) UNIQ_T(B, bq) = (b);    \
                UNIQ_T(A,aq) > UNIQ_T(B,bq) ? UNIQ_T(A,aq) - UNIQ_T(B,bq) : 0; \
        })

#undef CLAMP
#define CLAMP(x, low, high) __CLAMP(UNIQ, (x), UNIQ, (low), UNIQ, (high))
#define __CLAMP(xq, x, lowq, low, highq, high)                          \
        __extension__ ({                                                \
                const typeof(x) UNIQ_T(X,xq) = (x);                     \
                const typeof(low) UNIQ_T(LOW,lowq) = (low);             \
                const typeof(high) UNIQ_T(HIGH,highq) = (high);         \
                        UNIQ_T(X,xq) > UNIQ_T(HIGH,highq) ?             \
                                UNIQ_T(HIGH,highq) :                    \
                                UNIQ_T(X,xq) < UNIQ_T(LOW,lowq) ?       \
                                        UNIQ_T(LOW,lowq) :              \
                                        UNIQ_T(X,xq);                   \
        })

/* [(x + y - 1) / y] suffers from an integer overflow, even though the
 * computation should be possible in the given type. Therefore, we use
 * [x / y + !!(x % y)]. Note that on "Real CPUs" a division returns both the
 * quotient and the remainder, so both should be equally fast. */
#define DIV_ROUND_UP(_x, _y)                                            \
        __extension__ ({                                                \
                const typeof(_x) __x = (_x);                            \
                const typeof(_y) __y = (_y);                            \
                (__x / __y + !!(__x % __y));                            \
        })

#define assert_message_se(expr, message)                                \
        do {                                                            \
                if (_unlikely_(!(expr)))                                \
                        log_assert_failed(message, __FILE__, __LINE__, __PRETTY_FUNCTION__); \
        } while (false)

#define assert_se(expr) assert_message_se(expr, #expr)

/* We override the glibc assert() here. */
#undef assert
#ifdef NDEBUG
#define assert(expr) do {} while (false)
#else
#define assert(expr) assert_message_se(expr, #expr)
#endif

#define assert_not_reached(t)                                           \
        do {                                                            \
                log_assert_failed_unreachable(t, __FILE__, __LINE__, __PRETTY_FUNCTION__); \
        } while (false)

#if defined(static_assert)
/* static_assert() is sometimes defined in a way that trips up
 * -Wdeclaration-after-statement, hence let's temporarily turn off
 * this warning around it. */
#define assert_cc(expr)                                                 \
        DISABLE_WARNING_DECLARATION_AFTER_STATEMENT;                    \
        static_assert(expr, #expr);                                     \
        REENABLE_WARNING
#else
#define assert_cc(expr)                                                 \
        DISABLE_WARNING_DECLARATION_AFTER_STATEMENT;                    \
        struct CONCATENATE(_assert_struct_, __COUNTER__) {              \
                char x[(expr) ? 0 : -1];                                \
        };                                                              \
        REENABLE_WARNING
#endif

#define assert_log(expr, message) ((_likely_(expr))                     \
        ? (true)                                                        \
        : (log_assert_failed_return(message, __FILE__, __LINE__, __PRETTY_FUNCTION__), false))

#define assert_return(expr, r)                                          \
        do {                                                            \
                if (!assert_log(expr, #expr))                           \
                        return (r);                                     \
        } while (false)

#define assert_return_errno(expr, r, err)                               \
        do {                                                            \
                if (!assert_log(expr, #expr)) {                         \
                        errno = err;                                    \
                        return (r);                                     \
                }                                                       \
        } while (false)

#define PTR_TO_INT(p) ((int) ((intptr_t) (p)))
#define INT_TO_PTR(u) ((void *) ((intptr_t) (u)))
#define PTR_TO_UINT(p) ((unsigned int) ((uintptr_t) (p)))
#define UINT_TO_PTR(u) ((void *) ((uintptr_t) (u)))

#define PTR_TO_LONG(p) ((long) ((intptr_t) (p)))
#define LONG_TO_PTR(u) ((void *) ((intptr_t) (u)))
#define PTR_TO_ULONG(p) ((unsigned long) ((uintptr_t) (p)))
#define ULONG_TO_PTR(u) ((void *) ((uintptr_t) (u)))

#define PTR_TO_INT32(p) ((int32_t) ((intptr_t) (p)))
#define INT32_TO_PTR(u) ((void *) ((intptr_t) (u)))
#define PTR_TO_UINT32(p) ((uint32_t) ((uintptr_t) (p)))
#define UINT32_TO_PTR(u) ((void *) ((uintptr_t) (u)))

#define PTR_TO_INT64(p) ((int64_t) ((intptr_t) (p)))
#define INT64_TO_PTR(u) ((void *) ((intptr_t) (u)))
#define PTR_TO_UINT64(p) ((uint64_t) ((uintptr_t) (p)))
#define UINT64_TO_PTR(u) ((void *) ((uintptr_t) (u)))

#define PTR_TO_SIZE(p) ((size_t) ((uintptr_t) (p)))
#define SIZE_TO_PTR(u) ((void *) ((uintptr_t) (u)))

#define CHAR_TO_STR(x) ((char[2]) { x, 0 })

#define char_array_0(x) x[sizeof(x)-1] = 0;

/* Returns the number of chars needed to format variables of the
 * specified type as a decimal string. Adds in extra space for a
 * negative '-' prefix (hence works correctly on signed
 * types). Includes space for the trailing NUL. */
#define DECIMAL_STR_MAX(type)                                           \
        (2+(sizeof(type) <= 1 ? 3 :                                     \
            sizeof(type) <= 2 ? 5 :                                     \
            sizeof(type) <= 4 ? 10 :                                    \
            sizeof(type) <= 8 ? 20 : sizeof(int[-2*(sizeof(type) > 8)])))

#define DECIMAL_STR_WIDTH(x)                            \
        ({                                              \
                typeof(x) _x_ = (x);                    \
                unsigned ans = 1;                       \
                while (_x_ /= 10)                       \
                        ans++;                          \
                ans;                                    \
        })

#define SET_FLAG(v, flag, b) \
        (v) = (b) ? ((v) | (flag)) : ((v) & ~(flag))

#define CASE_F(X) case X:
#define CASE_F_1(CASE, X) CASE_F(X)
#define CASE_F_2(CASE, X, ...)  CASE(X) CASE_F_1(CASE, __VA_ARGS__)
#define CASE_F_3(CASE, X, ...)  CASE(X) CASE_F_2(CASE, __VA_ARGS__)
#define CASE_F_4(CASE, X, ...)  CASE(X) CASE_F_3(CASE, __VA_ARGS__)
#define CASE_F_5(CASE, X, ...)  CASE(X) CASE_F_4(CASE, __VA_ARGS__)
#define CASE_F_6(CASE, X, ...)  CASE(X) CASE_F_5(CASE, __VA_ARGS__)
#define CASE_F_7(CASE, X, ...)  CASE(X) CASE_F_6(CASE, __VA_ARGS__)
#define CASE_F_8(CASE, X, ...)  CASE(X) CASE_F_7(CASE, __VA_ARGS__)
#define CASE_F_9(CASE, X, ...)  CASE(X) CASE_F_8(CASE, __VA_ARGS__)
#define CASE_F_10(CASE, X, ...) CASE(X) CASE_F_9(CASE, __VA_ARGS__)
#define CASE_F_11(CASE, X, ...) CASE(X) CASE_F_10(CASE, __VA_ARGS__)
#define CASE_F_12(CASE, X, ...) CASE(X) CASE_F_11(CASE, __VA_ARGS__)
#define CASE_F_13(CASE, X, ...) CASE(X) CASE_F_12(CASE, __VA_ARGS__)
#define CASE_F_14(CASE, X, ...) CASE(X) CASE_F_13(CASE, __VA_ARGS__)
#define CASE_F_15(CASE, X, ...) CASE(X) CASE_F_14(CASE, __VA_ARGS__)
#define CASE_F_16(CASE, X, ...) CASE(X) CASE_F_15(CASE, __VA_ARGS__)
#define CASE_F_17(CASE, X, ...) CASE(X) CASE_F_16(CASE, __VA_ARGS__)
#define CASE_F_18(CASE, X, ...) CASE(X) CASE_F_17(CASE, __VA_ARGS__)
#define CASE_F_19(CASE, X, ...) CASE(X) CASE_F_18(CASE, __VA_ARGS__)
#define CASE_F_20(CASE, X, ...) CASE(X) CASE_F_19(CASE, __VA_ARGS__)

#define GET_CASE_F(_1,_2,_3,_4,_5,_6,_7,_8,_9,_10,_11,_12,_13,_14,_15,_16,_17,_18,_19,_20,NAME,...) NAME
#define FOR_EACH_MAKE_CASE(...) \
        GET_CASE_F(__VA_ARGS__,CASE_F_20,CASE_F_19,CASE_F_18,CASE_F_17,CASE_F_16,CASE_F_15,CASE_F_14,CASE_F_13,CASE_F_12,CASE_F_11, \
                               CASE_F_10,CASE_F_9,CASE_F_8,CASE_F_7,CASE_F_6,CASE_F_5,CASE_F_4,CASE_F_3,CASE_F_2,CASE_F_1) \
                   (CASE_F,__VA_ARGS__)

#define IN_SET(x, ...)                          \
        ({                                      \
                bool _found = false;            \
                /* If the build breaks in the line below, you need to extend the case macros */ \
                static _unused_ char _static_assert__macros_need_to_be_extended[20 - sizeof((int[]){__VA_ARGS__})/sizeof(int)]; \
                switch(x) {                     \
                FOR_EACH_MAKE_CASE(__VA_ARGS__) \
                        _found = true;          \
                        break;                  \
                default:                        \
                        break;                  \
                }                               \
                _found;                         \
        })

#define SWAP_TWO(x, y) do {                        \
                typeof(x) _t = (x);                \
                (x) = (y);                         \
                (y) = (_t);                        \
        } while (false)

/* Define C11 thread_local attribute even on older gcc compiler
 * version */
#ifndef thread_local
/*
 * Don't break on glibc < 2.16 that doesn't define __STDC_NO_THREADS__
 * see http://gcc.gnu.org/bugzilla/show_bug.cgi?id=53769
 */
#if defined(__STDC_VERSION__) && __STDC_VERSION__ >= 201112L && !(defined(__STDC_NO_THREADS__) || (defined(__GNU_LIBRARY__) && __GLIBC__ == 2 && __GLIBC_MINOR__ < 16))
#define thread_local _Thread_local
#else
#define thread_local __thread
#endif
#endif

<<<<<<< HEAD
/* Define C11 noreturn without <stdnoreturn.h> and even on older gcc
 * compiler versions */
#ifndef noreturn
#if defined(__STDC_VERSION__) && __STDC_VERSION__ >= 201112L
#define noreturn _Noreturn
#else
#define noreturn __attribute__((noreturn))
#endif
#endif

=======
>>>>>>> 14098cbc
#define DEFINE_TRIVIAL_CLEANUP_FUNC(type, func)                 \
        static inline void func##p(type *p) {                   \
                if (*p)                                         \
                        func(*p);                               \
        }

#include "log.h"<|MERGE_RESOLUTION|>--- conflicted
+++ resolved
@@ -443,19 +443,6 @@
 #endif
 #endif
 
-<<<<<<< HEAD
-/* Define C11 noreturn without <stdnoreturn.h> and even on older gcc
- * compiler versions */
-#ifndef noreturn
-#if defined(__STDC_VERSION__) && __STDC_VERSION__ >= 201112L
-#define noreturn _Noreturn
-#else
-#define noreturn __attribute__((noreturn))
-#endif
-#endif
-
-=======
->>>>>>> 14098cbc
 #define DEFINE_TRIVIAL_CLEANUP_FUNC(type, func)                 \
         static inline void func##p(type *p) {                   \
                 if (*p)                                         \
