/*-*- Mode: C; c-basic-offset: 8; indent-tabs-mode: nil -*-*/

#pragma once

/***
 This file is part of systemd.

 Copyright (C) 2013 Tom Gundersen <teg@jklm.no>

  systemd is free software; you can redistribute it and/or modify it
  under the terms of the GNU Lesser General Public License as published by
  the Free Software Foundation; either version 2.1 of the License, or
  (at your option) any later version.

  systemd is distributed in the hope that it will be useful, but
  WITHOUT ANY WARRANTY; without even the implied warranty of
  MERCHANTABILITY or FITNESS FOR A PARTICULAR PURPOSE. See the GNU
  Lesser General Public License for more details.

  You should have received a copy of the GNU Lesser General Public License
  along with systemd; If not, see <http://www.gnu.org/licenses/>.
***/

#include "nm-sd-adapt.h"

#include <stdbool.h>

<<<<<<< HEAD
#if 0 /* NM_IGNORED */
#include "udev.h"
=======
>>>>>>> aa9d0d14
#include "condition.h"
#include "udev.h"

bool net_match_config(const struct ether_addr *match_mac,
                      char * const *match_path,
                      char * const *match_driver,
                      char * const *match_type,
                      char * const *match_name,
                      Condition *match_host,
                      Condition *match_virt,
                      Condition *match_kernel,
                      Condition *match_arch,
                      const struct ether_addr *dev_mac,
                      const char *dev_path,
                      const char *dev_parent_driver,
                      const char *dev_driver,
                      const char *dev_type,
                      const char *dev_name);

int config_parse_net_condition(const char *unit, const char *filename, unsigned line,
                               const char *section, unsigned section_line, const char *lvalue,
                               int ltype, const char *rvalue, void *data, void *userdata);

int config_parse_hwaddr(const char *unit, const char *filename, unsigned line,
                        const char *section, unsigned section_line, const char *lvalue,
                        int ltype, const char *rvalue, void *data, void *userdata);

int config_parse_ifname(const char *unit, const char *filename, unsigned line,
                        const char *section, unsigned section_line, const char *lvalue,
                        int ltype, const char *rvalue, void *data, void *userdata);

int config_parse_ifnames(const char *unit, const char *filename, unsigned line,
                         const char *section, unsigned section_line, const char *lvalue,
                         int ltype, const char *rvalue, void *data, void *userdata);

int config_parse_ifalias(const char *unit, const char *filename, unsigned line,
                         const char *section, unsigned section_line, const char *lvalue,
                         int ltype, const char *rvalue, void *data, void *userdata);

int net_get_unique_predictable_data(struct udev_device *device, uint64_t *result);
const char *net_get_name(struct udev_device *device);
#endif /* NM_IGNORED */

void serialize_in_addrs(FILE *f, const struct in_addr *addresses, size_t size);
int deserialize_in_addrs(struct in_addr **addresses, const char *string);
void serialize_in6_addrs(FILE *f, const struct in6_addr *addresses,
                         size_t size);
int deserialize_in6_addrs(struct in6_addr **addresses, const char *string);

/* don't include "dhcp-lease-internal.h" as it causes conflicts between netinet/ip.h and linux/ip.h */
struct sd_dhcp_route;

void serialize_dhcp_routes(FILE *f, const char *key, struct sd_dhcp_route *routes, size_t size);
int deserialize_dhcp_routes(struct sd_dhcp_route **ret, size_t *ret_size, size_t *ret_allocated, const char *string);

int serialize_dhcp_option(FILE *f, const char *key, const void *data, size_t size);
int deserialize_dhcp_option(void **data, size_t *data_len, const char *string);<|MERGE_RESOLUTION|>--- conflicted
+++ resolved
@@ -25,11 +25,7 @@
 
 #include <stdbool.h>
 
-<<<<<<< HEAD
 #if 0 /* NM_IGNORED */
-#include "udev.h"
-=======
->>>>>>> aa9d0d14
 #include "condition.h"
 #include "udev.h"
 
