/* -*- Mode: C; tab-width: 4; indent-tabs-mode: t; c-basic-offset: 4 -*- */
/* NetworkManager -- Network link manager
 *
 * This program is free software; you can redistribute it and/or modify
 * it under the terms of the GNU General Public License as published by
 * the Free Software Foundation; either version 2 of the License, or
 * (at your option) any later version.
 *
 * This program is distributed in the hope that it will be useful,
 * but WITHOUT ANY WARRANTY; without even the implied warranty of
 * MERCHANTABILITY or FITNESS FOR A PARTICULAR PURPOSE.  See the
 * GNU General Public License for more details.
 *
 * You should have received a copy of the GNU General Public License along
 * with this program; if not, write to the Free Software Foundation, Inc.,
 * 51 Franklin Street, Fifth Floor, Boston, MA 02110-1301 USA.
 *
 * Copyright (C) 2007 - 2009 Novell, Inc.
 * Copyright (C) 2007 - 2010 Red Hat, Inc.
 */

#include <config.h>

#include <netinet/ether.h>
#include <string.h>
#include <dbus/dbus-glib-lowlevel.h>
#include <dbus/dbus-glib.h>

#include "nm-glib-compat.h"
#include "nm-manager.h"
#include "nm-logging.h"
#include "nm-dbus-manager.h"
#include "nm-vpn-manager.h"
#include "nm-modem-manager.h"
#include "nm-device-bt.h"
#include "nm-device-interface.h"
#include "nm-device-private.h"
#include "nm-device-ethernet.h"
#include "nm-device-wifi.h"
#include "nm-device-olpc-mesh.h"
#include "nm-device-cdma.h"
#include "nm-device-gsm.h"
#include "nm-system.h"
#include "nm-properties-changed-signal.h"
#include "nm-setting-bluetooth.h"
#include "nm-setting-connection.h"
#include "nm-setting-wireless.h"
#include "nm-setting-vpn.h"
#include "nm-marshal.h"
#include "nm-dbus-glib-types.h"
#include "nm-udev-manager.h"
#include "nm-hostname-provider.h"
#include "nm-bluez-manager.h"
#include "nm-bluez-common.h"
#include "nm-sysconfig-settings.h"
#include "nm-sysconfig-connection.h"
#include "nm-secrets-provider-interface.h"
#include "nm-manager-auth.h"

#define NM_AUTOIP_DBUS_SERVICE "org.freedesktop.nm_avahi_autoipd"
#define NM_AUTOIP_DBUS_IFACE   "org.freedesktop.nm_avahi_autoipd"

static gboolean impl_manager_get_devices (NMManager *manager, GPtrArray **devices, GError **err);
static void impl_manager_activate_connection (NMManager *manager,
                                              const char *connection_path,
                                              const char *device_path,
                                              const char *specific_object_path,
                                              DBusGMethodInvocation *context);

static void impl_manager_deactivate_connection (NMManager *manager,
                                                const char *connection_path,
                                                DBusGMethodInvocation *context);

static void impl_manager_sleep (NMManager *manager,
                                gboolean do_sleep,
                                DBusGMethodInvocation *context);

static void impl_manager_enable (NMManager *manager,
                                 gboolean enable,
                                 DBusGMethodInvocation *context);

static void impl_manager_get_permissions (NMManager *manager,
                                          DBusGMethodInvocation *context);

static gboolean impl_manager_set_logging (NMManager *manager,
                                          const char *level,
                                          const char *domains,
                                          GError **error);

/* Legacy 0.6 compatibility interface */

static void impl_manager_legacy_sleep (NMManager *manager, DBusGMethodInvocation *context);
static void impl_manager_legacy_wake  (NMManager *manager, DBusGMethodInvocation *context);
static gboolean impl_manager_legacy_state (NMManager *manager, guint32 *state, GError **err);

#include "nm-manager-glue.h"

static void udev_device_added_cb (NMUdevManager *udev_mgr,
                                  GUdevDevice *device,
                                  NMDeviceCreatorFn creator_fn,
                                  gpointer user_data);

static void udev_device_removed_cb (NMUdevManager *udev_mgr,
                                    GUdevDevice *device,
                                    gpointer user_data);

static void bluez_manager_bdaddr_added_cb (NMBluezManager *bluez_mgr,
					   const char *bdaddr,
					   const char *name,
					   const char *object_path,
					   guint32 uuids,
					   NMManager *manager);

static void bluez_manager_bdaddr_removed_cb (NMBluezManager *bluez_mgr,
					     const char *bdaddr,
					     const char *object_path,
					     gpointer user_data);

static void bluez_manager_resync_devices (NMManager *self);

static void add_device (NMManager *self, NMDevice *device);

static void hostname_provider_init (NMHostnameProvider *provider_class);

static const char *internal_activate_device (NMManager *manager,
                                             NMDevice *device,
                                             NMConnection *connection,
                                             const char *specific_object,
                                             gboolean user_requested,
                                             gboolean assumed,
                                             GError **error);

static NMDevice *find_device_by_iface (NMManager *self, const gchar *iface);

static GSList * remove_one_device (NMManager *manager,
                                   GSList *list,
                                   NMDevice *device,
                                   gboolean quitting);

static NMDevice *nm_manager_get_device_by_udi (NMManager *manager, const char *udi);

/* Fix for polkit 0.97 and later */
#if !HAVE_POLKIT_AUTHORITY_GET_SYNC
static inline PolkitAuthority *
polkit_authority_get_sync (GCancellable *cancellable, GError **error)
{
	PolkitAuthority *authority;

	authority = polkit_authority_get ();
	if (!authority)
		g_set_error (error, 0, 0, "failed to get the PolicyKit authority");
	return authority;
}
#endif

#define SSD_POKE_INTERVAL 120
#define ORIGDEV_TAG "originating-device"

typedef struct PendingActivation PendingActivation;
typedef void (*PendingActivationFunc) (PendingActivation *pending,
                                       GError *error);

struct PendingActivation {
	NMManager *manager;

	DBusGMethodInvocation *context;
	PolkitAuthority *authority;
	PendingActivationFunc callback;
	NMAuthChain *chain;

	gboolean authorized;

	char *connection_path;
	char *specific_object_path;
	char *device_path;
};

typedef struct {
	gboolean enabled;
	gboolean hw_enabled;
	RfKillType rtype;
	const char *desc;
	const char *key;
	const char *prop;
	const char *hw_prop;
	RfKillState (*other_enabled_func) (NMManager *);
} RadioState;

typedef struct {
	char *config_file;
	char *state_file;

	GSList *devices;
	NMState state;

	NMDBusManager *dbus_mgr;
	NMUdevManager *udev_mgr;
	NMBluezManager *bluez_mgr;

	GHashTable *system_connections;
	NMSysconfigSettings *sys_settings;
	char *hostname;

	GSList *secrets_calls;

	RadioState radio_states[RFKILL_TYPE_MAX];
	gboolean sleeping;
	gboolean net_enabled;

	NMVPNManager *vpn_manager;
	guint vpn_manager_id;

	NMModemManager *modem_manager;
	guint modem_added_id;
	guint modem_removed_id;

	DBusGProxy *aipd_proxy;

	PolkitAuthority *authority;
	guint auth_changed_id;
	GSList *auth_chains;

	/* Firmware dir monitor */
	GFileMonitor *fw_monitor;
	guint fw_monitor_id;
	guint fw_changed_id;

	gboolean disposed;
} NMManagerPrivate;

#define NM_MANAGER_GET_PRIVATE(o) (G_TYPE_INSTANCE_GET_PRIVATE ((o), NM_TYPE_MANAGER, NMManagerPrivate))

G_DEFINE_TYPE_EXTENDED (NMManager, nm_manager, G_TYPE_OBJECT, 0,
						G_IMPLEMENT_INTERFACE (NM_TYPE_HOSTNAME_PROVIDER,
											   hostname_provider_init))

enum {
	DEVICE_ADDED,
	DEVICE_REMOVED,
	STATE_CHANGED,
	STATE_CHANGE,  /* DEPRECATED */
	PROPERTIES_CHANGED,
	CONNECTIONS_ADDED,
	CONNECTION_ADDED,
	CONNECTION_UPDATED,
	CONNECTION_REMOVED,
	CHECK_PERMISSIONS,
	USER_PERMISSIONS_CHANGED,

	LAST_SIGNAL
};

static guint signals[LAST_SIGNAL] = { 0 };

enum {
	PROP_0,
	PROP_STATE,
	PROP_NETWORKING_ENABLED,
	PROP_WIRELESS_ENABLED,
	PROP_WIRELESS_HARDWARE_ENABLED,
	PROP_WWAN_ENABLED,
	PROP_WWAN_HARDWARE_ENABLED,
	PROP_ACTIVE_CONNECTIONS,

	/* Not exported */
	PROP_HOSTNAME,
	PROP_SLEEPING,

	LAST_PROP
};

typedef enum
{
	NM_MANAGER_ERROR_UNKNOWN_CONNECTION = 0,
	NM_MANAGER_ERROR_UNKNOWN_DEVICE,
	NM_MANAGER_ERROR_UNMANAGED_DEVICE,
	NM_MANAGER_ERROR_SYSTEM_CONNECTION,
	NM_MANAGER_ERROR_PERMISSION_DENIED,
	NM_MANAGER_ERROR_CONNECTION_NOT_ACTIVE,
	NM_MANAGER_ERROR_ALREADY_ASLEEP_OR_AWAKE,
	NM_MANAGER_ERROR_ALREADY_ENABLED_OR_DISABLED,
} NMManagerError;

#define NM_MANAGER_ERROR (nm_manager_error_quark ())
#define NM_TYPE_MANAGER_ERROR (nm_manager_error_get_type ()) 

static GQuark
nm_manager_error_quark (void)
{
	static GQuark quark = 0;
	if (!quark)
		quark = g_quark_from_static_string ("nm-manager-error");
	return quark;
}

/* This should really be standard. */
#define ENUM_ENTRY(NAME, DESC) { NAME, "" #NAME "", DESC }

static GType
nm_manager_error_get_type (void)
{
	static GType etype = 0;

	if (etype == 0) {
		static const GEnumValue values[] = {
			/* Connection was not provided by any known settings service. */
			ENUM_ENTRY (NM_MANAGER_ERROR_UNKNOWN_CONNECTION, "UnknownConnection"),
			/* Unknown device. */
			ENUM_ENTRY (NM_MANAGER_ERROR_UNKNOWN_DEVICE, "UnknownDevice"),
			/* Unmanaged device. */
			ENUM_ENTRY (NM_MANAGER_ERROR_UNMANAGED_DEVICE, "UnmanagedDevice"),
			/* Connection was superceded by a system connection. */
			ENUM_ENTRY (NM_MANAGER_ERROR_SYSTEM_CONNECTION, "SystemConnection"),
			/* User does not have the permission to activate this connection. */
			ENUM_ENTRY (NM_MANAGER_ERROR_PERMISSION_DENIED, "PermissionDenied"),
			/* The connection was not active. */
			ENUM_ENTRY (NM_MANAGER_ERROR_CONNECTION_NOT_ACTIVE, "ConnectionNotActive"),
			/* The manager is already in the requested sleep state */
			ENUM_ENTRY (NM_MANAGER_ERROR_ALREADY_ASLEEP_OR_AWAKE, "AlreadyAsleepOrAwake"),
			/* The manager is already in the requested enabled/disabled state */
			ENUM_ENTRY (NM_MANAGER_ERROR_ALREADY_ENABLED_OR_DISABLED, "AlreadyEnabledOrDisabled"),
			{ 0, 0, 0 },
		};
		etype = g_enum_register_static ("NMManagerError", values);
	}
	return etype;
}

static gboolean
manager_sleeping (NMManager *self)
{
	NMManagerPrivate *priv = NM_MANAGER_GET_PRIVATE (self);

	if (priv->sleeping || !priv->net_enabled)
		return TRUE;
	return FALSE;
}

static void
vpn_manager_connection_deactivated_cb (NMVPNManager *manager,
                                       NMVPNConnection *vpn,
                                       NMVPNConnectionState state,
                                       NMVPNConnectionStateReason reason,
                                       gpointer user_data)
{
	g_object_notify (G_OBJECT (user_data), NM_MANAGER_ACTIVE_CONNECTIONS);
}

static void
modem_added (NMModemManager *modem_manager,
			 NMModem *modem,
			 const char *driver,
			 gpointer user_data)
{
	NMManager *self = NM_MANAGER (user_data);
	NMManagerPrivate *priv = NM_MANAGER_GET_PRIVATE (self);
	NMDevice *replace_device, *device = NULL;
	const char *ip_iface;
	GSList *iter;

	ip_iface = nm_modem_get_iface (modem);

	replace_device = find_device_by_iface (NM_MANAGER (user_data), ip_iface);
	if (replace_device) {
		priv->devices = remove_one_device (NM_MANAGER (user_data),
		                                   priv->devices,
		                                   replace_device,
		                                   FALSE);
	}

	/* Give Bluetooth DUN devices first chance to claim the modem */
	for (iter = priv->devices; iter; iter = g_slist_next (iter)) {
		if (NM_IS_DEVICE_BT (iter->data)) {
			if (nm_device_bt_modem_added (NM_DEVICE_BT (iter->data), modem, driver))
				return;
		}
	}

	/* If it was a Bluetooth modem and no bluetooth device claimed it, ignore
	 * it.  The rfcomm port (and thus the modem) gets created automatically
	 * by the Bluetooth code during the connection process.
	 */
	if (driver && !strcmp (driver, "bluetooth")) {
		nm_log_info (LOGD_MB, "ignoring modem '%s' (no associated Bluetooth device)", ip_iface);
		return;
	}

	/* Otherwise make a new top-level NMDevice for it */
	if (NM_IS_MODEM_GSM (modem))
		device = nm_device_gsm_new (NM_MODEM_GSM (modem), driver);
	else if (NM_IS_MODEM_CDMA (modem))
		device = nm_device_cdma_new (NM_MODEM_CDMA (modem), driver);
	else
		nm_log_info (LOGD_MB, "unhandled modem '%s'", ip_iface);

	if (device)
		add_device (self, device);
}

static void
nm_manager_update_state (NMManager *manager)
{
	NMManagerPrivate *priv;
	NMState new_state = NM_STATE_DISCONNECTED;

	g_return_if_fail (NM_IS_MANAGER (manager));

	priv = NM_MANAGER_GET_PRIVATE (manager);

	if (manager_sleeping (manager))
		new_state = NM_STATE_ASLEEP;
	else {
		GSList *iter;

		for (iter = priv->devices; iter; iter = iter->next) {
			NMDevice *dev = NM_DEVICE (iter->data);

			if (nm_device_get_state (dev) == NM_DEVICE_STATE_ACTIVATED) {
				new_state = NM_STATE_CONNECTED;
				break;
			} else if (nm_device_is_activating (dev)) {
				new_state = NM_STATE_CONNECTING;
			}
		}
	}

	if (priv->state != new_state) {
		priv->state = new_state;
		g_object_notify (G_OBJECT (manager), NM_MANAGER_STATE);

		g_signal_emit (manager, signals[STATE_CHANGED], 0, priv->state);

		/* Emit StateChange too for backwards compatibility */
		g_signal_emit (manager, signals[STATE_CHANGE], 0, priv->state);
	}
}

static void
manager_device_state_changed (NMDevice *device,
                              NMDeviceState new_state,
                              NMDeviceState old_state,
                              NMDeviceStateReason reason,
                              gpointer user_data)
{
	NMManager *manager = NM_MANAGER (user_data);

	switch (new_state) {
	case NM_DEVICE_STATE_UNMANAGED:
	case NM_DEVICE_STATE_UNAVAILABLE:
	case NM_DEVICE_STATE_DISCONNECTED:
	case NM_DEVICE_STATE_PREPARE:
	case NM_DEVICE_STATE_FAILED:
		g_object_notify (G_OBJECT (manager), NM_MANAGER_ACTIVE_CONNECTIONS);
		break;
	default:
		break;
	}

	nm_manager_update_state (manager);
}

/* Removes a device from a device list; returns the start of the new device list */
static GSList *
remove_one_device (NMManager *manager,
                   GSList *list,
                   NMDevice *device,
                   gboolean quitting)
{
	NMManagerPrivate *priv = NM_MANAGER_GET_PRIVATE (manager);

	if (nm_device_get_managed (device)) {
		/* When quitting, we want to leave up interfaces & connections
		 * that can be taken over again (ie, "assumed") when NM restarts
		 * so that '/etc/init.d/NetworkManager restart' will not distrupt
		 * networking for interfaces that support connection assumption.
		 * All other devices get unmanaged when NM quits so that their
		 * connections get torn down and the interface is deactivated.
		 */

		if (   !nm_device_interface_can_assume_connections (NM_DEVICE_INTERFACE (device))
		    || (nm_device_get_state (device) != NM_DEVICE_STATE_ACTIVATED)
		    || !quitting)
			nm_device_set_managed (device, FALSE, NM_DEVICE_STATE_REASON_REMOVED);
	}

	g_signal_handlers_disconnect_by_func (device, manager_device_state_changed, manager);

	nm_sysconfig_settings_device_removed (priv->sys_settings, device);
	g_signal_emit (manager, signals[DEVICE_REMOVED], 0, device);
	g_object_unref (device);

	return g_slist_remove (list, device);
}

static void
modem_removed (NMModemManager *modem_manager,
			   NMModem *modem,
			   gpointer user_data)
{
	NMManager *self = NM_MANAGER (user_data);
	NMManagerPrivate *priv = NM_MANAGER_GET_PRIVATE (self);
	NMDevice *found;
	GSList *iter;

	/* Give Bluetooth DUN devices first chance to handle the modem removal */
	for (iter = priv->devices; iter; iter = g_slist_next (iter)) {
		if (NM_IS_DEVICE_BT (iter->data)) {
			if (nm_device_bt_modem_removed (NM_DEVICE_BT (iter->data), modem))
				return;
		}
	}

	/* Otherwise remove the standalone modem */
	found = nm_manager_get_device_by_udi (self, nm_modem_get_path (modem));
	if (found)
		priv->devices = remove_one_device (self, priv->devices, found, FALSE);
}

static void
aipd_handle_event (DBusGProxy *proxy,
                   const char *event,
                   const char *iface,
                   const char *address,
                   gpointer user_data)
{
	NMManager *manager = NM_MANAGER (user_data);
	NMManagerPrivate *priv = NM_MANAGER_GET_PRIVATE (manager);
	GSList *iter;
	gboolean handled = FALSE;

	if (!event || !iface) {
		nm_log_warn (LOGD_AUTOIP4, "incomplete message received from avahi-autoipd");
		return;
	}

	if (   (strcmp (event, "BIND") != 0)
	    && (strcmp (event, "CONFLICT") != 0)
	    && (strcmp (event, "UNBIND") != 0)
	    && (strcmp (event, "STOP") != 0)) {
		nm_log_warn (LOGD_AUTOIP4, "unknown event '%s' received from avahi-autoipd", event);
		return;
	}

	for (iter = priv->devices; iter; iter = g_slist_next (iter)) {
		NMDevice *candidate = NM_DEVICE (iter->data);

		if (!strcmp (nm_device_get_iface (candidate), iface)) {
			nm_device_handle_autoip4_event (candidate, event, address);
			handled = TRUE;
			break;
		}
	}

	if (!handled)
		nm_log_warn (LOGD_AUTOIP4, "(%s): unhandled avahi-autoipd event", iface);
}

static const char *
hostname_provider_get_hostname (NMHostnameProvider *provider)
{
	return NM_MANAGER_GET_PRIVATE (provider)->hostname;
}

static void
hostname_provider_init (NMHostnameProvider *provider_class)
{
	provider_class->get_hostname = hostname_provider_get_hostname;
}

NMState
nm_manager_get_state (NMManager *manager)
{
	g_return_val_if_fail (NM_IS_MANAGER (manager), NM_STATE_UNKNOWN);

	return NM_MANAGER_GET_PRIVATE (manager)->state;
}

static void
emit_removed (gpointer key, gpointer value, gpointer user_data)
{
	NMManager *manager = NM_MANAGER (user_data);
	NMConnection *connection = NM_CONNECTION (value);

	g_signal_emit (manager, signals[CONNECTION_REMOVED], 0, connection);
}

static PendingActivation *
pending_activation_new (NMManager *manager,
                        PolkitAuthority *authority,
                        DBusGMethodInvocation *context,
                        const char *device_path,
                        const char *connection_path,
                        const char *specific_object_path,
                        PendingActivationFunc callback)
{
	PendingActivation *pending;

	g_return_val_if_fail (manager != NULL, NULL);
	g_return_val_if_fail (authority != NULL, NULL);
	g_return_val_if_fail (context != NULL, NULL);
	g_return_val_if_fail (device_path != NULL, NULL);
	g_return_val_if_fail (connection_path != NULL, NULL);

	pending = g_slice_new0 (PendingActivation);
	pending->manager = manager;
	pending->authority = authority;
	pending->context = context;
	pending->callback = callback;

	pending->device_path = g_strdup (device_path);
	pending->connection_path = g_strdup (connection_path);

	/* "/" is special-cased to NULL to get through D-Bus */
	if (specific_object_path && strcmp (specific_object_path, "/"))
		pending->specific_object_path = g_strdup (specific_object_path);

	return pending;
}

static void
pending_auth_net_done (NMAuthChain *chain,
                       GError *error,
                       DBusGMethodInvocation *context,
                       gpointer user_data)
{
	PendingActivation *pending = user_data;
	NMAuthCallResult result;

	pending->chain = NULL;

	if (error) {
		pending->callback (pending, error);
		goto out;
	}

	/* Caller has had a chance to obtain authorization, so we only need to
	 * check for 'yes' here.
	 */
	result = GPOINTER_TO_UINT (nm_auth_chain_get_data (chain, NM_AUTH_PERMISSION_NETWORK_CONTROL));
	if (result != NM_AUTH_CALL_RESULT_YES) {
		error = g_error_new_literal (NM_MANAGER_ERROR,
		                             NM_MANAGER_ERROR_PERMISSION_DENIED,
		                             "Not authorized to control networking.");
		pending->callback (pending, error);
		g_error_free (error);
		goto out;
	}

	pending->callback (pending, NULL);

out:
	nm_auth_chain_unref (chain);
}

static void
pending_activation_check_authorized (PendingActivation *pending,
                                     NMDBusManager *dbus_mgr)
{
	const char *error_desc = NULL;
	gulong sender_uid = G_MAXULONG;
	GError *error;

	g_return_if_fail (pending != NULL);
	g_return_if_fail (dbus_mgr != NULL);

	if (!nm_auth_get_caller_uid (pending->context, 
		                         dbus_mgr,
	                             &sender_uid,
	                             &error_desc)) {
		error = g_error_new_literal (NM_MANAGER_ERROR,
		                             NM_MANAGER_ERROR_PERMISSION_DENIED,
		                             error_desc);
		pending->callback (pending, error);
		g_error_free (error);
		return;
	}

	/* Yay for root */
	if (0 == sender_uid) {
		pending->callback (pending, NULL);
		return;
	}

	/* First check if the user is allowed to use networking at all, giving
	 * the user a chance to authenticate to gain the permission.
	 */
	pending->chain = nm_auth_chain_new (pending->authority,
	                                    pending->context,
	                                    NULL,
	                                    pending_auth_net_done,
	                                    pending);
	g_assert (pending->chain);
	nm_auth_chain_add_call (pending->chain,
	                        NM_AUTH_PERMISSION_NETWORK_CONTROL,
	                        TRUE);
}

static void
pending_activation_destroy (PendingActivation *pending,
                            GError *error,
                            const char *ac_path)
{
	g_return_if_fail (pending != NULL);

	g_free (pending->connection_path);
	g_free (pending->specific_object_path);
	g_free (pending->device_path);

	if (error)
		dbus_g_method_return_error (pending->context, error);
	else if (ac_path)
		dbus_g_method_return (pending->context, ac_path);

	if (pending->chain)
		nm_auth_chain_unref (pending->chain);

	memset (pending, 0, sizeof (PendingActivation));
	g_slice_free (PendingActivation, pending);
}

static GPtrArray *
get_active_connections (NMManager *manager, NMConnection *filter)
{
	NMManagerPrivate *priv = NM_MANAGER_GET_PRIVATE (manager);
	NMVPNManager *vpn_manager;
	GPtrArray *active;
	GSList *iter;

 	active = g_ptr_array_sized_new (3);

	/* Add active device connections */
	for (iter = priv->devices; iter; iter = g_slist_next (iter)) {
		NMActRequest *req;
		const char *path;

		req = nm_device_get_act_request (NM_DEVICE (iter->data));
		if (!req)
			continue;

		if (!filter || (nm_act_request_get_connection (req) == filter)) {
			path = nm_act_request_get_active_connection_path (req);
			g_ptr_array_add (active, g_strdup (path));
		}
	}

	/* Add active VPN connections */
	vpn_manager = nm_vpn_manager_get ();
	nm_vpn_manager_add_active_connections (vpn_manager, filter, active);
	g_object_unref (vpn_manager);

	return active;
}

static void
remove_connection (NMManager *manager,
                   NMConnection *connection,
                   GHashTable *hash)
{
	/* Destroys the connection, then associated DBusGProxy due to the
	 * weak reference notify function placed on the connection when it
	 * was created.
	 */
	g_object_ref (connection);
	g_hash_table_remove (hash, nm_connection_get_path (connection));
	g_signal_emit (manager, signals[CONNECTION_REMOVED], 0, connection);
	g_object_unref (connection);

	bluez_manager_resync_devices (manager);
}

/*******************************************************************/
/* System settings stuff via NMSysconfigSettings                   */
/*******************************************************************/

static void
system_connection_updated_cb (NMSysconfigConnection *connection,
                              gpointer unused,
                              NMManager *manager)
{
	NMManagerPrivate *priv = NM_MANAGER_GET_PRIVATE (manager);
	const char *path;
	NMSysconfigConnection *existing;
	GError *error = NULL;

	path = nm_connection_get_path (NM_CONNECTION (connection));

	existing = g_hash_table_lookup (priv->system_connections, path);
	if (!existing)
		return;
	if (existing != connection) {
		nm_log_warn (LOGD_SYS_SET, "existing connection didn't matched updated.");
		return;
	}

	if (!nm_connection_verify (NM_CONNECTION (existing), &error)) {
		/* Updated connection invalid, remove existing connection */
		nm_log_warn (LOGD_SYS_SET, "invalid connection: '%s' / '%s' invalid: %d",
		             g_type_name (nm_connection_lookup_setting_type_by_quark (error->domain)),
		             error->message, error->code);
		g_error_free (error);
		remove_connection (manager, NM_CONNECTION (existing), priv->system_connections);
		return;
	}

	g_signal_emit (manager, signals[CONNECTION_UPDATED], 0, existing);

	bluez_manager_resync_devices (manager);
}

static void
system_connection_removed_cb (NMSysconfigConnection *connection,
                              NMManager *manager)
{
	NMManagerPrivate *priv = NM_MANAGER_GET_PRIVATE (manager);
	const char *path;

	path = nm_connection_get_path (NM_CONNECTION (connection));

	connection = g_hash_table_lookup (priv->system_connections, path);
	if (connection)
		remove_connection (manager, NM_CONNECTION (connection), priv->system_connections);
}

static void
system_internal_new_connection (NMManager *manager,
                                NMSysconfigConnection *connection)
{
	NMManagerPrivate *priv = NM_MANAGER_GET_PRIVATE (manager);
	const char *path;

	g_return_if_fail (connection != NULL);

	g_signal_connect (connection, NM_SYSCONFIG_CONNECTION_UPDATED,
	                  G_CALLBACK (system_connection_updated_cb), manager);
	g_signal_connect (connection, NM_SYSCONFIG_CONNECTION_REMOVED,
	                  G_CALLBACK (system_connection_removed_cb), manager);

	path = nm_connection_get_path (NM_CONNECTION (connection));
	g_hash_table_insert (priv->system_connections, g_strdup (path),
	                     g_object_ref (connection));
	g_signal_emit (manager, signals[CONNECTION_ADDED], 0, connection, NM_CONNECTION_SCOPE_SYSTEM);
}

static void
system_new_connection_cb (NMSysconfigSettings *settings,
                          NMSysconfigConnection *connection,
                          NMManager *manager)
{
	system_internal_new_connection (manager, connection);
}

static void
system_query_connections (NMManager *manager)
{
	NMManagerPrivate *priv = NM_MANAGER_GET_PRIVATE (manager);
	GSList *system_connections, *iter;

	system_connections = nm_sysconfig_settings_list_connections (priv->sys_settings);
	for (iter = system_connections; iter; iter = g_slist_next (iter))
		system_internal_new_connection (manager, NM_SYSCONFIG_CONNECTION (iter->data));
	g_slist_free (system_connections);
}

static void
system_unmanaged_devices_changed_cb (NMSysconfigSettings *sys_settings,
                                     GParamSpec *pspec,
                                     gpointer user_data)
{
	NMManager *manager = NM_MANAGER (user_data);
	NMManagerPrivate *priv = NM_MANAGER_GET_PRIVATE (manager);
	const GSList *unmanaged_specs, *iter;

	unmanaged_specs = nm_sysconfig_settings_get_unmanaged_specs (sys_settings);
	for (iter = priv->devices; iter; iter = g_slist_next (iter)) {
		NMDevice *device = NM_DEVICE (iter->data);
		gboolean managed;

		managed = !nm_device_interface_spec_match_list (NM_DEVICE_INTERFACE (device), unmanaged_specs);
		nm_device_set_managed (device,
		                       managed,
		                       managed ? NM_DEVICE_STATE_REASON_NOW_MANAGED :
		                                   NM_DEVICE_STATE_REASON_NOW_UNMANAGED);
	}
}

static void
system_hostname_changed_cb (NMSysconfigSettings *sys_settings,
                            GParamSpec *pspec,
                            gpointer user_data)
{
	NMManager *manager = NM_MANAGER (user_data);
	NMManagerPrivate *priv = NM_MANAGER_GET_PRIVATE (manager);
	char *hostname;

	hostname = nm_sysconfig_settings_get_hostname (sys_settings);

	if (!hostname && !priv->hostname)
		return;

	if (hostname && priv->hostname && !strcmp (hostname, priv->hostname))
		return;

	g_free (priv->hostname);
	priv->hostname = (hostname && strlen (hostname)) ? g_strdup (hostname) : NULL;
	g_object_notify (G_OBJECT (manager), NM_MANAGER_HOSTNAME);

	g_free (hostname);
}

/*******************************************************************/
/* General NMManager stuff                                         */
/*******************************************************************/

static NMDevice *
nm_manager_get_device_by_udi (NMManager *manager, const char *udi)
{
	GSList *iter;

	for (iter = NM_MANAGER_GET_PRIVATE (manager)->devices; iter; iter = iter->next) {
		if (!strcmp (nm_device_get_udi (NM_DEVICE (iter->data)), udi))
			return NM_DEVICE (iter->data);
	}
	return NULL;
}

static NMDevice *
nm_manager_get_device_by_path (NMManager *manager, const char *path)
{
	GSList *iter;

	for (iter = NM_MANAGER_GET_PRIVATE (manager)->devices; iter; iter = iter->next) {
		if (!strcmp (nm_device_get_path (NM_DEVICE (iter->data)), path))
			return NM_DEVICE (iter->data);
	}
	return NULL;
}

/* Store value into key-file; supported types: boolean, int, string */
static gboolean
write_value_to_state_file (const char *filename,
                           const char *group,
                           const char *key,
                           GType value_type,
                           gpointer value,
                           GError **error)
{
	GKeyFile *key_file;
	char *data;
	gsize len = 0;
	gboolean ret = FALSE;

	g_return_val_if_fail (filename != NULL, FALSE);
	g_return_val_if_fail (group != NULL, FALSE);
	g_return_val_if_fail (key != NULL, FALSE);
	g_return_val_if_fail (value_type == G_TYPE_BOOLEAN ||
	                      value_type == G_TYPE_INT ||
	                      value_type == G_TYPE_STRING,
	                      FALSE);

	key_file = g_key_file_new ();
	if (!key_file)
		return FALSE;

	g_key_file_set_list_separator (key_file, ',');
	g_key_file_load_from_file (key_file, filename, G_KEY_FILE_KEEP_COMMENTS, NULL);
	switch (value_type) {
	case G_TYPE_BOOLEAN:
		g_key_file_set_boolean (key_file, group, key, *((gboolean *) value));
		break;
	case G_TYPE_INT:
		g_key_file_set_integer (key_file, group, key, *((gint *) value));
		break;
	case G_TYPE_STRING:
		g_key_file_set_string (key_file, group, key, *((const gchar **) value));
		break;
	}

	data = g_key_file_to_data (key_file, &len, NULL);
	if (data) {
		ret = g_file_set_contents (filename, data, len, error);
		g_free (data);
	}
	g_key_file_free (key_file);

	return ret;
}

static void
manager_set_radio_enabled (NMManager *manager,
                           RadioState *rstate,
                           gboolean enabled)
{
	NMManagerPrivate *priv = NM_MANAGER_GET_PRIVATE (manager);
	GSList *iter;
	GError *error = NULL;

	/* Do nothing for radio types not yet implemented */
	if (!rstate->prop)
		return;

	if (rstate->enabled == enabled)
		return;

	/* Can't set wireless enabled if it's disabled in hardware */
	if (!rstate->hw_enabled && enabled)
		return;

	rstate->enabled = enabled;

	g_object_notify (G_OBJECT (manager), rstate->prop);

	/* Update enabled key in state file */
	if (priv->state_file) {
		if (!write_value_to_state_file (priv->state_file,
		                                "main", rstate->key,
		                                G_TYPE_BOOLEAN, (gpointer) &enabled,
		                                &error)) {
			nm_log_warn (LOGD_CORE, "writing to state file %s failed: (%d) %s.",
			             priv->state_file,
			             error ? error->code : -1,
			             (error && error->message) ? error->message : "unknown");
		}
	}

	/* Don't touch devices if asleep/networking disabled */
	if (manager_sleeping (manager))
		return;

	/* enable/disable wireless devices as required */
	for (iter = priv->devices; iter; iter = iter->next) {
		RfKillType devtype = RFKILL_TYPE_UNKNOWN;

		g_object_get (G_OBJECT (iter->data), NM_DEVICE_INTERFACE_RFKILL_TYPE, &devtype, NULL);
		if (devtype == rstate->rtype) {
			nm_log_dbg (LOGD_RFKILL, "(%s): setting radio %s",
			            nm_device_get_iface (NM_DEVICE (iter->data)),
			            enabled ? "enabled" : "disabled");
			nm_device_interface_set_enabled (NM_DEVICE_INTERFACE (iter->data), enabled);
		}
	}
}

static void
manager_hidden_ap_found (NMDeviceInterface *device,
                         NMAccessPoint *ap,
                         gpointer user_data)
{
	NMManager *manager = NM_MANAGER (user_data);
	const struct ether_addr *ap_addr;
	const GByteArray *ap_ssid;
	GSList *iter;
	GSList *connections;
	gboolean done = FALSE;

	ap_ssid = nm_ap_get_ssid (ap);
	if (ap_ssid && ap_ssid->len)
		return;

	ap_addr = nm_ap_get_address (ap);
	g_assert (ap_addr);

	/* Look for this AP's BSSID in the seen-bssids list of a connection,
	 * and if a match is found, copy over the SSID */
	connections = nm_manager_get_connections (manager);

	for (iter = connections; iter && !done; iter = g_slist_next (iter)) {
		NMConnection *connection = NM_CONNECTION (iter->data);
		NMSettingWireless *s_wireless;
		const GByteArray *ssid;
		guint32 num_bssids;
		guint32 i;

		s_wireless = (NMSettingWireless *) nm_connection_get_setting (connection, NM_TYPE_SETTING_WIRELESS);
		if (!s_wireless)
			goto next;

		num_bssids = nm_setting_wireless_get_num_seen_bssids (s_wireless);
		if (num_bssids < 1)
			goto next;

		ssid = nm_setting_wireless_get_ssid (s_wireless);
		g_assert (ssid);

		for (i = 0; i < num_bssids; i++) {
			const char *seen_bssid = nm_setting_wireless_get_seen_bssid (s_wireless, i);
			struct ether_addr seen_addr;

			if (!ether_aton_r (seen_bssid, &seen_addr))
				continue;

			if (memcmp (ap_addr, &seen_addr, sizeof (struct ether_addr)))
				continue;

			/* Copy the SSID from the connection to the AP */
			nm_ap_set_ssid (ap, ssid);
			done = TRUE;
		}

next:
		g_object_unref (connection);
	}
	g_slist_free (connections);
}

static RfKillState
nm_manager_get_ipw_rfkill_state (NMManager *self)
{
	NMManagerPrivate *priv = NM_MANAGER_GET_PRIVATE (self);
	GSList *iter;
	RfKillState ipw_state = RFKILL_UNBLOCKED;

	for (iter = priv->devices; iter; iter = g_slist_next (iter)) {
		NMDevice *candidate = NM_DEVICE (iter->data);
		RfKillState candidate_state;

		if (NM_IS_DEVICE_WIFI (candidate)) {
			candidate_state = nm_device_wifi_get_ipw_rfkill_state (NM_DEVICE_WIFI (candidate));

			if (candidate_state > ipw_state)
				ipw_state = candidate_state;
		}
	}

	return ipw_state;
}

static RfKillState
nm_manager_get_modem_enabled_state (NMManager *self)
{
	NMManagerPrivate *priv = NM_MANAGER_GET_PRIVATE (self);
	GSList *iter;
	RfKillState wwan_state = RFKILL_UNBLOCKED;

	for (iter = priv->devices; iter; iter = g_slist_next (iter)) {
		NMDevice *candidate = NM_DEVICE (iter->data);
		RfKillState candidate_state = RFKILL_UNBLOCKED;
		RfKillType devtype = RFKILL_TYPE_UNKNOWN;

		g_object_get (G_OBJECT (candidate), NM_DEVICE_INTERFACE_RFKILL_TYPE, &devtype, NULL);
		if (devtype == RFKILL_TYPE_WWAN) {
			if (!nm_device_interface_get_enabled (NM_DEVICE_INTERFACE (candidate)))
				candidate_state = RFKILL_SOFT_BLOCKED;

			if (candidate_state > wwan_state)
				wwan_state = candidate_state;
		}
	}

	return wwan_state;
}

static void
manager_rfkill_update_one_type (NMManager *self,
                                RadioState *rstate,
                                RfKillType rtype)
{
	NMManagerPrivate *priv = NM_MANAGER_GET_PRIVATE (self);
	RfKillState udev_state = RFKILL_UNBLOCKED;
	RfKillState other_state = RFKILL_UNBLOCKED;
	RfKillState composite;
	gboolean new_e = TRUE, new_he = TRUE;

	udev_state = nm_udev_manager_get_rfkill_state (priv->udev_mgr, rtype);

	if (rstate->other_enabled_func)
		other_state = rstate->other_enabled_func (self);

	/* The composite state is the "worst" of either udev or other states */
	if (udev_state == RFKILL_HARD_BLOCKED || other_state == RFKILL_HARD_BLOCKED)
		composite = RFKILL_HARD_BLOCKED;
	else if (udev_state == RFKILL_SOFT_BLOCKED || other_state == RFKILL_SOFT_BLOCKED)
		composite = RFKILL_SOFT_BLOCKED;
	else
		composite = RFKILL_UNBLOCKED;

	switch (composite) {
	case RFKILL_UNBLOCKED:
		new_e = TRUE;
		new_he = TRUE;
		break;
	case RFKILL_SOFT_BLOCKED:
		new_e = FALSE;
		new_he = TRUE;
		break;
	case RFKILL_HARD_BLOCKED:
		new_e = FALSE;
		new_he = FALSE;
		break;
	default:
		break;
	}

	if (rstate->desc) {
		nm_log_dbg (LOGD_RFKILL, "%s hw-enabled %d enabled %d",
		            rstate->desc, new_he, new_e);
	}

	if (new_he != rstate->hw_enabled) {
		nm_log_info (LOGD_RFKILL, "%s now %s by radio killswitch",
		             rstate->desc,
		             (new_e && new_he) ? "enabled" : "disabled");

		rstate->hw_enabled = new_he;
		if (rstate->hw_prop)
			g_object_notify (G_OBJECT (self), rstate->hw_prop);
	}
	manager_set_radio_enabled (self, rstate, new_e);
}

static void
nm_manager_rfkill_update (NMManager *self, RfKillType rtype)
{
	NMManagerPrivate *priv = NM_MANAGER_GET_PRIVATE (self);
	guint i;

	if (rtype != RFKILL_TYPE_UNKNOWN) {
		manager_rfkill_update_one_type (self, &priv->radio_states[rtype], rtype);
		return;
	}

	/* Otherwise sync all radio types */
	for (i = 0; i < RFKILL_TYPE_MAX; i++)
		manager_rfkill_update_one_type (self, &priv->radio_states[i], i);
}

static void
manager_ipw_rfkill_state_changed (NMDeviceWifi *device,
                                  GParamSpec *pspec,
                                  gpointer user_data)
{
	nm_manager_rfkill_update (NM_MANAGER (user_data), RFKILL_TYPE_WLAN);
}

static void
manager_modem_enabled_changed (NMModem *device, gpointer user_data)
{
	nm_manager_rfkill_update (NM_MANAGER (user_data), RFKILL_TYPE_WWAN);
}

static GError *
deactivate_disconnect_check_error (GError *auth_error,
                                   NMAuthCallResult result,
                                   const char *detail)
{
	if (auth_error) {
		nm_log_dbg (LOGD_CORE, "%s request failed: %s", detail, auth_error->message);
		return g_error_new (NM_MANAGER_ERROR,
		                    NM_MANAGER_ERROR_PERMISSION_DENIED,
		                    "%s request failed: %s",
		                    detail, auth_error->message);
	} else if (result != NM_AUTH_CALL_RESULT_YES) {
		return g_error_new (NM_MANAGER_ERROR,
		                    NM_MANAGER_ERROR_PERMISSION_DENIED,
		                    "Not authorized to %s connections",
		                    detail);
	}
	return NULL;
}

static void
disconnect_net_auth_done_cb (NMAuthChain *chain,
                             GError *error,
                             DBusGMethodInvocation *context,
                             gpointer user_data)
{
	NMManager *self = NM_MANAGER (user_data);
	NMManagerPrivate *priv = NM_MANAGER_GET_PRIVATE (self);
	GError *ret_error = NULL;
	NMAuthCallResult result;
	NMDevice *device;

	priv->auth_chains = g_slist_remove (priv->auth_chains, chain);

	result = GPOINTER_TO_UINT (nm_auth_chain_get_data (chain, NM_AUTH_PERMISSION_NETWORK_CONTROL));
	ret_error = deactivate_disconnect_check_error (error, result, "Disconnect");
	if (ret_error) {
		dbus_g_method_return_error (context, ret_error);
		g_error_free (ret_error);
		goto done;
	}

	device = nm_auth_chain_get_data (chain, "device");
	if (!nm_device_interface_disconnect (NM_DEVICE_INTERFACE (device), &ret_error)) {
		dbus_g_method_return_error (context, ret_error);
		g_clear_error (&ret_error);
	} else
		dbus_g_method_return (context);

done:
	nm_auth_chain_unref (chain);
}

static void
manager_device_disconnect_request (NMDevice *device,
                                   DBusGMethodInvocation *context,
                                   NMManager *self)
{
	NMManagerPrivate *priv = NM_MANAGER_GET_PRIVATE (self);
	NMActRequest *req;
	GError *error = NULL;
	gulong sender_uid = G_MAXULONG;
	const char *error_desc = NULL;

	req = nm_device_get_act_request (device);
	if (!req) {
		error = g_error_new_literal (NM_MANAGER_ERROR,
		                             NM_MANAGER_ERROR_UNKNOWN_CONNECTION,
		                             "This device is not active");
		dbus_g_method_return_error (context, error);
		g_error_free (error);
		return;
	}

	/* Need to check the caller's permissions and stuff before we can
	 * deactivate the connection.
	 */
	if (!nm_auth_get_caller_uid (context,
		                         priv->dbus_mgr,
	                             &sender_uid,
	                             &error_desc)) {
		error = g_error_new_literal (NM_MANAGER_ERROR,
		                             NM_MANAGER_ERROR_PERMISSION_DENIED,
		                             error_desc);
		dbus_g_method_return_error (context, error);
		g_error_free (error);
		return;
	}

	/* Yay for root */
	if (0 == sender_uid) {
		if (!nm_device_interface_disconnect (NM_DEVICE_INTERFACE (device), &error)) {
			dbus_g_method_return_error (context, error);
			g_clear_error (&error);
		} else
			dbus_g_method_return (context);
	} else {
		NMAuthChain *chain;

		/* Otherwise validate the user request */
		chain = nm_auth_chain_new (priv->authority, context, NULL, disconnect_net_auth_done_cb, self);
		g_assert (chain);
		priv->auth_chains = g_slist_append (priv->auth_chains, chain);

		nm_auth_chain_set_data (chain, "device", g_object_ref (device), g_object_unref);
		nm_auth_chain_add_call (chain, NM_AUTH_PERMISSION_NETWORK_CONTROL, TRUE);
	}
}

static void
add_device (NMManager *self, NMDevice *device)
{
	NMManagerPrivate *priv = NM_MANAGER_GET_PRIVATE (self);
	const char *iface, *driver, *type_desc;
	char *path;
	static guint32 devcount = 0;
	const GSList *unmanaged_specs;
	NMConnection *existing = NULL;
	GHashTableIter iter;
	gpointer value;
	gboolean managed = FALSE;

	iface = nm_device_get_ip_iface (device);
	g_assert (iface);

	if (!NM_IS_DEVICE_MODEM (device) && find_device_by_iface (self, iface)) {
		g_object_unref (device);
		return;
	}

	priv->devices = g_slist_append (priv->devices, device);

	g_signal_connect (device, "state-changed",
					  G_CALLBACK (manager_device_state_changed),
					  self);

	g_signal_connect (device, NM_DEVICE_INTERFACE_DISCONNECT_REQUEST,
					  G_CALLBACK (manager_device_disconnect_request),
					  self);

	if (NM_IS_DEVICE_WIFI (device)) {
		/* Attach to the access-point-added signal so that the manager can fill
		 * non-SSID-broadcasting APs with an SSID.
		 */
		g_signal_connect (device, "hidden-ap-found",
						  G_CALLBACK (manager_hidden_ap_found),
						  self);

		/* Hook up rfkill handling for ipw-based cards until they get converted
		 * to use the kernel's rfkill subsystem in 2.6.33.
		 */
		g_signal_connect (device, "notify::" NM_DEVICE_WIFI_IPW_RFKILL_STATE,
		                  G_CALLBACK (manager_ipw_rfkill_state_changed),
		                  self);

		/* Update global rfkill state with this device's rfkill state, and
		 * then set this device's rfkill state based on the global state.
		 */
		nm_manager_rfkill_update (self, RFKILL_TYPE_WLAN);
		nm_device_interface_set_enabled (NM_DEVICE_INTERFACE (device),
		                                 priv->radio_states[RFKILL_TYPE_WLAN].enabled);
	} else if (NM_IS_DEVICE_MODEM (device)) {
		g_signal_connect (device, NM_DEVICE_MODEM_ENABLE_CHANGED,
		                  G_CALLBACK (manager_modem_enabled_changed),
		                  self);

		nm_manager_rfkill_update (self, RFKILL_TYPE_WWAN);
		/* Until we start respecting WWAN rfkill switches the modem itself
		 * is the source of the enabled/disabled state, so the manager shouldn't
		 * touch it here.
		nm_device_interface_set_enabled (NM_DEVICE_INTERFACE (device),
		                                 priv->radio_states[RFKILL_TYPE_WWAN].enabled);
		*/
	}

	type_desc = nm_device_get_type_desc (device);
	g_assert (type_desc);
	driver = nm_device_get_driver (device);
	if (!driver)
		driver = "unknown";
	nm_log_info (LOGD_HW, "(%s): new %s device (driver: '%s' ifindex: %d)",
	             iface, type_desc, driver, nm_device_get_ifindex (device));

	path = g_strdup_printf ("/org/freedesktop/NetworkManager/Devices/%d", devcount++);
	nm_device_set_path (device, path);
	dbus_g_connection_register_g_object (nm_dbus_manager_get_connection (priv->dbus_mgr),
	                                     path,
	                                     G_OBJECT (device));
	nm_log_info (LOGD_CORE, "(%s): exported as %s", iface, path);
	g_free (path);

	/* Check if we should assume the device's active connection by matching its
	 * config with an existing system connection.
	 */
	if (nm_device_interface_can_assume_connections (NM_DEVICE_INTERFACE (device))) {
		GSList *connections = NULL;

		g_hash_table_iter_init (&iter, priv->system_connections);
		while (g_hash_table_iter_next (&iter, NULL, &value))
			connections = g_slist_append (connections, value);
		existing = nm_device_interface_connection_match_config (NM_DEVICE_INTERFACE (device),
		                                                        (const GSList *) connections);
		g_slist_free (connections);

		if (existing) {
			NMSettingConnection *s_con;

			s_con = (NMSettingConnection *) nm_connection_get_setting (existing, NM_TYPE_SETTING_CONNECTION);
			nm_log_dbg (LOGD_DEVICE, "(%s): found existing device connection '%s'",
			            nm_device_get_iface (device),
			            nm_setting_connection_get_id (s_con));
		}
	}

	/* Start the device if it's supposed to be managed */
	unmanaged_specs = nm_sysconfig_settings_get_unmanaged_specs (priv->sys_settings);
	if (   !manager_sleeping (self)
	    && !nm_device_interface_spec_match_list (NM_DEVICE_INTERFACE (device), unmanaged_specs)) {
		nm_device_set_managed (device,
		                       TRUE,
		                       existing ? NM_DEVICE_STATE_REASON_CONNECTION_ASSUMED :
		                                  NM_DEVICE_STATE_REASON_NOW_MANAGED);
		managed = TRUE;
	}

	nm_sysconfig_settings_device_added (priv->sys_settings, device);
	g_signal_emit (self, signals[DEVICE_ADDED], 0, device);

	/* If the device has a connection it can assume, do that now */
	if (existing && managed && nm_device_is_available (device)) {
		const char *ac_path;
		GError *error = NULL;

		nm_log_dbg (LOGD_DEVICE, "(%s): will attempt to assume existing connection",
		            nm_device_get_iface (device));

		ac_path = internal_activate_device (self, device, existing, NULL, FALSE, TRUE, &error);
		if (ac_path)
			g_object_notify (G_OBJECT (self), NM_MANAGER_ACTIVE_CONNECTIONS);
		else {
			nm_log_warn (LOGD_DEVICE, "assumed connection %s failed to activate: (%d) %s",
			             nm_connection_get_path (existing),
			             error ? error->code : -1,
			             error && error->message ? error->message : "(unknown)");
			g_error_free (error);
		}
	}
}

static gboolean
bdaddr_matches_connection (NMSettingBluetooth *s_bt, const char *bdaddr)
{
	const GByteArray *arr;
	gboolean ret = FALSE;

	arr = nm_setting_bluetooth_get_bdaddr (s_bt);

	if (   arr != NULL 
	       && arr->len == ETH_ALEN) {
		char *str;

		str = g_strdup_printf ("%02X:%02X:%02X:%02X:%02X:%02X",
				       arr->data[0],
				       arr->data[1],
				       arr->data[2],
				       arr->data[3],
				       arr->data[4],
				       arr->data[5]);
		ret = g_str_equal (str, bdaddr);
		g_free (str);
	}

	return ret;
}

static NMConnection *
bluez_manager_find_connection (NMManager *manager,
                               const char *bdaddr,
                               guint32 capabilities)
{
	NMConnection *found = NULL;
	GSList *connections, *l;

	connections = nm_manager_get_connections (manager);

	for (l = connections; l != NULL; l = l->next) {
		NMConnection *candidate = NM_CONNECTION (l->data);
		NMSettingConnection *s_con;
		NMSettingBluetooth *s_bt;
		const char *con_type;
		const char *bt_type;

		s_con = NM_SETTING_CONNECTION (nm_connection_get_setting (candidate, NM_TYPE_SETTING_CONNECTION));
		g_assert (s_con);
		con_type = nm_setting_connection_get_connection_type (s_con);
		g_assert (con_type);
		if (!g_str_equal (con_type, NM_SETTING_BLUETOOTH_SETTING_NAME))
			continue;

		s_bt = (NMSettingBluetooth *) nm_connection_get_setting (candidate, NM_TYPE_SETTING_BLUETOOTH);
		if (!s_bt)
			continue;

		if (!bdaddr_matches_connection (s_bt, bdaddr))
			continue;

		bt_type = nm_setting_bluetooth_get_connection_type (s_bt);
		if (   g_str_equal (bt_type, NM_SETTING_BLUETOOTH_TYPE_DUN)
		    && !(capabilities & NM_BT_CAPABILITY_DUN))
		    	continue;
		if (   g_str_equal (bt_type, NM_SETTING_BLUETOOTH_TYPE_PANU)
		    && !(capabilities & NM_BT_CAPABILITY_NAP))
		    	continue;

		found = candidate;
		break;
	}

	g_slist_free (connections);
	return found;
}

static void
bluez_manager_resync_devices (NMManager *self)
{
	NMManagerPrivate *priv = NM_MANAGER_GET_PRIVATE (self);
	GSList *iter, *gone = NULL, *keep = NULL;

	/* Remove devices from the device list that don't have a corresponding connection */
	for (iter = priv->devices; iter; iter = g_slist_next (iter)) {
		NMDevice *candidate = NM_DEVICE (iter->data);
		guint32 uuids;
		const char *bdaddr;

		if (NM_IS_DEVICE_BT (candidate)) {
			uuids = nm_device_bt_get_capabilities (NM_DEVICE_BT (candidate));
			bdaddr = nm_device_bt_get_hw_address (NM_DEVICE_BT (candidate));

			if (bluez_manager_find_connection (self, bdaddr, uuids))
				keep = g_slist_prepend (keep, candidate);
			else
				gone = g_slist_prepend (gone, candidate);
		} else
			keep = g_slist_prepend (keep, candidate);
	}

	/* Only touch the device list if anything actually changed */
	if (g_slist_length (gone)) {
		g_slist_free (priv->devices);
		priv->devices = keep;

		while (g_slist_length (gone))
			gone = remove_one_device (self, gone, NM_DEVICE (gone->data), FALSE);
	} else {
		g_slist_free (keep);
		g_slist_free (gone);
	}

	/* Now look for devices without connections */
	nm_bluez_manager_query_devices (priv->bluez_mgr);
}

static void
bluez_manager_bdaddr_added_cb (NMBluezManager *bluez_mgr,
                               const char *bdaddr,
                               const char *name,
                               const char *object_path,
                               guint32 capabilities,
                               NMManager *manager)
{
	NMDevice *device;
	gboolean has_dun = (capabilities & NM_BT_CAPABILITY_DUN);
	gboolean has_nap = (capabilities & NM_BT_CAPABILITY_NAP);

	g_return_if_fail (bdaddr != NULL);
	g_return_if_fail (name != NULL);
	g_return_if_fail (object_path != NULL);
	g_return_if_fail (capabilities != NM_BT_CAPABILITY_NONE);

	/* Make sure the device is not already in the device list */
	if (nm_manager_get_device_by_udi (manager, object_path))
		return;

	if (has_dun == FALSE && has_nap == FALSE)
		return;

	if (!bluez_manager_find_connection (manager, bdaddr, capabilities))
		return;

	device = nm_device_bt_new (object_path, bdaddr, name, capabilities, FALSE);
	if (device) {
		nm_log_info (LOGD_HW, "BT device %s (%s) added (%s%s%s)",
		             name,
		             bdaddr,
		             has_dun ? "DUN" : "",
		             has_dun && has_nap ? " " : "",
		             has_nap ? "NAP" : "");

		add_device (manager, device);
	}
}

static void
bluez_manager_bdaddr_removed_cb (NMBluezManager *bluez_mgr,
                                 const char *bdaddr,
                                 const char *object_path,
                                 gpointer user_data)
{
	NMManager *self = NM_MANAGER (user_data);
	NMManagerPrivate *priv = NM_MANAGER_GET_PRIVATE (self);
	GSList *iter;

	g_return_if_fail (bdaddr != NULL);
	g_return_if_fail (object_path != NULL);

	nm_log_info (LOGD_HW, "BT device %s removed", bdaddr);

	for (iter = priv->devices; iter; iter = iter->next) {
		NMDevice *device = NM_DEVICE (iter->data);

		if (!strcmp (nm_device_get_udi (device), object_path)) {
			priv->devices = remove_one_device (self, priv->devices, device, FALSE);
			break;
		}
	}
}

static NMDevice *
find_device_by_iface (NMManager *self, const gchar *iface)
{
	NMManagerPrivate *priv = NM_MANAGER_GET_PRIVATE (self);
	GSList *iter;

	for (iter = priv->devices; iter; iter = g_slist_next (iter)) {
		NMDevice *device = NM_DEVICE (iter->data);
		const gchar *d_iface = nm_device_get_ip_iface (device);
		if (!strcmp (d_iface, iface))
			return device;
	}

	return NULL;
}

static NMDevice *
find_device_by_ifindex (NMManager *self, guint32 ifindex)
{
	NMManagerPrivate *priv = NM_MANAGER_GET_PRIVATE (self);
	GSList *iter;

	for (iter = priv->devices; iter; iter = g_slist_next (iter)) {
		NMDevice *candidate = NM_DEVICE (iter->data);

		if (ifindex == nm_device_get_ifindex (candidate))
			return candidate;
	}
	return NULL;
}

static void
udev_device_added_cb (NMUdevManager *udev_mgr,
                      GUdevDevice *udev_device,
                      NMDeviceCreatorFn creator_fn,
                      gpointer user_data)
{
	NMManager *self = NM_MANAGER (user_data);
	GObject *device;
	guint32 ifindex;

	ifindex = g_udev_device_get_property_as_int (udev_device, "IFINDEX");
	if (find_device_by_ifindex (self, ifindex))
		return;

	device = creator_fn (udev_mgr, udev_device, manager_sleeping (self));
	if (device)
		add_device (self, NM_DEVICE (device));
}

static void
udev_device_removed_cb (NMUdevManager *manager,
                        GUdevDevice *udev_device,
                        gpointer user_data)
{
	NMManager *self = NM_MANAGER (user_data);
	NMManagerPrivate *priv = NM_MANAGER_GET_PRIVATE (self);
	NMDevice *device;
	guint32 ifindex;

	ifindex = g_udev_device_get_property_as_int (udev_device, "IFINDEX");
	device = find_device_by_ifindex (self, ifindex);
	if (device)
		priv->devices = remove_one_device (self, priv->devices, device, FALSE);
}

static void
udev_manager_rfkill_changed_cb (NMUdevManager *udev_mgr,
                                RfKillType rtype,
                                RfKillState udev_state,
                                gpointer user_data)
{
	nm_manager_rfkill_update (NM_MANAGER (user_data), rtype);
}

GSList *
nm_manager_get_devices (NMManager *manager)
{
	g_return_val_if_fail (NM_IS_MANAGER (manager), NULL);

	return NM_MANAGER_GET_PRIVATE (manager)->devices;
}

static gboolean
impl_manager_get_devices (NMManager *manager, GPtrArray **devices, GError **err)
{
	NMManagerPrivate *priv = NM_MANAGER_GET_PRIVATE (manager);
	GSList *iter;

	*devices = g_ptr_array_sized_new (g_slist_length (priv->devices));

	for (iter = priv->devices; iter; iter = iter->next)
		g_ptr_array_add (*devices, g_strdup (nm_device_get_path (NM_DEVICE (iter->data))));

	return TRUE;
}

static NMActRequest *
nm_manager_get_act_request_by_path (NMManager *manager,
                                    const char *path,
                                    NMDevice **device)
{
	NMManagerPrivate *priv = NM_MANAGER_GET_PRIVATE (manager);
	GSList *iter;

	g_return_val_if_fail (manager != NULL, NULL);
	g_return_val_if_fail (path != NULL, NULL);
	g_return_val_if_fail (device != NULL, NULL);
	g_return_val_if_fail (*device == NULL, NULL);

	for (iter = priv->devices; iter; iter = g_slist_next (iter)) {
		NMActRequest *req;
		const char *ac_path;

		req = nm_device_get_act_request (NM_DEVICE (iter->data));
		if (!req)
			continue;

		ac_path = nm_act_request_get_active_connection_path (req);
		if (!strcmp (path, ac_path)) {
			*device = NM_DEVICE (iter->data);
			return req;
		}
	}

	return NULL;
}

typedef struct GetSecretsInfo {
	NMManager *manager;
	NMSecretsProviderInterface *provider;

	char *setting_name;
	RequestSecretsCaller caller;
	gboolean request_new;

	/* User connection bits */
	DBusGProxy *proxy;
	DBusGProxyCall *call;

	/* System connection bits */
	guint32 idle_id;
	char *hint1;
	char *hint2;
	char *connection_path;
} GetSecretsInfo;

static void
free_get_secrets_info (gpointer data)
{
	GetSecretsInfo *info = data;
	NMManagerPrivate *priv = NM_MANAGER_GET_PRIVATE (info->manager);

	g_object_weak_unref (G_OBJECT (info->provider), (GWeakNotify) free_get_secrets_info, info);

	priv->secrets_calls = g_slist_remove (priv->secrets_calls, info);

	if (info->proxy) {
		if (info->call)
			dbus_g_proxy_cancel_call (info->proxy, info->call);
		g_object_unref (info->proxy);
	}

	if (info->idle_id)
		g_source_remove (info->idle_id);

	g_free (info->hint1);
	g_free (info->hint2);
	g_free (info->setting_name);
	g_free (info->connection_path);
	memset (info, 0, sizeof (GetSecretsInfo));
	g_free (info);
}

static void
provider_cancel_secrets (NMSecretsProviderInterface *provider, gpointer user_data)
{
	NMManagerPrivate *priv = NM_MANAGER_GET_PRIVATE (user_data);
	GSList *iter;

	for (iter = priv->secrets_calls; iter; iter = g_slist_next (iter)) {
		GetSecretsInfo *candidate = iter->data;

		if (candidate->provider == provider) {
			free_get_secrets_info (candidate);
			break;
		}
	}
}

static void
system_get_secrets_reply_cb (NMSysconfigConnection *connection,
                             GHashTable *secrets,
                             GError *error,
                             gpointer user_data)
{
	GetSecretsInfo *info = user_data;
	GObject *provider;

	provider = g_object_ref (info->provider);

	nm_secrets_provider_interface_get_secrets_result (info->provider,
	                                                  info->setting_name,
	                                                  info->caller,
	                                                  error ? NULL : secrets,
	                                                  error);
	free_get_secrets_info (info);
	g_object_unref (provider);
}

static gboolean
system_get_secrets_idle_cb (gpointer user_data)
{
	GetSecretsInfo *info = user_data;
	NMManagerPrivate *priv = NM_MANAGER_GET_PRIVATE (info->manager);
	NMSysconfigConnection *connection;
	GError *error = NULL;
	const char *hints[3] = { NULL, NULL, NULL };

	info->idle_id = 0;

	connection = nm_sysconfig_settings_get_connection_by_path (priv->sys_settings, 
	                                                           info->connection_path);
	if (!connection) {
		error = g_error_new_literal (NM_MANAGER_ERROR,
		                             NM_MANAGER_ERROR_UNKNOWN_CONNECTION,
		                             "unknown connection (not exported by system settings)");
		nm_secrets_provider_interface_get_secrets_result (info->provider,
		                                                  info->setting_name,
		                                                  info->caller,
		                                                  NULL,
		                                                  error);
		g_error_free (error);
		free_get_secrets_info (info);
		return FALSE;
	}

	hints[0] = info->hint1;
	hints[1] = info->hint2;
	nm_sysconfig_connection_get_secrets (connection,
	                                     info->setting_name,
	                                     hints,
	                                     info->request_new,
	                                     system_get_secrets_reply_cb,
	                                     info);
	return FALSE;
}

static GetSecretsInfo *
system_get_secrets (NMManager *self,
                    NMSecretsProviderInterface *provider,
                    NMConnection *connection,
                    const char *setting_name,
                    gboolean request_new,
                    RequestSecretsCaller caller_id,
                    const char *hint1,
                    const char *hint2)
{
	GetSecretsInfo *info;

	info = g_malloc0 (sizeof (GetSecretsInfo));
	info->manager = self;
	info->provider = provider;
	info->caller = caller_id;
	info->setting_name = g_strdup (setting_name);
	info->hint1 = hint1 ? g_strdup (hint1) : NULL;
	info->hint2 = hint2 ? g_strdup (hint2) : NULL;
	info->connection_path = g_strdup (nm_connection_get_path (connection));
	info->request_new = request_new;

	g_object_weak_ref (G_OBJECT (provider), (GWeakNotify) free_get_secrets_info, info);

	info->idle_id = g_idle_add_full (G_PRIORITY_DEFAULT_IDLE,
	                                 system_get_secrets_idle_cb,
	                                 info,
	                                 NULL);
	return info;
}

static gboolean
provider_get_secrets (NMSecretsProviderInterface *provider,
                      NMConnection *connection,
                      const char *setting_name,
                      gboolean request_new,
                      RequestSecretsCaller caller_id,
                      const char *hint1,
                      const char *hint2,
                      gpointer user_data)
{
	NMManager *self = NM_MANAGER (user_data);
	NMManagerPrivate *priv = NM_MANAGER_GET_PRIVATE (self);
	GetSecretsInfo *info = NULL;
	GSList *iter;

	g_return_val_if_fail (connection != NULL, FALSE);
	g_return_val_if_fail (setting_name != NULL, FALSE);

	/* Tear down any pending secrets requests for this secrets provider */
	for (iter = priv->secrets_calls; iter; iter = g_slist_next (iter)) {
		GetSecretsInfo *candidate = iter->data;

		if (provider == candidate->provider) {
			free_get_secrets_info (candidate);
			break;
		}
	}

	/* Build up the new secrets request */
	info = system_get_secrets (self, provider, connection, setting_name,
							   request_new, caller_id, hint1, hint2);

	if (info)
		priv->secrets_calls = g_slist_append (priv->secrets_calls, info);

	return !!info;
}

static const char *
internal_activate_device (NMManager *manager,
                          NMDevice *device,
                          NMConnection *connection,
                          const char *specific_object,
                          gboolean user_requested,
                          gboolean assumed,
                          GError **error)
{
	NMActRequest *req;
	NMDeviceInterface *dev_iface;
	gboolean success;

	g_return_val_if_fail (NM_IS_MANAGER (manager), NULL);
	g_return_val_if_fail (NM_IS_DEVICE (device), NULL);
	g_return_val_if_fail (NM_IS_CONNECTION (connection), NULL);

	dev_iface = NM_DEVICE_INTERFACE (device);

	/* Ensure the requested connection is compatible with the device */
	if (!nm_device_interface_check_connection_compatible (dev_iface, connection, error))
		return NULL;

	/* Tear down any existing connection */
	if (nm_device_get_act_request (device)) {
		nm_device_state_changed (device,
		                         NM_DEVICE_STATE_DISCONNECTED,
		                         NM_DEVICE_STATE_REASON_NONE);
	}

	req = nm_act_request_new (connection, specific_object, user_requested, assumed, (gpointer) device);
	g_signal_connect (req, "manager-get-secrets", G_CALLBACK (provider_get_secrets), manager);
	g_signal_connect (req, "manager-cancel-secrets", G_CALLBACK (provider_cancel_secrets), manager);
	success = nm_device_interface_activate (dev_iface, req, error);
	g_object_unref (req);

	return success ? nm_act_request_get_active_connection_path (req) : NULL;
}

const char *
nm_manager_activate_connection (NMManager *manager,
                                NMConnection *connection,
                                const char *specific_object,
                                const char *device_path,
                                gboolean user_requested,
                                GError **error)
{
	NMManagerPrivate *priv;
	NMDevice *device = NULL;
	NMSettingConnection *s_con;
	NMVPNConnection *vpn_connection;
	const char *path = NULL;

	g_return_val_if_fail (manager != NULL, NULL);
	g_return_val_if_fail (connection != NULL, NULL);
	g_return_val_if_fail (error != NULL, NULL);
	g_return_val_if_fail (*error == NULL, NULL);

	priv = NM_MANAGER_GET_PRIVATE (manager);

	s_con = NM_SETTING_CONNECTION (nm_connection_get_setting (connection, NM_TYPE_SETTING_CONNECTION));
	g_assert (s_con);

	if (!strcmp (nm_setting_connection_get_connection_type (s_con), NM_SETTING_VPN_SETTING_NAME)) {
		NMActRequest *req = NULL;
		NMVPNManager *vpn_manager;

		/* VPN connection */

		if (specific_object) {
			/* Find the specifc connection the client requested we use */
			req = nm_manager_get_act_request_by_path (manager, specific_object, &device);
			if (!req) {
				g_set_error (error,
				             NM_MANAGER_ERROR, NM_MANAGER_ERROR_CONNECTION_NOT_ACTIVE,
				             "%s", "Base connection for VPN connection not active.");
				return NULL;
			}
		} else {
			GSList *iter;

			/* Just find the current default connection */
			for (iter = priv->devices; iter; iter = g_slist_next (iter)) {
				NMDevice *candidate = NM_DEVICE (iter->data);
				NMActRequest *candidate_req;

				candidate_req = nm_device_get_act_request (candidate);
				if (candidate_req && nm_act_request_get_default (candidate_req)) {
					device = candidate;
					req = candidate_req;
					break;
				}
			}
		}

		if (!device || !req) {
			g_set_error (error,
			             NM_MANAGER_ERROR, NM_MANAGER_ERROR_UNKNOWN_DEVICE,
			             "%s", "Could not find source connection, or the source connection had no active device.");
			return NULL;
		}

		vpn_manager = nm_vpn_manager_get ();
		vpn_connection = nm_vpn_manager_activate_connection (vpn_manager,
		                                                     connection,
		                                                     req,
		                                                     device,
		                                                     error);
		if (vpn_connection) {
			g_signal_connect (vpn_connection, "manager-get-secrets",
			                  G_CALLBACK (provider_get_secrets), manager);
			g_signal_connect (vpn_connection, "manager-cancel-secrets",
			                  G_CALLBACK (provider_cancel_secrets), manager);
			path = nm_vpn_connection_get_active_connection_path (vpn_connection);
		}
		g_object_unref (vpn_manager);
	} else {
		NMDeviceState state;

		/* Device-based connection */
		device = nm_manager_get_device_by_path (manager, device_path);
		if (!device) {
			g_set_error (error,
			             NM_MANAGER_ERROR, NM_MANAGER_ERROR_UNKNOWN_DEVICE,
			             "%s", "Device not found");
			return NULL;
		}

		state = nm_device_interface_get_state (NM_DEVICE_INTERFACE (device));
		if (state < NM_DEVICE_STATE_DISCONNECTED) {
			g_set_error (error,
			             NM_MANAGER_ERROR, NM_MANAGER_ERROR_UNMANAGED_DEVICE,
			             "%s", "Device not managed by NetworkManager");
			return NULL;
		}

		path = internal_activate_device (manager,
		                                 device,
		                                 connection,
		                                 specific_object,
		                                 user_requested,
		                                 FALSE,
		                                 error);
	}

	return path;
}

/* 
 * TODO this function was created and named in the era of user settings, where
 * we could get activation requests for a connection before we got the settings
 * data of that connection. Now that user settings are gone, flatten or rename
 * it.
 */
static void
check_pending_ready (NMManager *self, PendingActivation *pending)
{
	NMConnection *connection;
	const char *path = NULL;
	GError *error = NULL;

	/* Ok, we're authorized */

	connection = nm_manager_get_connection_by_object_path (self, pending->connection_path);
	if (!connection) {
		error = g_error_new_literal (NM_MANAGER_ERROR,
		                             NM_MANAGER_ERROR_UNKNOWN_CONNECTION,
		                             "Connection could not be found.");
		goto out;
	}

	path = nm_manager_activate_connection (self,
	                                       connection,
	                                       pending->specific_object_path,
	                                       pending->device_path,
	                                       TRUE,
	                                       &error);
	if (!path) {
		nm_log_warn (LOGD_CORE, "connection %s failed to activate: (%d) %s",
		             pending->connection_path, error->code, error->message);
	} else
		g_object_notify (G_OBJECT (pending->manager), NM_MANAGER_ACTIVE_CONNECTIONS);

out:
	pending_activation_destroy (pending, error, path);
	g_clear_error (&error);
}

static void
activation_auth_done (PendingActivation *pending, GError *error)
{
	if (error) {
		pending_activation_destroy (pending, error, NULL);
		return;
	} else {
		pending->authorized = TRUE;

		check_pending_ready (pending->manager, pending);
	}
}

static void
impl_manager_activate_connection (NMManager *self,
                                  const char *connection_path,
                                  const char *device_path,
                                  const char *specific_object_path,
                                  DBusGMethodInvocation *context)
{
	NMManagerPrivate *priv = NM_MANAGER_GET_PRIVATE (self);
	PendingActivation *pending;

	/* Need to check the caller's permissions and stuff before we can
	 * activate the connection.
	 */
	pending = pending_activation_new (self,
	                                  priv->authority,
	                                  context,
	                                  device_path,
	                                  connection_path,
	                                  specific_object_path,
	                                  activation_auth_done);

	pending_activation_check_authorized (pending, priv->dbus_mgr);
}

gboolean
nm_manager_deactivate_connection (NMManager *manager,
                                  const char *connection_path,
                                  NMDeviceStateReason reason,
                                  GError **error)
{
	NMManagerPrivate *priv = NM_MANAGER_GET_PRIVATE (manager);
	NMVPNManager *vpn_manager;
	GSList *iter;
	gboolean success = FALSE;
	NMVPNConnectionStateReason vpn_reason = NM_VPN_CONNECTION_STATE_REASON_USER_DISCONNECTED;

	/* Check for device connections first */
	for (iter = priv->devices; iter; iter = g_slist_next (iter)) {
		NMDevice *device = NM_DEVICE (iter->data);
		NMActRequest *req;

		req = nm_device_get_act_request (device);
		if (!req)
			continue;

		if (!strcmp (connection_path, nm_act_request_get_active_connection_path (req))) {
			nm_device_state_changed (device,
			                         NM_DEVICE_STATE_DISCONNECTED,
			                         reason);
			success = TRUE;
			goto done;
		}
	}

	/* Check for VPN connections next */
	vpn_manager = nm_vpn_manager_get ();
	if (reason == NM_DEVICE_STATE_REASON_CONNECTION_REMOVED)
		vpn_reason = NM_VPN_CONNECTION_STATE_REASON_CONNECTION_REMOVED;
	if (nm_vpn_manager_deactivate_connection (vpn_manager, connection_path, vpn_reason)) {
		success = TRUE;
	} else {
		g_set_error (error,
		             NM_MANAGER_ERROR, NM_MANAGER_ERROR_CONNECTION_NOT_ACTIVE,
		             "%s", "The connection was not active.");
	}
	g_object_unref (vpn_manager);

done:
	g_object_notify (G_OBJECT (manager), NM_MANAGER_ACTIVE_CONNECTIONS);
	return success;
}

static void
deactivate_net_auth_done_cb (NMAuthChain *chain,
                             GError *error,
                             DBusGMethodInvocation *context,
                             gpointer user_data)
{
	NMManager *self = NM_MANAGER (user_data);
	NMManagerPrivate *priv = NM_MANAGER_GET_PRIVATE (self);
	GError *ret_error = NULL;
	NMAuthCallResult result;
	const char *active_path;

	priv->auth_chains = g_slist_remove (priv->auth_chains, chain);

	result = GPOINTER_TO_UINT (nm_auth_chain_get_data (chain, NM_AUTH_PERMISSION_NETWORK_CONTROL));
	ret_error = deactivate_disconnect_check_error (error, result, "Deactivate");
	if (ret_error) {
		dbus_g_method_return_error (context, ret_error);
		g_error_free (ret_error);
		goto done;
	}

	active_path = nm_auth_chain_get_data (chain, "path");
	if (!nm_manager_deactivate_connection (self,
	                                       active_path,
	                                       NM_DEVICE_STATE_REASON_USER_REQUESTED,
	                                       &ret_error)) {
		dbus_g_method_return_error (context, ret_error);
		g_clear_error (&ret_error);
	} else
		dbus_g_method_return (context);

done:
	nm_auth_chain_unref (chain);
}

static void
impl_manager_deactivate_connection (NMManager *self,
                                    const char *active_path,
                                    DBusGMethodInvocation *context)
{
	NMManagerPrivate *priv = NM_MANAGER_GET_PRIVATE (self);
	NMConnection *connection = NULL;
	GError *error = NULL;
	GSList *iter;
	NMAuthChain *chain;
	gulong sender_uid = G_MAXULONG;
	const char *error_desc = NULL;

	/* Check for device connections first */
	for (iter = priv->devices; iter; iter = g_slist_next (iter)) {
		NMActRequest *req;
		const char *req_path = NULL;

		req = nm_device_get_act_request (NM_DEVICE (iter->data));
		if (req)
			req_path = nm_act_request_get_active_connection_path (req);

		if (req_path && !strcmp (active_path, req_path)) {
			connection = nm_act_request_get_connection (req);
			break;
		}
	}

	/* Maybe it's a VPN */
	if (!connection)
		connection = nm_vpn_manager_get_connection_for_active (priv->vpn_manager, active_path);

	if (!connection) {
		error = g_error_new_literal (NM_MANAGER_ERROR,
		                             NM_MANAGER_ERROR_CONNECTION_NOT_ACTIVE,
		                             "The connection was not active.");
		dbus_g_method_return_error (context, error);
		g_error_free (error);
		return;
	}

	/* Need to check the caller's permissions and stuff before we can
	 * deactivate the connection.
	 */
	if (!nm_auth_get_caller_uid (context, 
		                         priv->dbus_mgr,
	                             &sender_uid,
	                             &error_desc)) {
		error = g_error_new_literal (NM_MANAGER_ERROR,
		                             NM_MANAGER_ERROR_PERMISSION_DENIED,
		                             error_desc);
		dbus_g_method_return_error (context, error);
		g_error_free (error);
		return;
	}

	/* Yay for root */
	if (0 == sender_uid) {
		if (!nm_manager_deactivate_connection (self,
		                                       active_path,
		                                       NM_DEVICE_STATE_REASON_USER_REQUESTED,
		                                       &error)) {
			dbus_g_method_return_error (context, error);
			g_clear_error (&error);
		} else
			dbus_g_method_return (context);

		return;
	}

	/* Otherwise validate the user request */
	chain = nm_auth_chain_new (priv->authority, context, NULL, deactivate_net_auth_done_cb, self);
	g_assert (chain);
	priv->auth_chains = g_slist_append (priv->auth_chains, chain);

	nm_auth_chain_set_data (chain, "path", g_strdup (active_path), g_free);
	nm_auth_chain_add_call (chain, NM_AUTH_PERMISSION_NETWORK_CONTROL, TRUE);
}

static void
do_sleep_wake (NMManager *self)
{
	NMManagerPrivate *priv = NM_MANAGER_GET_PRIVATE (self);
	const GSList *unmanaged_specs;
	GSList *iter;

	if (manager_sleeping (self)) {
		nm_log_info (LOGD_SUSPEND, "sleeping or disabling...");

		/* Just deactivate and down all devices from the device list,
		 * to keep things fast the device list will get resynced when
		 * the manager wakes up.
		 */
		for (iter = priv->devices; iter; iter = iter->next)
			nm_device_set_managed (NM_DEVICE (iter->data), FALSE, NM_DEVICE_STATE_REASON_SLEEPING);

	} else {
		nm_log_info (LOGD_SUSPEND, "waking up and re-enabling...");

		unmanaged_specs = nm_sysconfig_settings_get_unmanaged_specs (priv->sys_settings);

		/* Ensure rfkill state is up-to-date since we don't respond to state
		 * changes during sleep.
		 */
		nm_manager_rfkill_update (self, RFKILL_TYPE_UNKNOWN);

		/* Re-manage managed devices */
		for (iter = priv->devices; iter; iter = iter->next) {
			NMDevice *device = NM_DEVICE (iter->data);
			guint i;

			/* enable/disable wireless devices since that we don't respond
			 * to killswitch changes during sleep.
			 */
			for (i = 0; i < RFKILL_TYPE_MAX; i++) {
				RadioState *rstate = &priv->radio_states[i];
				gboolean enabled = (rstate->hw_enabled && rstate->enabled);
				RfKillType devtype = RFKILL_TYPE_UNKNOWN;

				if (rstate->desc) {
					nm_log_dbg (LOGD_RFKILL, "%s %s devices (hw_enabled %d, enabled %d)",
					            enabled ? "enabling" : "disabling",
					            rstate->desc, rstate->hw_enabled, rstate->enabled);
				}

				g_object_get (G_OBJECT (device), NM_DEVICE_INTERFACE_RFKILL_TYPE, &devtype, NULL);
				if (devtype == rstate->rtype)
					nm_device_interface_set_enabled (NM_DEVICE_INTERFACE (device), enabled);
			}

			nm_device_clear_autoconnect_inhibit (device);
			if (nm_device_interface_spec_match_list (NM_DEVICE_INTERFACE (device), unmanaged_specs))
				nm_device_set_managed (device, FALSE, NM_DEVICE_STATE_REASON_NOW_UNMANAGED);
			else
				nm_device_set_managed (device, TRUE, NM_DEVICE_STATE_REASON_NOW_MANAGED);
		}

		/* Ask for new bluetooth devices */
		bluez_manager_resync_devices (self);
	}

	nm_manager_update_state (self);
}

static gboolean
return_no_pk_error (PolkitAuthority *authority,
                    const char *detail,
                    DBusGMethodInvocation *context)
{
	GError *error;

	if (!authority) {
		error = g_error_new (NM_MANAGER_ERROR,
		                     NM_MANAGER_ERROR_PERMISSION_DENIED,
		                     "%s request failed: PolicyKit not initialized",
		                     detail);
		dbus_g_method_return_error (context, error);
		g_error_free (error);
		return FALSE;
	}
	return TRUE;
}

static void
_internal_sleep (NMManager *self, gboolean do_sleep)
{
	NMManagerPrivate *priv = NM_MANAGER_GET_PRIVATE (self);

	nm_log_info (LOGD_SUSPEND, "%s requested (sleeping: %s  enabled: %s)",
	             do_sleep ? "sleep" : "wake",
	             priv->sleeping ? "yes" : "no",
	             priv->net_enabled ? "yes" : "no");

	priv->sleeping = do_sleep;

	do_sleep_wake (self);

	g_object_notify (G_OBJECT (self), NM_MANAGER_SLEEPING);
}

static void
sleep_auth_done_cb (NMAuthChain *chain,
                    GError *error,
                    DBusGMethodInvocation *context,
                    gpointer user_data)
{
	NMManager *self = NM_MANAGER (user_data);
	NMManagerPrivate *priv = NM_MANAGER_GET_PRIVATE (self);
	GError *ret_error;
	NMAuthCallResult result;
	gboolean do_sleep;

	priv->auth_chains = g_slist_remove (priv->auth_chains, chain);

	result = GPOINTER_TO_UINT (nm_auth_chain_get_data (chain, NM_AUTH_PERMISSION_SLEEP_WAKE));
	if (error) {
		nm_log_dbg (LOGD_CORE, "Sleep/wake request failed: %s", error->message);
		ret_error = g_error_new (NM_MANAGER_ERROR,
		                         NM_MANAGER_ERROR_PERMISSION_DENIED,
		                         "Sleep/wake request failed: %s",
		                         error->message);
		dbus_g_method_return_error (context, ret_error);
		g_error_free (ret_error);
	} else if (result != NM_AUTH_CALL_RESULT_YES) {
		ret_error = g_error_new_literal (NM_MANAGER_ERROR,
		                                 NM_MANAGER_ERROR_PERMISSION_DENIED,
		                                 "Not authorized to sleep/wake");
		dbus_g_method_return_error (context, ret_error);
		g_error_free (ret_error);
	} else {
		/* Auth success */
		do_sleep = GPOINTER_TO_UINT (nm_auth_chain_get_data (chain, "sleep"));
		_internal_sleep (self, do_sleep);
		dbus_g_method_return (context);
	}

	nm_auth_chain_unref (chain);
}

static void
impl_manager_sleep (NMManager *self,
                    gboolean do_sleep,
                    DBusGMethodInvocation *context)
{
	NMManagerPrivate *priv;
	NMAuthChain *chain;
	GError *error = NULL;
	gulong sender_uid = G_MAXULONG;
	const char *error_desc = NULL;

	g_return_if_fail (NM_IS_MANAGER (self));

	priv = NM_MANAGER_GET_PRIVATE (self);

	if (priv->sleeping == do_sleep) {
		error = g_error_new (NM_MANAGER_ERROR,
		                     NM_MANAGER_ERROR_ALREADY_ASLEEP_OR_AWAKE,
		                     "Already %s", do_sleep ? "asleep" : "awake");
		dbus_g_method_return_error (context, error);
		g_error_free (error);
		return;
	}

	if (!nm_auth_get_caller_uid (context, priv->dbus_mgr, &sender_uid, &error_desc)) {
		error = g_error_new_literal (NM_MANAGER_ERROR,
		                             NM_MANAGER_ERROR_PERMISSION_DENIED,
		                             error_desc);
		dbus_g_method_return_error (context, error);
		g_error_free (error);
		return;
	}

	/* Root doesn't need PK authentication */
	if (0 == sender_uid) {
		_internal_sleep (self, do_sleep);
		dbus_g_method_return (context);
		return;
	}

	if (!return_no_pk_error (priv->authority, "Sleep/wake", context))
		return;

	chain = nm_auth_chain_new (priv->authority, context, NULL, sleep_auth_done_cb, self);
	g_assert (chain);
	priv->auth_chains = g_slist_append (priv->auth_chains, chain);

	nm_auth_chain_set_data (chain, "sleep", GUINT_TO_POINTER (do_sleep), NULL);
	nm_auth_chain_add_call (chain, NM_AUTH_PERMISSION_SLEEP_WAKE, TRUE);
}

static void
_internal_enable (NMManager *self, gboolean enable)
{
	NMManagerPrivate *priv = NM_MANAGER_GET_PRIVATE (self);
	GError *err = NULL;

	/* Update "NetworkingEnabled" key in state file */
	if (priv->state_file) {
		if (!write_value_to_state_file (priv->state_file,
		                                "main", "NetworkingEnabled",
		                                G_TYPE_BOOLEAN, (gpointer) &enable,
		                                &err)) {
			/* Not a hard error */
			nm_log_warn (LOGD_SUSPEND, "writing to state file %s failed: (%d) %s.",
			             priv->state_file,
			             err ? err->code : -1,
			             (err && err->message) ? err->message : "unknown");
		}
	}

	nm_log_info (LOGD_SUSPEND, "%s requested (sleeping: %s  enabled: %s)",
	             enable ? "enable" : "disable",
	             priv->sleeping ? "yes" : "no",
	             priv->net_enabled ? "yes" : "no");

	priv->net_enabled = enable;

	do_sleep_wake (self);

	g_object_notify (G_OBJECT (self), NM_MANAGER_NETWORKING_ENABLED);
}

static void
enable_net_done_cb (NMAuthChain *chain,
                    GError *error,
                    DBusGMethodInvocation *context,
                    gpointer user_data)
{
	NMManager *self = NM_MANAGER (user_data);
	NMManagerPrivate *priv = NM_MANAGER_GET_PRIVATE (self);
	GError *ret_error;
	NMAuthCallResult result;
	gboolean enable;

	priv->auth_chains = g_slist_remove (priv->auth_chains, chain);

	result = GPOINTER_TO_UINT (nm_auth_chain_get_data (chain, NM_AUTH_PERMISSION_ENABLE_DISABLE_NETWORK));
	if (error) {
		nm_log_dbg (LOGD_CORE, "Enable request failed: %s", error->message);
		ret_error = g_error_new (NM_MANAGER_ERROR,
		                         NM_MANAGER_ERROR_PERMISSION_DENIED,
		                         "Enable request failed: %s",
		                         error->message);
		dbus_g_method_return_error (context, ret_error);
		g_error_free (ret_error);
	} else if (result != NM_AUTH_CALL_RESULT_YES) {
		ret_error = g_error_new_literal (NM_MANAGER_ERROR,
		                                 NM_MANAGER_ERROR_PERMISSION_DENIED,
		                                 "Not authorized to enable/disable networking");
		dbus_g_method_return_error (context, ret_error);
		g_error_free (ret_error);
	} else {
		/* Auth success */
		enable = GPOINTER_TO_UINT (nm_auth_chain_get_data (chain, "enable"));
		_internal_enable (self, enable);
		dbus_g_method_return (context);
	}

	nm_auth_chain_unref (chain);
}

static void
impl_manager_enable (NMManager *self,
                     gboolean enable,
                     DBusGMethodInvocation *context)
{
	NMManagerPrivate *priv;
	NMAuthChain *chain;
	GError *error = NULL;
	gulong sender_uid = G_MAXULONG;
	const char *error_desc = NULL;

	g_return_if_fail (NM_IS_MANAGER (self));

	priv = NM_MANAGER_GET_PRIVATE (self);

	if (priv->net_enabled == enable) {
		error = g_error_new (NM_MANAGER_ERROR,
		                     NM_MANAGER_ERROR_ALREADY_ENABLED_OR_DISABLED,
		                     "Already %s", enable ? "enabled" : "disabled");
		dbus_g_method_return_error (context, error);
		g_error_free (error);
		return;
	}

	if (!nm_auth_get_caller_uid (context, priv->dbus_mgr, &sender_uid, &error_desc)) {
		error = g_error_new_literal (NM_MANAGER_ERROR,
		                             NM_MANAGER_ERROR_PERMISSION_DENIED,
		                             error_desc);
		dbus_g_method_return_error (context, error);
		g_error_free (error);
		return;
	}

	/* Root doesn't need PK authentication */
	if (0 == sender_uid) {
		_internal_enable (self, enable);
		dbus_g_method_return (context);
		return;
	}

	if (!return_no_pk_error (priv->authority, "Enable/disable", context))
		return;

	chain = nm_auth_chain_new (priv->authority, context, NULL, enable_net_done_cb, self);
	g_assert (chain);
	priv->auth_chains = g_slist_append (priv->auth_chains, chain);

	nm_auth_chain_set_data (chain, "enable", GUINT_TO_POINTER (enable), NULL);
	nm_auth_chain_add_call (chain, NM_AUTH_PERMISSION_ENABLE_DISABLE_NETWORK, TRUE);
}

/* Permissions */

static void
pk_authority_changed_cb (GObject *object, gpointer user_data)
{
	/* Let clients know they should re-check their authorization */
	g_signal_emit (NM_MANAGER (user_data), signals[CHECK_PERMISSIONS], 0);
}

static void
get_perm_add_result (NMAuthChain *chain, GHashTable *results, const char *permission)
{
	NMAuthCallResult result;

	result = GPOINTER_TO_UINT (nm_auth_chain_get_data (chain, permission));
	if (result == NM_AUTH_CALL_RESULT_YES)
		g_hash_table_insert (results, (char *) permission, "yes");
	else if (result == NM_AUTH_CALL_RESULT_NO)
		g_hash_table_insert (results, (char *) permission, "no");
	else if (result == NM_AUTH_CALL_RESULT_AUTH)
		g_hash_table_insert (results, (char *) permission, "auth");
	else {
		nm_log_dbg (LOGD_CORE, "unknown auth chain result %d", result);
	}
}

static void
get_permissions_done_cb (NMAuthChain *chain,
                         GError *error,
                         DBusGMethodInvocation *context,
                         gpointer user_data)
{
	NMManager *self = NM_MANAGER (user_data);
	NMManagerPrivate *priv = NM_MANAGER_GET_PRIVATE (self);
	GError *ret_error;
	GHashTable *results;

	priv->auth_chains = g_slist_remove (priv->auth_chains, chain);
	if (error) {
		nm_log_dbg (LOGD_CORE, "Permissions request failed: %s", error->message);
		ret_error = g_error_new (NM_MANAGER_ERROR,
		                         NM_MANAGER_ERROR_PERMISSION_DENIED,
		                         "Permissions request failed: %s",
		                         error->message);
		dbus_g_method_return_error (context, ret_error);
		g_error_free (ret_error);
	} else {
		results = g_hash_table_new (g_str_hash, g_str_equal);
		get_perm_add_result (chain, results, NM_AUTH_PERMISSION_ENABLE_DISABLE_NETWORK);
		get_perm_add_result (chain, results, NM_AUTH_PERMISSION_SLEEP_WAKE);
		get_perm_add_result (chain, results, NM_AUTH_PERMISSION_ENABLE_DISABLE_WIFI);
		get_perm_add_result (chain, results, NM_AUTH_PERMISSION_ENABLE_DISABLE_WWAN);
		get_perm_add_result (chain, results, NM_AUTH_PERMISSION_NETWORK_CONTROL);
		dbus_g_method_return (context, results);
		g_hash_table_destroy (results);
	}

	nm_auth_chain_unref (chain);
}

static void
impl_manager_get_permissions (NMManager *self,
                              DBusGMethodInvocation *context)
{
	NMManagerPrivate *priv = NM_MANAGER_GET_PRIVATE (self);
	NMAuthChain *chain;

	if (!return_no_pk_error (priv->authority, "Permissions", context))
		return;

	chain = nm_auth_chain_new (priv->authority, context, NULL, get_permissions_done_cb, self);
	g_assert (chain);
	priv->auth_chains = g_slist_append (priv->auth_chains, chain);

	nm_auth_chain_add_call (chain, NM_AUTH_PERMISSION_ENABLE_DISABLE_NETWORK, FALSE);
	nm_auth_chain_add_call (chain, NM_AUTH_PERMISSION_SLEEP_WAKE, FALSE);
	nm_auth_chain_add_call (chain, NM_AUTH_PERMISSION_ENABLE_DISABLE_WIFI, FALSE);
	nm_auth_chain_add_call (chain, NM_AUTH_PERMISSION_ENABLE_DISABLE_WWAN, FALSE);
	nm_auth_chain_add_call (chain, NM_AUTH_PERMISSION_NETWORK_CONTROL, FALSE);
}

/* Legacy 0.6 compatibility interface */

static void
impl_manager_legacy_sleep (NMManager *manager, DBusGMethodInvocation *context)
{
	return impl_manager_sleep (manager, TRUE, context);
}

static void
impl_manager_legacy_wake  (NMManager *manager, DBusGMethodInvocation *context)
{
	return impl_manager_sleep (manager, FALSE, context);
}

static gboolean
impl_manager_legacy_state (NMManager *manager, guint32 *state, GError **err)
{
	NMManagerPrivate *priv = NM_MANAGER_GET_PRIVATE (manager);

	nm_manager_update_state (manager);
	*state = priv->state;
	return TRUE;
}

static gboolean
impl_manager_set_logging (NMManager *manager,
                          const char *level,
                          const char *domains,
                          GError **error)
{
	if (nm_logging_setup (level, domains, error)) {
		char *new_domains = nm_logging_domains_to_string ();

		nm_log_info (LOGD_CORE, "logging: level '%s' domains '%s'",
		             nm_logging_level_to_string (),
		             new_domains);
		g_free (new_domains);
		return TRUE;
	}
	return FALSE;
}

/* Connections */

static int
connection_sort (gconstpointer pa, gconstpointer pb)
{
	NMConnection *a = NM_CONNECTION (pa);
	NMSettingConnection *con_a;
	NMConnection *b = NM_CONNECTION (pb);
	NMSettingConnection *con_b;

	con_a = (NMSettingConnection *) nm_connection_get_setting (a, NM_TYPE_SETTING_CONNECTION);
	g_assert (con_a);
	con_b = (NMSettingConnection *) nm_connection_get_setting (b, NM_TYPE_SETTING_CONNECTION);
	g_assert (con_b);

	if (nm_setting_connection_get_autoconnect (con_a) != nm_setting_connection_get_autoconnect (con_b)) {
		if (nm_setting_connection_get_autoconnect (con_a))
			return -1;
		return 1;
	}

	if (nm_setting_connection_get_timestamp (con_a) > nm_setting_connection_get_timestamp (con_b))
		return -1;
	else if (nm_setting_connection_get_timestamp (con_a) == nm_setting_connection_get_timestamp (con_b))
		return 0;
	return 1;
}

static void
connections_to_slist (gpointer key, gpointer value, gpointer user_data)
{
	GSList **list = (GSList **) user_data;

	*list = g_slist_insert_sorted (*list, g_object_ref (value), connection_sort);
}

/* Returns a GSList of referenced NMConnection objects, caller must
 * unref the connections in the list and destroy the list.
 */
GSList *
nm_manager_get_connections (NMManager *manager)
{
	NMManagerPrivate *priv;
	GSList *list = NULL;

	g_return_val_if_fail (NM_IS_MANAGER (manager), NULL);

	priv = NM_MANAGER_GET_PRIVATE (manager);
	g_hash_table_foreach (priv->system_connections, connections_to_slist, &list);
	return list;
}

NMConnection *
nm_manager_get_connection_by_object_path (NMManager *manager,
                                          const char *path)
{
	NMManagerPrivate *priv;
	NMConnection *connection = NULL;

	g_return_val_if_fail (NM_IS_MANAGER (manager), NULL);
	g_return_val_if_fail (path != NULL, NULL);

	priv = NM_MANAGER_GET_PRIVATE (manager);
	connection = (NMConnection *) g_hash_table_lookup (priv->system_connections, path);
	return connection;
}

GPtrArray *
nm_manager_get_active_connections_by_connection (NMManager *manager,
                                                 NMConnection *connection)
{
	return get_active_connections (manager, connection);
}

void
nm_manager_start (NMManager *self)
{
	NMManagerPrivate *priv = NM_MANAGER_GET_PRIVATE (self);
	guint i;

	/* Set initial radio enabled/disabled state */
	for (i = 0; i < RFKILL_TYPE_MAX; i++) {
		RadioState *rstate = &priv->radio_states[i];
		gboolean enabled = TRUE, hw_enabled = TRUE;

		if (!rstate->desc)
			continue;

		switch (nm_udev_manager_get_rfkill_state (priv->udev_mgr, i)) {
		case RFKILL_UNBLOCKED:
			enabled = TRUE;
			hw_enabled = TRUE;
			break;
		case RFKILL_SOFT_BLOCKED:
			enabled = FALSE;
			hw_enabled = TRUE;
			break;
		case RFKILL_HARD_BLOCKED:
			enabled = FALSE;
			hw_enabled = FALSE;
			break;
		default:
			break;
		}

		rstate->hw_enabled = hw_enabled;
		nm_log_info (LOGD_RFKILL, "%s %s by radio killswitch; %s by state file",
		             rstate->desc,
		             (rstate->hw_enabled && enabled) ? "enabled" : "disabled",
		             (rstate->enabled) ? "enabled" : "disabled");
		manager_set_radio_enabled (self, rstate, rstate->enabled && enabled);
	}

	/* Log overall networking status - enabled/disabled */
	nm_log_info (LOGD_CORE, "Networking is %s by state file",
	             priv->net_enabled ? "enabled" : "disabled");

	system_unmanaged_devices_changed_cb (priv->sys_settings, NULL, self);
	system_hostname_changed_cb (priv->sys_settings, NULL, self);
	system_query_connections (self);

	nm_udev_manager_query_devices (priv->udev_mgr);
	bluez_manager_resync_devices (self);
}

static gboolean
handle_firmware_changed (gpointer user_data)
{
	NMManager *self = NM_MANAGER (user_data);
	NMManagerPrivate *priv = NM_MANAGER_GET_PRIVATE (self);
	GSList *iter;

	priv->fw_changed_id = 0;

	if (manager_sleeping (self))
		return FALSE;

	/* Try to re-enable devices with missing firmware */
	for (iter = priv->devices; iter; iter = iter->next) {
		NMDevice *candidate = NM_DEVICE (iter->data);
		NMDeviceState state = nm_device_get_state (candidate);

		if (   nm_device_get_firmware_missing (candidate)
		    && (state == NM_DEVICE_STATE_UNAVAILABLE)) {
			nm_log_info (LOGD_CORE, "(%s): firmware may now be available",
			             nm_device_get_iface (candidate));

			/* Re-set unavailable state to try bringing the device up again */
			nm_device_state_changed (candidate,
			                         NM_DEVICE_STATE_UNAVAILABLE,
			                         NM_DEVICE_STATE_REASON_NONE);
		}
	}

	return FALSE;
}

static void
firmware_dir_changed (GFileMonitor *monitor,
                      GFile *file,
                      GFile *other_file,
                      GFileMonitorEvent event_type,
                      gpointer user_data)
{
	NMManager *self = NM_MANAGER (user_data);
	NMManagerPrivate *priv = NM_MANAGER_GET_PRIVATE (self);

	switch (event_type) {
	case G_FILE_MONITOR_EVENT_CREATED:
	case G_FILE_MONITOR_EVENT_CHANGED:
#if GLIB_CHECK_VERSION(2,23,4)
	case G_FILE_MONITOR_EVENT_MOVED:
#endif
	case G_FILE_MONITOR_EVENT_ATTRIBUTE_CHANGED:
	case G_FILE_MONITOR_EVENT_CHANGES_DONE_HINT:
		if (!priv->fw_changed_id) {
			priv->fw_changed_id = g_timeout_add_seconds (4, handle_firmware_changed, self);
			nm_log_info (LOGD_CORE, "kernel firmware directory '%s' changed",
			             KERNEL_FIRMWARE_DIR);
		}
		break;
	default:
		break;
	}
}

#define PERM_DENIED_ERROR "org.freedesktop.NetworkManager.PermissionDenied"

static void
prop_set_auth_done_cb (NMAuthChain *chain,
                       GError *error,
                       DBusGMethodInvocation *context,
                       gpointer user_data)
{
	NMManager *self = NM_MANAGER (user_data);
	NMManagerPrivate *priv = NM_MANAGER_GET_PRIVATE (self);
	DBusGConnection *bus;
	DBusConnection *dbus_connection;
	NMAuthCallResult result;
	DBusMessage *reply, *request;
	const char *permission, *prop;
	gboolean set_enabled = TRUE;

	priv->auth_chains = g_slist_remove (priv->auth_chains, chain);

	request = nm_auth_chain_get_data (chain, "message");
	permission = nm_auth_chain_get_data (chain, "permission");
	prop = nm_auth_chain_get_data (chain, "prop");
	set_enabled = GPOINTER_TO_UINT (nm_auth_chain_get_data (chain, "enabled"));

	if (error) {
		reply = dbus_message_new_error (request, PERM_DENIED_ERROR,
		                                "Not authorized to perform this operation");
	} else {
		/* Caller has had a chance to obtain authorization, so we only need to
		 * check for 'yes' here.
		 */
		result = GPOINTER_TO_UINT (nm_auth_chain_get_data (chain, permission));
		if (result != NM_AUTH_CALL_RESULT_YES) {
			reply = dbus_message_new_error (request, PERM_DENIED_ERROR,
				                            "Not authorized to perform this operation");
		} else {
			g_object_set (self, prop, set_enabled, NULL);
			reply = dbus_message_new_method_return (request);
		}
	}

	if (reply) {
		bus = nm_dbus_manager_get_connection (priv->dbus_mgr);
		g_assert (bus);
		dbus_connection = dbus_g_connection_get_connection (bus);
		g_assert (dbus_connection);

		dbus_connection_send (dbus_connection, reply, NULL);
		dbus_message_unref (reply);
	}
	nm_auth_chain_unref (chain);
}

static DBusHandlerResult
prop_filter (DBusConnection *connection,
             DBusMessage *message,
             void *user_data)
{
	NMManager *self = NM_MANAGER (user_data);
	NMManagerPrivate *priv = NM_MANAGER_GET_PRIVATE (self);
	DBusMessageIter iter;
	DBusMessageIter sub;
	const char *propiface = NULL;
	const char *propname = NULL;
	const char *sender = NULL;
	const char *glib_propname = NULL, *permission = NULL;
	DBusError dbus_error;
	gulong uid = G_MAXULONG;
	DBusMessage *reply = NULL;
	gboolean set_enabled = FALSE;
	NMAuthChain *chain;

	/* The sole purpose of this function is to validate property accesses
	 * on the NMManager object since dbus-glib doesn't yet give us this
	 * functionality.
	 */

	if (!dbus_message_is_method_call (message, DBUS_INTERFACE_PROPERTIES, "Set"))
		return DBUS_HANDLER_RESULT_NOT_YET_HANDLED;

	dbus_message_iter_init (message, &iter);

	/* Get the D-Bus interface of the property to set */
	if (dbus_message_iter_get_arg_type (&iter) != DBUS_TYPE_STRING)
		return DBUS_HANDLER_RESULT_NOT_YET_HANDLED;
	dbus_message_iter_get_basic (&iter, &propiface);
	if (!propiface || strcmp (propiface, NM_DBUS_INTERFACE))
		return DBUS_HANDLER_RESULT_NOT_YET_HANDLED;
	dbus_message_iter_next (&iter);

	/* Get the property name that's going to be set */
	if (dbus_message_iter_get_arg_type (&iter) != DBUS_TYPE_STRING)
		return DBUS_HANDLER_RESULT_NOT_YET_HANDLED;
	dbus_message_iter_get_basic (&iter, &propname);
	dbus_message_iter_next (&iter);

	if (!strcmp (propname, "WirelessEnabled")) {
		glib_propname = NM_MANAGER_WIRELESS_ENABLED;
		permission = NM_AUTH_PERMISSION_ENABLE_DISABLE_WIFI;
	} else if (!strcmp (propname, "WwanEnabled")) {
		glib_propname = NM_MANAGER_WWAN_ENABLED;
		permission = NM_AUTH_PERMISSION_ENABLE_DISABLE_WWAN;
	} else
		return DBUS_HANDLER_RESULT_NOT_YET_HANDLED;

	/* Get the new value for the property */
	if (dbus_message_iter_get_arg_type (&iter) != DBUS_TYPE_VARIANT)
		return DBUS_HANDLER_RESULT_NOT_YET_HANDLED;
	dbus_message_iter_recurse (&iter, &sub);
	if (dbus_message_iter_get_arg_type (&sub) != DBUS_TYPE_BOOLEAN)
		return DBUS_HANDLER_RESULT_NOT_YET_HANDLED;
	dbus_message_iter_get_basic (&sub, &set_enabled);

	sender = dbus_message_get_sender (message);
	if (!sender) {
		reply = dbus_message_new_error (message, PERM_DENIED_ERROR,
		                                "Could not determine D-Bus requestor");
		goto out;
	}

	dbus_error_init (&dbus_error);
	uid = dbus_bus_get_unix_user (connection, sender, &dbus_error);
	if (dbus_error_is_set (&dbus_error)) {
		reply = dbus_message_new_error (message, PERM_DENIED_ERROR,
		                                "Could not determine the user ID of the requestor");
		dbus_error_free (&dbus_error);
		goto out;
	}

	if (uid > 0) {
		/* Otherwise validate the user request */
		chain = nm_auth_chain_new_raw_message (priv->authority, message, prop_set_auth_done_cb, self);
		g_assert (chain);
		priv->auth_chains = g_slist_append (priv->auth_chains, chain);
		nm_auth_chain_set_data (chain, "prop", g_strdup (glib_propname), g_free);
		nm_auth_chain_set_data (chain, "permission", g_strdup (permission), g_free);
		nm_auth_chain_set_data (chain, "enabled", GUINT_TO_POINTER (set_enabled), NULL);
		nm_auth_chain_set_data (chain, "message", dbus_message_ref (message), (GDestroyNotify) dbus_message_unref);
		nm_auth_chain_add_call (chain, permission, TRUE);
	} else {
		/* Yay for root */
		g_object_set (self, glib_propname, set_enabled, NULL);
		reply = dbus_message_new_method_return (message);
	}

out:
	if (reply) {
		dbus_connection_send (connection, reply, NULL);
		dbus_message_unref (reply);
	}
	return DBUS_HANDLER_RESULT_HANDLED;
}

NMManager *
nm_manager_get (const char *config_file,
                const char *plugins,
                const char *state_file,
                gboolean initial_net_enabled,
                gboolean initial_wifi_enabled,
                gboolean initial_wwan_enabled,
                GError **error)
{
	static NMManager *singleton = NULL;
	NMManagerPrivate *priv;
<<<<<<< HEAD
=======
	DBusGConnection *bus;
	DBusConnection *dbus_connection;
>>>>>>> f917852d

	if (singleton)
		return g_object_ref (singleton);

	singleton = (NMManager *) g_object_new (NM_TYPE_MANAGER, NULL);
	g_assert (singleton);

	priv = NM_MANAGER_GET_PRIVATE (singleton);

<<<<<<< HEAD
	priv->sys_settings = nm_sysconfig_settings_new (config_file, plugins, error);
=======
	bus = nm_dbus_manager_get_connection (priv->dbus_mgr);
	g_assert (bus);
	dbus_connection = dbus_g_connection_get_connection (bus);
	g_assert (dbus_connection);

	if (!dbus_connection_add_filter (dbus_connection, prop_filter, singleton, NULL)) {
		nm_log_err (LOGD_CORE, "failed to register DBus connection filter");
		g_object_unref (singleton);
		return NULL;
    }

	priv->sys_settings = nm_sysconfig_settings_new (config_file, plugins, bus, error);
>>>>>>> f917852d
	if (!priv->sys_settings) {
		g_object_unref (singleton);
		return NULL;
	}

	priv->config_file = g_strdup (config_file);

	priv->state_file = g_strdup (state_file);

	priv->net_enabled = initial_net_enabled;

	priv->radio_states[RFKILL_TYPE_WLAN].enabled = initial_wifi_enabled;
	priv->radio_states[RFKILL_TYPE_WWAN].enabled = initial_wwan_enabled;

	g_signal_connect (priv->sys_settings, "notify::" NM_SYSCONFIG_SETTINGS_UNMANAGED_SPECS,
	                  G_CALLBACK (system_unmanaged_devices_changed_cb), singleton);
	g_signal_connect (priv->sys_settings, "notify::" NM_SYSCONFIG_SETTINGS_HOSTNAME,
	                  G_CALLBACK (system_hostname_changed_cb), singleton);
	g_signal_connect (priv->sys_settings, "new-connection",
	                  G_CALLBACK (system_new_connection_cb), singleton);

	dbus_g_connection_register_g_object (nm_dbus_manager_get_connection (priv->dbus_mgr),
	                                     NM_DBUS_PATH,
	                                     G_OBJECT (singleton));

	priv->udev_mgr = nm_udev_manager_new ();
	g_signal_connect (priv->udev_mgr,
	                  "device-added",
	                  G_CALLBACK (udev_device_added_cb),
	                  singleton);
	g_signal_connect (priv->udev_mgr,
	                  "device-removed",
	                  G_CALLBACK (udev_device_removed_cb),
	                  singleton);
	g_signal_connect (priv->udev_mgr,
	                  "rfkill-changed",
	                  G_CALLBACK (udev_manager_rfkill_changed_cb),
	                  singleton);

	priv->bluez_mgr = nm_bluez_manager_get ();

	g_signal_connect (priv->bluez_mgr,
			  "bdaddr-added",
			  G_CALLBACK (bluez_manager_bdaddr_added_cb),
			  singleton);

	g_signal_connect (priv->bluez_mgr,
			  "bdaddr-removed",
			  G_CALLBACK (bluez_manager_bdaddr_removed_cb),
			  singleton);

	return singleton;
}

static void
dispose (GObject *object)
{
	NMManager *manager = NM_MANAGER (object);
	NMManagerPrivate *priv = NM_MANAGER_GET_PRIVATE (manager);
<<<<<<< HEAD
=======
	GSList *iter;
	DBusGConnection *bus;
	DBusConnection *dbus_connection;
>>>>>>> f917852d

	if (priv->disposed) {
		G_OBJECT_CLASS (nm_manager_parent_class)->dispose (object);
		return;
	}
	priv->disposed = TRUE;

	g_slist_foreach (priv->auth_chains, (GFunc) nm_auth_chain_unref, NULL);
	g_slist_free (priv->auth_chains);
	g_object_unref (priv->authority);

	while (g_slist_length (priv->secrets_calls))
		free_get_secrets_info ((GetSecretsInfo *) priv->secrets_calls->data);

	while (g_slist_length (priv->devices)) {
		priv->devices = remove_one_device (manager,
		                                   priv->devices,
		                                   NM_DEVICE (priv->devices->data),
		                                   TRUE);
	}

	g_hash_table_foreach (priv->system_connections, emit_removed, manager);
	g_hash_table_remove_all (priv->system_connections);
	g_hash_table_destroy (priv->system_connections);
	priv->system_connections = NULL;

	g_free (priv->hostname);
	g_free (priv->config_file);

	if (priv->sys_settings) {
		g_object_unref (priv->sys_settings);
		priv->sys_settings = NULL;
	}

	if (priv->vpn_manager_id) {
		g_source_remove (priv->vpn_manager_id);
		priv->vpn_manager_id = 0;
	}
	g_object_unref (priv->vpn_manager);

	if (priv->modem_added_id) {
		g_source_remove (priv->modem_added_id);
		priv->modem_added_id = 0;
	}
	if (priv->modem_removed_id) {
		g_source_remove (priv->modem_removed_id);
		priv->modem_removed_id = 0;
	}
	g_object_unref (priv->modem_manager);

	/* Unregister property filter */
	bus = nm_dbus_manager_get_connection (priv->dbus_mgr);
	g_assert (bus);
	dbus_connection = dbus_g_connection_get_connection (bus);
	g_assert (dbus_connection);
	dbus_connection_remove_filter (dbus_connection, prop_filter, manager);
	g_object_unref (priv->dbus_mgr);

	if (priv->bluez_mgr)
		g_object_unref (priv->bluez_mgr);

	if (priv->fw_monitor) {
		if (priv->fw_monitor_id)
			g_signal_handler_disconnect (priv->fw_monitor, priv->fw_monitor_id);

		if (priv->fw_changed_id)
			g_source_remove (priv->fw_changed_id);

		g_file_monitor_cancel (priv->fw_monitor);
		g_object_unref (priv->fw_monitor);
	}

	G_OBJECT_CLASS (nm_manager_parent_class)->dispose (object);
}

static void
set_property (GObject *object, guint prop_id,
			  const GValue *value, GParamSpec *pspec)
{
	NMManager *self = NM_MANAGER (object);
	NMManagerPrivate *priv = NM_MANAGER_GET_PRIVATE (self);

	switch (prop_id) {
	case PROP_NETWORKING_ENABLED:
		/* Construct only for now */
		priv->net_enabled = g_value_get_boolean (value);
		break;
	case PROP_WIRELESS_ENABLED:
		manager_set_radio_enabled (NM_MANAGER (object),
		                           &priv->radio_states[RFKILL_TYPE_WLAN],
		                           g_value_get_boolean (value));
		break;
	case PROP_WWAN_ENABLED:
		manager_set_radio_enabled (NM_MANAGER (object),
		                           &priv->radio_states[RFKILL_TYPE_WWAN],
		                           g_value_get_boolean (value));
		break;
	default:
		G_OBJECT_WARN_INVALID_PROPERTY_ID (object, prop_id, pspec);
		break;
	}
}

static void
get_property (GObject *object, guint prop_id,
			  GValue *value, GParamSpec *pspec)
{
	NMManager *self = NM_MANAGER (object);
	NMManagerPrivate *priv = NM_MANAGER_GET_PRIVATE (self);

	switch (prop_id) {
	case PROP_STATE:
		nm_manager_update_state (self);
		g_value_set_uint (value, priv->state);
		break;
	case PROP_NETWORKING_ENABLED:
		g_value_set_boolean (value, priv->net_enabled);
		break;
	case PROP_WIRELESS_ENABLED:
		g_value_set_boolean (value, priv->radio_states[RFKILL_TYPE_WLAN].enabled);
		break;
	case PROP_WIRELESS_HARDWARE_ENABLED:
		g_value_set_boolean (value, priv->radio_states[RFKILL_TYPE_WLAN].hw_enabled);
		break;
	case PROP_WWAN_ENABLED:
		g_value_set_boolean (value, priv->radio_states[RFKILL_TYPE_WWAN].enabled);
		break;
	case PROP_WWAN_HARDWARE_ENABLED:
		g_value_set_boolean (value, priv->radio_states[RFKILL_TYPE_WWAN].hw_enabled);
		break;
	case PROP_ACTIVE_CONNECTIONS:
		g_value_take_boxed (value, get_active_connections (self, NULL));
		break;
	case PROP_HOSTNAME:
		g_value_set_string (value, priv->hostname);
		break;
	case PROP_SLEEPING:
		g_value_set_boolean (value, priv->sleeping);
		break;
	default:
		G_OBJECT_WARN_INVALID_PROPERTY_ID (object, prop_id, pspec);
		break;
	}
}

static void
nm_manager_init (NMManager *manager)
{
	NMManagerPrivate *priv = NM_MANAGER_GET_PRIVATE (manager);
	DBusGConnection *g_connection;
	guint id, i;
	GFile *file;
	GError *error = NULL;

	/* Initialize rfkill structures and states */
	memset (priv->radio_states, 0, sizeof (priv->radio_states));

	priv->radio_states[RFKILL_TYPE_WLAN].enabled = TRUE;
	priv->radio_states[RFKILL_TYPE_WLAN].key = "WirelessEnabled";
	priv->radio_states[RFKILL_TYPE_WLAN].prop = NM_MANAGER_WIRELESS_ENABLED;
	priv->radio_states[RFKILL_TYPE_WLAN].hw_prop = NM_MANAGER_WIRELESS_HARDWARE_ENABLED;
	priv->radio_states[RFKILL_TYPE_WLAN].desc = "WiFi";
	priv->radio_states[RFKILL_TYPE_WLAN].other_enabled_func = nm_manager_get_ipw_rfkill_state;
	priv->radio_states[RFKILL_TYPE_WLAN].rtype = RFKILL_TYPE_WLAN;

	priv->radio_states[RFKILL_TYPE_WWAN].enabled = TRUE;
	priv->radio_states[RFKILL_TYPE_WWAN].key = "WWANEnabled";
	priv->radio_states[RFKILL_TYPE_WWAN].prop = NM_MANAGER_WWAN_ENABLED;
	priv->radio_states[RFKILL_TYPE_WWAN].hw_prop = NM_MANAGER_WWAN_HARDWARE_ENABLED;
	priv->radio_states[RFKILL_TYPE_WWAN].desc = "WWAN";
	priv->radio_states[RFKILL_TYPE_WWAN].other_enabled_func = nm_manager_get_modem_enabled_state;
	priv->radio_states[RFKILL_TYPE_WWAN].rtype = RFKILL_TYPE_WWAN;

	priv->radio_states[RFKILL_TYPE_WIMAX].enabled = TRUE;
	priv->radio_states[RFKILL_TYPE_WIMAX].key = "WiMAXEnabled";
	priv->radio_states[RFKILL_TYPE_WIMAX].prop = NULL;
	priv->radio_states[RFKILL_TYPE_WIMAX].hw_prop = NULL;
	priv->radio_states[RFKILL_TYPE_WIMAX].desc = "WiMAX";
	priv->radio_states[RFKILL_TYPE_WIMAX].other_enabled_func = NULL;
	priv->radio_states[RFKILL_TYPE_WIMAX].rtype = RFKILL_TYPE_WIMAX;

	for (i = 0; i < RFKILL_TYPE_MAX; i++)
		priv->radio_states[i].hw_enabled = TRUE;

	priv->sleeping = FALSE;
	priv->state = NM_STATE_DISCONNECTED;

	priv->dbus_mgr = nm_dbus_manager_get ();

	priv->system_connections = g_hash_table_new_full (g_str_hash,
	                                                  g_str_equal,
	                                                  g_free,
	                                                  g_object_unref);

	priv->modem_manager = nm_modem_manager_get ();
	priv->modem_added_id = g_signal_connect (priv->modem_manager, "modem-added",
	                                         G_CALLBACK (modem_added), manager);
	priv->modem_removed_id = g_signal_connect (priv->modem_manager, "modem-removed",
	                                           G_CALLBACK (modem_removed), manager);

	priv->vpn_manager = nm_vpn_manager_get ();
	id = g_signal_connect (G_OBJECT (priv->vpn_manager), "connection-deactivated",
	                       G_CALLBACK (vpn_manager_connection_deactivated_cb), manager);
	priv->vpn_manager_id = id;

	g_connection = nm_dbus_manager_get_connection (priv->dbus_mgr);

	/* avahi-autoipd stuff */
	priv->aipd_proxy = dbus_g_proxy_new_for_name (g_connection,
	                                              NM_AUTOIP_DBUS_SERVICE,
	                                              "/",
	                                              NM_AUTOIP_DBUS_IFACE);
	if (priv->aipd_proxy) {
		dbus_g_object_register_marshaller (_nm_marshal_VOID__STRING_STRING_STRING,
		                                   G_TYPE_NONE,
		                                   G_TYPE_STRING, G_TYPE_STRING, G_TYPE_STRING,
		                                   G_TYPE_INVALID);

		dbus_g_proxy_add_signal (priv->aipd_proxy,
		                         "Event",
		                         G_TYPE_STRING, G_TYPE_STRING, G_TYPE_STRING,
		                         G_TYPE_INVALID);

		dbus_g_proxy_connect_signal (priv->aipd_proxy, "Event",
		                             G_CALLBACK (aipd_handle_event),
		                             manager,
		                             NULL);
	} else
		nm_log_warn (LOGD_AUTOIP4, "could not initialize avahi-autoipd D-Bus proxy");

	priv->authority = polkit_authority_get_sync (NULL, &error);
	if (priv->authority) {
		priv->auth_changed_id = g_signal_connect (priv->authority,
		                                          "changed",
		                                          G_CALLBACK (pk_authority_changed_cb),
		                                          manager);
	} else {
		nm_log_warn (LOGD_CORE, "failed to create PolicyKit authority: (%d) %s",
		             error ? error->code : -1,
		             error && error->message ? error->message : "(unknown)");
		g_clear_error (&error);
	}

	/* Monitor the firmware directory */
	if (strlen (KERNEL_FIRMWARE_DIR)) {
		file = g_file_new_for_path (KERNEL_FIRMWARE_DIR "/");
		priv->fw_monitor = g_file_monitor_directory (file, G_FILE_MONITOR_NONE, NULL, NULL);
		g_object_unref (file);
	}

	if (priv->fw_monitor) {
		priv->fw_monitor_id = g_signal_connect (priv->fw_monitor, "changed",
		                                        G_CALLBACK (firmware_dir_changed),
		                                        manager);
		nm_log_info (LOGD_CORE, "monitoring kernel firmware directory '%s'.",
		             KERNEL_FIRMWARE_DIR);
	} else {
		nm_log_warn (LOGD_CORE, "failed to monitor kernel firmware directory '%s'.",
		             KERNEL_FIRMWARE_DIR);
	}
}

static void
nm_manager_class_init (NMManagerClass *manager_class)
{
	GObjectClass *object_class = G_OBJECT_CLASS (manager_class);

	g_type_class_add_private (manager_class, sizeof (NMManagerPrivate));

	/* virtual methods */
	object_class->set_property = set_property;
	object_class->get_property = get_property;
	object_class->dispose = dispose;

	/* properties */
	g_object_class_install_property
		(object_class, PROP_STATE,
		 g_param_spec_uint (NM_MANAGER_STATE,
		                    "State",
		                    "Current state",
		                    0, NM_STATE_DISCONNECTED, 0,
		                    G_PARAM_READABLE));

	g_object_class_install_property
		(object_class, PROP_NETWORKING_ENABLED,
		 g_param_spec_boolean (NM_MANAGER_NETWORKING_ENABLED,
		                       "NetworkingEnabled",
		                       "Is networking enabled",
		                       TRUE,
		                       G_PARAM_READWRITE | G_PARAM_CONSTRUCT_ONLY));

	g_object_class_install_property
		(object_class, PROP_WIRELESS_ENABLED,
		 g_param_spec_boolean (NM_MANAGER_WIRELESS_ENABLED,
		                       "WirelessEnabled",
		                       "Is wireless enabled",
		                       TRUE,
		                       G_PARAM_READWRITE));

	g_object_class_install_property
		(object_class, PROP_WIRELESS_HARDWARE_ENABLED,
		 g_param_spec_boolean (NM_MANAGER_WIRELESS_HARDWARE_ENABLED,
		                       "WirelessHardwareEnabled",
		                       "RF kill state",
		                       TRUE,
		                       G_PARAM_READABLE));

	g_object_class_install_property
		(object_class, PROP_WWAN_ENABLED,
		 g_param_spec_boolean (NM_MANAGER_WWAN_ENABLED,
		                       "WwanEnabled",
		                       "Is mobile broadband enabled",
		                       TRUE,
		                       G_PARAM_READWRITE));

	g_object_class_install_property
		(object_class, PROP_WWAN_HARDWARE_ENABLED,
		 g_param_spec_boolean (NM_MANAGER_WWAN_HARDWARE_ENABLED,
		                       "WwanHardwareEnabled",
		                       "Whether WWAN is disabled by a hardware switch or not",
		                       TRUE,
		                       G_PARAM_READABLE));

	g_object_class_install_property
		(object_class, PROP_ACTIVE_CONNECTIONS,
		 g_param_spec_boxed (NM_MANAGER_ACTIVE_CONNECTIONS,
		                     "Active connections",
		                     "Active connections",
		                     DBUS_TYPE_G_ARRAY_OF_OBJECT_PATH,
		                     G_PARAM_READABLE));

	/* Hostname is not exported over D-Bus */
	g_object_class_install_property
		(object_class, PROP_HOSTNAME,
		 g_param_spec_string (NM_MANAGER_HOSTNAME,
		                      "Hostname",
		                      "Hostname",
		                      NULL,
		                      G_PARAM_READABLE | NM_PROPERTY_PARAM_NO_EXPORT));

	/* Sleeping is not exported over D-Bus */
	g_object_class_install_property
		(object_class, PROP_SLEEPING,
		 g_param_spec_boolean (NM_MANAGER_SLEEPING,
		                       "Sleeping",
		                       "Sleeping",
		                       FALSE,
		                       G_PARAM_READABLE | NM_PROPERTY_PARAM_NO_EXPORT));

	/* signals */
	signals[DEVICE_ADDED] =
		g_signal_new ("device-added",
		              G_OBJECT_CLASS_TYPE (object_class),
		              G_SIGNAL_RUN_FIRST,
		              G_STRUCT_OFFSET (NMManagerClass, device_added),
		              NULL, NULL,
		              g_cclosure_marshal_VOID__OBJECT,
		              G_TYPE_NONE, 1, G_TYPE_OBJECT);

	signals[DEVICE_REMOVED] =
		g_signal_new ("device-removed",
		              G_OBJECT_CLASS_TYPE (object_class),
		              G_SIGNAL_RUN_FIRST,
		              G_STRUCT_OFFSET (NMManagerClass, device_removed),
		              NULL, NULL,
		              g_cclosure_marshal_VOID__OBJECT,
		              G_TYPE_NONE, 1, G_TYPE_OBJECT);

	signals[STATE_CHANGED] =
		g_signal_new ("state-changed",
		              G_OBJECT_CLASS_TYPE (object_class),
		              G_SIGNAL_RUN_FIRST,
		              G_STRUCT_OFFSET (NMManagerClass, state_changed),
		              NULL, NULL,
		              g_cclosure_marshal_VOID__UINT,
		              G_TYPE_NONE, 1, G_TYPE_UINT);

	signals[PROPERTIES_CHANGED] =
		nm_properties_changed_signal_new (object_class,
		                                  G_STRUCT_OFFSET (NMManagerClass, properties_changed));

	signals[CONNECTIONS_ADDED] =
		g_signal_new ("connections-added",
		              G_OBJECT_CLASS_TYPE (object_class),
		              G_SIGNAL_RUN_FIRST,
		              G_STRUCT_OFFSET (NMManagerClass, connections_added),
		              NULL, NULL,
		              g_cclosure_marshal_VOID__VOID,
		              G_TYPE_NONE, 0);

	signals[CONNECTION_ADDED] =
		g_signal_new ("connection-added",
		              G_OBJECT_CLASS_TYPE (object_class),
		              G_SIGNAL_RUN_FIRST,
		              G_STRUCT_OFFSET (NMManagerClass, connection_added),
		              NULL, NULL,
		              g_cclosure_marshal_VOID__OBJECT,
		              G_TYPE_NONE, 1, G_TYPE_OBJECT);

	signals[CONNECTION_UPDATED] =
		g_signal_new ("connection-updated",
		              G_OBJECT_CLASS_TYPE (object_class),
		              G_SIGNAL_RUN_FIRST,
		              G_STRUCT_OFFSET (NMManagerClass, connection_updated),
		              NULL, NULL,
		              g_cclosure_marshal_VOID__OBJECT,
		              G_TYPE_NONE, 1, G_TYPE_OBJECT);

	signals[CONNECTION_REMOVED] =
		g_signal_new ("connection-removed",
		              G_OBJECT_CLASS_TYPE (object_class),
		              G_SIGNAL_RUN_FIRST,
		              G_STRUCT_OFFSET (NMManagerClass, connection_removed),
		              NULL, NULL,
		              g_cclosure_marshal_VOID__OBJECT,
		              G_TYPE_NONE, 1, G_TYPE_OBJECT);

	signals[CHECK_PERMISSIONS] =
		g_signal_new ("check-permissions",
		              G_OBJECT_CLASS_TYPE (object_class),
		              G_SIGNAL_RUN_FIRST,
		              0, NULL, NULL,
		              g_cclosure_marshal_VOID__VOID,
		              G_TYPE_NONE, 0);

	signals[USER_PERMISSIONS_CHANGED] =
		g_signal_new ("user-permissions-changed",
		              G_OBJECT_CLASS_TYPE (object_class),
		              G_SIGNAL_RUN_FIRST,
		              0, NULL, NULL,
		              g_cclosure_marshal_VOID__VOID,
		              G_TYPE_NONE, 0);

	/* StateChange is DEPRECATED */
	signals[STATE_CHANGE] =
		g_signal_new ("state-change",
		              G_OBJECT_CLASS_TYPE (object_class),
		              G_SIGNAL_RUN_FIRST,
		              0, NULL, NULL,
		              g_cclosure_marshal_VOID__UINT,
		              G_TYPE_NONE, 1, G_TYPE_UINT);

	dbus_g_object_type_install_info (G_TYPE_FROM_CLASS (manager_class),
	                                 &dbus_glib_nm_manager_object_info);

	dbus_g_error_domain_register (NM_MANAGER_ERROR, NULL, NM_TYPE_MANAGER_ERROR);
	dbus_g_error_domain_register (NM_LOGGING_ERROR, "org.freedesktop.NetworkManager.Logging", NM_TYPE_LOGGING_ERROR);
}
<|MERGE_RESOLUTION|>--- conflicted
+++ resolved
@@ -838,7 +838,7 @@
 	path = nm_connection_get_path (NM_CONNECTION (connection));
 	g_hash_table_insert (priv->system_connections, g_strdup (path),
 	                     g_object_ref (connection));
-	g_signal_emit (manager, signals[CONNECTION_ADDED], 0, connection, NM_CONNECTION_SCOPE_SYSTEM);
+	g_signal_emit (manager, signals[CONNECTION_ADDED], 0, connection);
 }
 
 static void
@@ -3155,11 +3155,8 @@
 {
 	static NMManager *singleton = NULL;
 	NMManagerPrivate *priv;
-<<<<<<< HEAD
-=======
 	DBusGConnection *bus;
 	DBusConnection *dbus_connection;
->>>>>>> f917852d
 
 	if (singleton)
 		return g_object_ref (singleton);
@@ -3169,9 +3166,6 @@
 
 	priv = NM_MANAGER_GET_PRIVATE (singleton);
 
-<<<<<<< HEAD
-	priv->sys_settings = nm_sysconfig_settings_new (config_file, plugins, error);
-=======
 	bus = nm_dbus_manager_get_connection (priv->dbus_mgr);
 	g_assert (bus);
 	dbus_connection = dbus_g_connection_get_connection (bus);
@@ -3183,8 +3177,7 @@
 		return NULL;
     }
 
-	priv->sys_settings = nm_sysconfig_settings_new (config_file, plugins, bus, error);
->>>>>>> f917852d
+	priv->sys_settings = nm_sysconfig_settings_new (config_file, plugins, error);
 	if (!priv->sys_settings) {
 		g_object_unref (singleton);
 		return NULL;
@@ -3244,12 +3237,8 @@
 {
 	NMManager *manager = NM_MANAGER (object);
 	NMManagerPrivate *priv = NM_MANAGER_GET_PRIVATE (manager);
-<<<<<<< HEAD
-=======
-	GSList *iter;
 	DBusGConnection *bus;
 	DBusConnection *dbus_connection;
->>>>>>> f917852d
 
 	if (priv->disposed) {
 		G_OBJECT_CLASS (nm_manager_parent_class)->dispose (object);
