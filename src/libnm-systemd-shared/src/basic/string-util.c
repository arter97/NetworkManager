/* SPDX-License-Identifier: LGPL-2.1-or-later */

#include "nm-sd-adapt-shared.h"

#include <errno.h>
#include <stdarg.h>
#include <stdint.h>
#include <stdio.h>
#include <stdlib.h>

#include "alloc-util.h"
#include "escape.h"
#include "extract-word.h"
#include "fileio.h"
#include "gunicode.h"
#include "locale-util.h"
#include "macro.h"
#include "memory-util.h"
#include "string-util.h"
#include "strv.h"
#include "terminal-util.h"
#include "utf8.h"
#include "util.h"

char* first_word(const char *s, const char *word) {
        size_t sl, wl;
        const char *p;

        assert(s);
        assert(word);

        /* Checks if the string starts with the specified word, either
         * followed by NUL or by whitespace. Returns a pointer to the
         * NUL or the first character after the whitespace. */

        sl = strlen(s);
        wl = strlen(word);

        if (sl < wl)
                return NULL;

        if (wl == 0)
                return (char*) s;

        if (memcmp(s, word, wl) != 0)
                return NULL;

        p = s + wl;
        if (*p == 0)
                return (char*) p;

        if (!strchr(WHITESPACE, *p))
                return NULL;

        p += strspn(p, WHITESPACE);
        return (char*) p;
}

char *strnappend(const char *s, const char *suffix, size_t b) {
        size_t a;
        char *r;

        if (!s && !suffix)
                return strdup("");

        if (!s)
                return strndup(suffix, b);

        if (!suffix)
                return strdup(s);

        assert(s);
        assert(suffix);

        a = strlen(s);
        if (b > SIZE_MAX - a)
                return NULL;

        r = new(char, a+b+1);
        if (!r)
                return NULL;

        memcpy(r, s, a);
        memcpy(r+a, suffix, b);
        r[a+b] = 0;

        return r;
}

char *strjoin_real(const char *x, ...) {
        va_list ap;
        size_t l = 1;
        char *r, *p;

        va_start(ap, x);
        for (const char *t = x; t; t = va_arg(ap, const char *)) {
                size_t n;

                n = strlen(t);
                if (n > SIZE_MAX - l) {
                        va_end(ap);
                        return NULL;
                }
                l += n;
        }
        va_end(ap);

        p = r = new(char, l);
        if (!r)
                return NULL;

        va_start(ap, x);
        for (const char *t = x; t; t = va_arg(ap, const char *))
                p = stpcpy(p, t);
        va_end(ap);

        *p = 0;

        return r;
}

#if 0 /* NM_IGNORED */
char *strstrip(char *s) {
        if (!s)
                return NULL;

        /* Drops trailing whitespace. Modifies the string in place. Returns pointer to first non-space character */

        return delete_trailing_chars(skip_leading_chars(s, WHITESPACE), WHITESPACE);
}

char *delete_chars(char *s, const char *bad) {
        char *f, *t;

        /* Drops all specified bad characters, regardless where in the string */

        if (!s)
                return NULL;

        if (!bad)
                bad = WHITESPACE;

        for (f = s, t = s; *f; f++) {
                if (strchr(bad, *f))
                        continue;

                *(t++) = *f;
        }

        *t = 0;

        return s;
}

char *delete_trailing_chars(char *s, const char *bad) {
        char *c = s;

        /* Drops all specified bad characters, at the end of the string */

        if (!s)
                return NULL;

        if (!bad)
                bad = WHITESPACE;

        for (char *p = s; *p; p++)
                if (!strchr(bad, *p))
                        c = p + 1;

        *c = 0;

        return s;
}
#endif /* NM_IGNORED */

char *truncate_nl(char *s) {
        assert(s);

        s[strcspn(s, NEWLINE)] = 0;
        return s;
}

char ascii_tolower(char x) {

        if (x >= 'A' && x <= 'Z')
                return x - 'A' + 'a';

        return x;
}

char ascii_toupper(char x) {

        if (x >= 'a' && x <= 'z')
                return x - 'a' + 'A';

        return x;
}

char *ascii_strlower(char *t) {
        assert(t);

        for (char *p = t; *p; p++)
                *p = ascii_tolower(*p);

        return t;
}

char *ascii_strupper(char *t) {
        assert(t);

        for (char *p = t; *p; p++)
                *p = ascii_toupper(*p);

        return t;
}

char *ascii_strlower_n(char *t, size_t n) {
        if (n <= 0)
                return t;

        for (size_t i = 0; i < n; i++)
                t[i] = ascii_tolower(t[i]);

        return t;
}

int ascii_strcasecmp_n(const char *a, const char *b, size_t n) {

        for (; n > 0; a++, b++, n--) {
                int x, y;

                x = (int) (uint8_t) ascii_tolower(*a);
                y = (int) (uint8_t) ascii_tolower(*b);

                if (x != y)
                        return x - y;
        }

        return 0;
}

int ascii_strcasecmp_nn(const char *a, size_t n, const char *b, size_t m) {
        int r;

        r = ascii_strcasecmp_n(a, b, MIN(n, m));
        if (r != 0)
                return r;

        return CMP(n, m);
}

bool chars_intersect(const char *a, const char *b) {
        /* Returns true if any of the chars in a are in b. */
        for (const char *p = a; *p; p++)
                if (strchr(b, *p))
                        return true;

        return false;
}

bool string_has_cc(const char *p, const char *ok) {
        assert(p);

        /*
         * Check if a string contains control characters. If 'ok' is
         * non-NULL it may be a string containing additional CCs to be
         * considered OK.
         */

        for (const char *t = p; *t; t++) {
                if (ok && strchr(ok, *t))
                        continue;

                if (char_is_cc(*t))
                        return true;
        }

        return false;
}

#if 0 /* NM_IGNORED */
static int write_ellipsis(char *buf, bool unicode) {
        if (unicode || is_locale_utf8()) {
                buf[0] = 0xe2; /* tri-dot ellipsis: … */
                buf[1] = 0x80;
                buf[2] = 0xa6;
        } else {
                buf[0] = '.';
                buf[1] = '.';
                buf[2] = '.';
        }

        return 3;
}

static char *ascii_ellipsize_mem(const char *s, size_t old_length, size_t new_length, unsigned percent) {
        size_t x, need_space, suffix_len;
        char *t;

        assert(s);
        assert(percent <= 100);
        assert(new_length != SIZE_MAX);

        if (old_length <= new_length)
                return strndup(s, old_length);

        /* Special case short ellipsations */
        switch (new_length) {

        case 0:
                return strdup("");

        case 1:
                if (is_locale_utf8())
                        return strdup("…");
                else
                        return strdup(".");

        case 2:
                if (!is_locale_utf8())
                        return strdup("..");

                break;

        default:
                break;
        }

        /* Calculate how much space the ellipsis will take up. If we are in UTF-8 mode we only need space for one
         * character ("…"), otherwise for three characters ("..."). Note that in both cases we need 3 bytes of storage,
         * either for the UTF-8 encoded character or for three ASCII characters. */
        need_space = is_locale_utf8() ? 1 : 3;

        t = new(char, new_length+3);
        if (!t)
                return NULL;

        assert(new_length >= need_space);

        x = ((new_length - need_space) * percent + 50) / 100;
        assert(x <= new_length - need_space);

        memcpy(t, s, x);
        write_ellipsis(t + x, false);
        suffix_len = new_length - x - need_space;
        memcpy(t + x + 3, s + old_length - suffix_len, suffix_len);
        *(t + x + 3 + suffix_len) = '\0';

        return t;
}

char *ellipsize_mem(const char *s, size_t old_length, size_t new_length, unsigned percent) {
        size_t x, k, len, len2;
        const char *i, *j;
        char *e;
        int r;

        /* Note that 'old_length' refers to bytes in the string, while 'new_length' refers to character cells taken up
         * on screen. This distinction doesn't matter for ASCII strings, but it does matter for non-ASCII UTF-8
         * strings.
         *
         * Ellipsation is done in a locale-dependent way:
         * 1. If the string passed in is fully ASCII and the current locale is not UTF-8, three dots are used ("...")
         * 2. Otherwise, a unicode ellipsis is used ("…")
         *
         * In other words: you'll get a unicode ellipsis as soon as either the string contains non-ASCII characters or
         * the current locale is UTF-8.
         */

        assert(s);
        assert(percent <= 100);

        if (new_length == SIZE_MAX)
                return strndup(s, old_length);

        if (new_length == 0)
                return strdup("");

        /* If no multibyte characters use ascii_ellipsize_mem for speed */
        if (ascii_is_valid_n(s, old_length))
                return ascii_ellipsize_mem(s, old_length, new_length, percent);

        x = ((new_length - 1) * percent) / 100;
        assert(x <= new_length - 1);

        k = 0;
        for (i = s; i < s + old_length; i = utf8_next_char(i)) {
                char32_t c;
                int w;

                r = utf8_encoded_to_unichar(i, &c);
                if (r < 0)
                        return NULL;

                w = unichar_iswide(c) ? 2 : 1;
                if (k + w <= x)
                        k += w;
                else
                        break;
        }

        for (j = s + old_length; j > i; ) {
                char32_t c;
                int w;
                const char *jj;

                jj = utf8_prev_char(j);
                r = utf8_encoded_to_unichar(jj, &c);
                if (r < 0)
                        return NULL;

                w = unichar_iswide(c) ? 2 : 1;
                if (k + w <= new_length) {
                        k += w;
                        j = jj;
                } else
                        break;
        }
        assert(i <= j);

        /* we don't actually need to ellipsize */
        if (i == j)
                return memdup_suffix0(s, old_length);

        /* make space for ellipsis, if possible */
        if (j < s + old_length)
                j = utf8_next_char(j);
        else if (i > s)
                i = utf8_prev_char(i);

        len = i - s;
        len2 = s + old_length - j;
        e = new(char, len + 3 + len2 + 1);
        if (!e)
                return NULL;

        /*
        printf("old_length=%zu new_length=%zu x=%zu len=%u len2=%u k=%u\n",
               old_length, new_length, x, len, len2, k);
        */

        memcpy(e, s, len);
        write_ellipsis(e + len, true);
        memcpy(e + len + 3, j, len2);
        *(e + len + 3 + len2) = '\0';

        return e;
}

char *cellescape(char *buf, size_t len, const char *s) {
        /* Escape and ellipsize s into buffer buf of size len. Only non-control ASCII
         * characters are copied as they are, everything else is escaped. The result
         * is different then if escaping and ellipsization was performed in two
         * separate steps, because each sequence is either stored in full or skipped.
         *
         * This function should be used for logging about strings which expected to
         * be plain ASCII in a safe way.
         *
         * An ellipsis will be used if s is too long. It was always placed at the
         * very end.
         */

        size_t i = 0, last_char_width[4] = {}, k = 0;

        assert(len > 0); /* at least a terminating NUL */

        for (;;) {
                char four[4];
                int w;

                if (*s == 0) /* terminating NUL detected? then we are done! */
                        goto done;

                w = cescape_char(*s, four);
                if (i + w + 1 > len) /* This character doesn't fit into the buffer anymore? In that case let's
                                      * ellipsize at the previous location */
                        break;

                /* OK, there was space, let's add this escaped character to the buffer */
                memcpy(buf + i, four, w);
                i += w;

                /* And remember its width in the ring buffer */
                last_char_width[k] = w;
                k = (k + 1) % 4;

                s++;
        }

        /* Ellipsation is necessary. This means we might need to truncate the string again to make space for 4
         * characters ideally, but the buffer is shorter than that in the first place take what we can get */
        for (size_t j = 0; j < ELEMENTSOF(last_char_width); j++) {

                if (i + 4 <= len) /* nice, we reached our space goal */
                        break;

                k = k == 0 ? 3 : k - 1;
                if (last_char_width[k] == 0) /* bummer, we reached the beginning of the strings */
                        break;

                assert(i >= last_char_width[k]);
                i -= last_char_width[k];
        }

        if (i + 4 <= len) /* yay, enough space */
                i += write_ellipsis(buf + i, false);
        else if (i + 3 <= len) { /* only space for ".." */
                buf[i++] = '.';
                buf[i++] = '.';
        } else if (i + 2 <= len) /* only space for a single "." */
                buf[i++] = '.';
        else
                assert(i + 1 <= len);

 done:
        buf[i] = '\0';
        return buf;
}
#endif /* NM_IGNORED */

char* strshorten(char *s, size_t l) {
        assert(s);

        if (strnlen(s, l+1) > l)
                s[l] = 0;

        return s;
}

char *strreplace(const char *text, const char *old_string, const char *new_string) {
        size_t l, old_len, new_len;
        char *t, *ret = NULL;
        const char *f;

        assert(old_string);
        assert(new_string);

        if (!text)
                return NULL;

        old_len = strlen(old_string);
        new_len = strlen(new_string);

        l = strlen(text);
        if (!GREEDY_REALLOC(ret, l+1))
                return NULL;

        f = text;
        t = ret;
        while (*f) {
                size_t d, nl;

                if (!startswith(f, old_string)) {
                        *(t++) = *(f++);
                        continue;
                }

                d = t - ret;
                nl = l - old_len + new_len;

                if (!GREEDY_REALLOC(ret, nl + 1))
                        return mfree(ret);

                l = nl;
                t = ret + d;

                t = stpcpy(t, new_string);
                f += old_len;
        }

        *t = 0;
        return ret;
}

#if 0 /* NM_IGNORED */
static void advance_offsets(
                ssize_t diff,
                size_t offsets[2], /* note: we can't use [static 2] here, since this may be NULL */
                size_t shift[static 2],
                size_t size) {

        if (!offsets)
                return;

        assert(shift);

        if ((size_t) diff < offsets[0])
                shift[0] += size;
        if ((size_t) diff < offsets[1])
                shift[1] += size;
}

char *strip_tab_ansi(char **ibuf, size_t *_isz, size_t highlight[2]) {
        const char *begin = NULL;
        enum {
                STATE_OTHER,
                STATE_ESCAPE,
                STATE_CSI,
                STATE_CSO,
        } state = STATE_OTHER;
        char *obuf = NULL;
        size_t osz = 0, isz, shift[2] = {}, n_carriage_returns = 0;
        FILE *f;

        assert(ibuf);
        assert(*ibuf);

        /* This does three things:
         *
         * 1. Replaces TABs by 8 spaces
         * 2. Strips ANSI color sequences (a subset of CSI), i.e. ESC '[' … 'm' sequences
         * 3. Strips ANSI operating system sequences (CSO), i.e. ESC ']' … BEL sequences
         * 4. Strip trailing \r characters (since they would "move the cursor", but have no
         *    other effect).
         *
         * Everything else will be left as it is. In particular other ANSI sequences are left as they are, as
         * are any other special characters. Truncated ANSI sequences are left-as is too. This call is
         * supposed to suppress the most basic formatting noise, but nothing else.
         *
         * Why care for CSO sequences? Well, to undo what terminal_urlify() and friends generate. */

        isz = _isz ? *_isz : strlen(*ibuf);

        /* Note we turn off internal locking on f for performance reasons. It's safe to do so since we
         * created f here and it doesn't leave our scope. */
        f = open_memstream_unlocked(&obuf, &osz);
        if (!f)
                return NULL;

        for (const char *i = *ibuf; i < *ibuf + isz + 1; i++) {

                switch (state) {

                case STATE_OTHER:
                        if (i >= *ibuf + isz) /* EOT */
                                break;

                        if (*i == '\r') {
                                n_carriage_returns++;
                                break;
                        } else if (*i == '\n')
                                /* Ignore carriage returns before new line */
                                n_carriage_returns = 0;
                        for (; n_carriage_returns > 0; n_carriage_returns--)
                                fputc('\r', f);

                        if (*i == '\x1B')
                                state = STATE_ESCAPE;
                        else if (*i == '\t') {
                                fputs("        ", f);
                                advance_offsets(i - *ibuf, highlight, shift, 7);
                        } else
                                fputc(*i, f);

                        break;

                case STATE_ESCAPE:
                        assert(n_carriage_returns == 0);

                        if (i >= *ibuf + isz) { /* EOT */
                                fputc('\x1B', f);
                                advance_offsets(i - *ibuf, highlight, shift, 1);
                                break;
                        } else if (*i == '[') { /* ANSI CSI */
                                state = STATE_CSI;
                                begin = i + 1;
                        } else if (*i == ']') { /* ANSI CSO */
                                state = STATE_CSO;
                                begin = i + 1;
                        } else {
                                fputc('\x1B', f);
                                fputc(*i, f);
                                advance_offsets(i - *ibuf, highlight, shift, 1);
                                state = STATE_OTHER;
                        }

                        break;

                case STATE_CSI:
                        assert(n_carriage_returns == 0);

                        if (i >= *ibuf + isz || /* EOT … */
                            !strchr("01234567890;m", *i)) { /* … or invalid chars in sequence */
                                fputc('\x1B', f);
                                fputc('[', f);
                                advance_offsets(i - *ibuf, highlight, shift, 2);
                                state = STATE_OTHER;
                                i = begin-1;
                        } else if (*i == 'm')
                                state = STATE_OTHER;

                        break;

                case STATE_CSO:
                        assert(n_carriage_returns == 0);

                        if (i >= *ibuf + isz || /* EOT … */
                            (*i != '\a' && (uint8_t) *i < 32U) || (uint8_t) *i > 126U) { /* … or invalid chars in sequence */
                                fputc('\x1B', f);
                                fputc(']', f);
                                advance_offsets(i - *ibuf, highlight, shift, 2);
                                state = STATE_OTHER;
                                i = begin-1;
                        } else if (*i == '\a')
                                state = STATE_OTHER;

                        break;
                }
        }

        if (fflush_and_check(f) < 0) {
                fclose(f);
                return mfree(obuf);
        }
        fclose(f);

        free_and_replace(*ibuf, obuf);

        if (_isz)
                *_isz = osz;

        if (highlight) {
                highlight[0] += shift[0];
                highlight[1] += shift[1];
        }

        return *ibuf;
}

char *strextend_with_separator_internal(char **x, const char *separator, ...) {
        size_t f, l, l_separator;
        bool need_separator;
        char *nr, *p;
        va_list ap;

        assert(x);

        l = f = strlen_ptr(*x);

        need_separator = !isempty(*x);
        l_separator = strlen_ptr(separator);

        va_start(ap, separator);
        for (;;) {
                const char *t;
                size_t n;

                t = va_arg(ap, const char *);
                if (!t)
                        break;

                n = strlen(t);

                if (need_separator)
                        n += l_separator;

                if (n >= SIZE_MAX - l) {
                        va_end(ap);
                        return NULL;
                }

                l += n;
                need_separator = true;
        }
        va_end(ap);

        need_separator = !isempty(*x);

        nr = realloc(*x, GREEDY_ALLOC_ROUND_UP(l+1));
        if (!nr)
                return NULL;

        *x = nr;
        p = nr + f;

        va_start(ap, separator);
        for (;;) {
                const char *t;

                t = va_arg(ap, const char *);
                if (!t)
                        break;

                if (need_separator && separator)
                        p = stpcpy(p, separator);

                p = stpcpy(p, t);

                need_separator = true;
        }
        va_end(ap);

        assert(p == nr + l);

        *p = 0;

        return p;
}
#endif /* NM_IGNORED */

int strextendf_with_separator(char **x, const char *separator, const char *format, ...) {
        size_t m, a, l_separator;
        va_list ap;
        int l;

        /* Appends a formatted string to the specified string. Don't use this in inner loops, since then
         * we'll spend a tonload of time in determining the length of the string passed in, over and over
         * again. */

        assert(x);
        assert(format);

        l_separator = isempty(*x) ? 0 : strlen_ptr(separator);

        /* Let's try to use the allocated buffer, if there's room at the end still. Otherwise let's extend by 64 chars. */
        if (*x) {
                m = strlen(*x);
                a = MALLOC_SIZEOF_SAFE(*x);
                assert(a >= m + 1);
        } else
                m = a = 0;

        if (a - m < 17 + l_separator) { /* if there's less than 16 chars space, then enlarge the buffer first */
                char *n;

                if (_unlikely_(l_separator > SIZE_MAX - 64)) /* overflow check #1 */
                        return -ENOMEM;
                if (_unlikely_(m > SIZE_MAX - 64 - l_separator)) /* overflow check #2 */
                        return -ENOMEM;

                n = realloc(*x, m + 64 + l_separator);
                if (!n)
                        return -ENOMEM;

                *x = n;
                a = MALLOC_SIZEOF_SAFE(*x);
        }

        /* Now, let's try to format the string into it */
        memcpy_safe(*x + m, separator, l_separator);
        va_start(ap, format);
        l = vsnprintf(*x + m + l_separator, a - m - l_separator, format, ap);
        va_end(ap);

        assert(l >= 0);

        if ((size_t) l < a - m - l_separator) {
                char *n;

                /* Nice! This worked. We are done. But first, let's return the extra space we don't
                 * need. This should be a cheap operation, since we only lower the allocation size here,
                 * never increase. */
                n = realloc(*x, m + (size_t) l + l_separator + 1);
                if (n)
                        *x = n;
        } else {
                char *n;

                /* Wasn't enough. Then let's allocate exactly what we need. */

                if (_unlikely_((size_t) l > SIZE_MAX - (l_separator + 1))) /* overflow check #1 */
                        goto oom;
                if (_unlikely_(m > SIZE_MAX - ((size_t) l + l_separator + 1))) /* overflow check #2 */
                        goto oom;

                a = m + (size_t) l + l_separator + 1;
                n = realloc(*x, a);
                if (!n)
                        goto oom;
                *x = n;

                va_start(ap, format);
                l = vsnprintf(*x + m + l_separator, a - m - l_separator, format, ap);
                va_end(ap);

                assert((size_t) l < a - m - l_separator);
        }

        return 0;

oom:
        /* truncate the bytes added after the first vsnprintf() attempt again */
        (*x)[m] = 0;
        return -ENOMEM;
}

char *strrep(const char *s, unsigned n) {
        char *r, *p;
        size_t l;

        assert(s);

        l = strlen(s);
        p = r = malloc(l * n + 1);
        if (!r)
                return NULL;

        for (unsigned i = 0; i < n; i++)
                p = stpcpy(p, s);

        *p = 0;
        return r;
}

int split_pair(const char *s, const char *sep, char **l, char **r) {
        char *x, *a, *b;

        assert(s);
        assert(sep);
        assert(l);
        assert(r);

        if (isempty(sep))
                return -EINVAL;

        x = strstr(s, sep);
        if (!x)
                return -EINVAL;

        a = strndup(s, x - s);
        if (!a)
                return -ENOMEM;

        b = strdup(x + strlen(sep));
        if (!b) {
                free(a);
                return -ENOMEM;
        }

        *l = a;
        *r = b;

        return 0;
}

int free_and_strdup(char **p, const char *s) {
        char *t;

        assert(p);

        /* Replaces a string pointer with a strdup()ed new string,
         * possibly freeing the old one. */

        if (streq_ptr(*p, s))
                return 0;

        if (s) {
                t = strdup(s);
                if (!t)
                        return -ENOMEM;
        } else
                t = NULL;

        free(*p);
        *p = t;

        return 1;
}

int free_and_strndup(char **p, const char *s, size_t l) {
        char *t;

        assert(p);
        assert(s || l == 0);

        /* Replaces a string pointer with a strndup()ed new string,
         * freeing the old one. */

        if (!*p && !s)
                return 0;

        if (*p && s && strneq(*p, s, l) && (l > strlen(*p) || (*p)[l] == '\0'))
                return 0;

        if (s) {
                t = strndup(s, l);
                if (!t)
                        return -ENOMEM;
        } else
                t = NULL;

        free_and_replace(*p, t);
        return 1;
}

bool string_is_safe(const char *p) {
        if (!p)
                return false;

        /* Checks if the specified string contains no quotes or control characters */

        for (const char *t = p; *t; t++) {
                if (*t > 0 && *t < ' ') /* no control characters */
                        return false;

                if (strchr(QUOTES "\\\x7f", *t))
                        return false;
        }

        return true;
}

#if 0 /* NM_IGNORED */
char* string_erase(char *x) {
        if (!x)
                return NULL;

        /* A delicious drop of snake-oil! To be called on memory where we stored passphrases or so, after we
         * used them. */
        explicit_bzero_safe(x, strlen(x));
        return x;
}

int string_truncate_lines(const char *s, size_t n_lines, char **ret) {
        const char *p = s, *e = s;
        bool truncation_applied = false;
        char *copy;
        size_t n = 0;

        assert(s);

        /* Truncate after the specified number of lines. Returns > 0 if a truncation was applied or == 0 if
         * there were fewer lines in the string anyway. Trailing newlines on input are ignored, and not
         * generated either. */

        for (;;) {
                size_t k;

                k = strcspn(p, "\n");

                if (p[k] == 0) {
                        if (k == 0) /* final empty line */
                                break;

                        if (n >= n_lines) /* above threshold */
                                break;

                        e = p + k; /* last line to include */
                        break;
                }

                assert(p[k] == '\n');

                if (n >= n_lines)
                        break;

                if (k > 0)
                        e = p + k;

                p += k + 1;
                n++;
        }

        /* e points after the last character we want to keep */
        if (isempty(e))
                copy = strdup(s);
        else {
                if (!in_charset(e, "\n")) /* We only consider things truncated if we remove something that
                                           * isn't a new-line or a series of them */
                        truncation_applied = true;

                copy = strndup(s, e - s);
        }
        if (!copy)
                return -ENOMEM;

        *ret = copy;
        return truncation_applied;
}

int string_extract_line(const char *s, size_t i, char **ret) {
        const char *p = s;
        size_t c = 0;

        /* Extract the i'nth line from the specified string. Returns > 0 if there are more lines after that,
         * and == 0 if we are looking at the last line or already beyond the last line. As special
         * optimization, if the first line is requested and the string only consists of one line we return
         * NULL, indicating the input string should be used as is, and avoid a memory allocation for a very
         * common case. */

        for (;;) {
                const char *q;

                q = strchr(p, '\n');
                if (i == c) {
                        /* The line we are looking for! */

                        if (q) {
                                char *m;

                                m = strndup(p, q - p);
                                if (!m)
                                        return -ENOMEM;

                                *ret = m;
                                return !isempty(q + 1); /* more coming? */
                        } else {
                                if (p == s)
                                        *ret = NULL; /* Just use the input string */
                                else {
                                        char *m;

                                        m = strdup(p);
                                        if (!m)
                                                return -ENOMEM;

                                        *ret = m;
                                }

                                return 0; /* The end */
                        }
                }

                if (!q) {
                        char *m;

                        /* No more lines, return empty line */

                        m = strdup("");
                        if (!m)
                                return -ENOMEM;

                        *ret = m;
                        return 0; /* The end */
                }

                p = q + 1;
                c++;
        }
}

int string_contains_word_strv(const char *string, const char *separators, char **words, const char **ret_word) {
        /* In the default mode with no separators specified, we split on whitespace and
         * don't coalesce separators. */
        const ExtractFlags flags = separators ? EXTRACT_DONT_COALESCE_SEPARATORS : 0;

        const char *found = NULL;

        for (const char *p = string;;) {
                _cleanup_free_ char *w = NULL;
                int r;

                r = extract_first_word(&p, &w, separators, flags);
                if (r < 0)
                        return r;
                if (r == 0)
                        break;

                found = strv_find(words, w);
                if (found)
                        break;
        }

        if (ret_word)
                *ret_word = found;
        return !!found;
}

bool streq_skip_trailing_chars(const char *s1, const char *s2, const char *ok) {
        if (!s1 && !s2)
                return true;
        if (!s1 || !s2)
                return false;

        if (!ok)
                ok = WHITESPACE;

        for (; *s1 && *s2; s1++, s2++)
                if (*s1 != *s2)
                        break;

        return in_charset(s1, ok) && in_charset(s2, ok);
}
<<<<<<< HEAD
#endif /* NM_IGNORED */
=======

char *string_replace_char(char *str, char old_char, char new_char) {
        assert(str);
        assert(old_char != '\0');
        assert(new_char != '\0');
        assert(old_char != new_char);

        for (char *p = strchr(str, old_char); p; p = strchr(p + 1, old_char))
                *p = new_char;

        return str;
}

size_t strspn_from_end(const char *str, const char *accept) {
        size_t n = 0;

        if (isempty(str))
                return 0;

        if (isempty(accept))
                return 0;

        for (const char *p = str + strlen(str); p > str && strchr(accept, p[-1]); p--)
                n++;

        return n;
}
>>>>>>> 3a603c87
<|MERGE_RESOLUTION|>--- conflicted
+++ resolved
@@ -1171,9 +1171,6 @@
 
         return in_charset(s1, ok) && in_charset(s2, ok);
 }
-<<<<<<< HEAD
-#endif /* NM_IGNORED */
-=======
 
 char *string_replace_char(char *str, char old_char, char new_char) {
         assert(str);
@@ -1201,4 +1198,4 @@
 
         return n;
 }
->>>>>>> 3a603c87
+#endif /* NM_IGNORED */