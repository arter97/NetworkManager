--- conflicted
+++ resolved
@@ -304,9 +304,7 @@
         return (int) n;
 }
 
-<<<<<<< HEAD
 #if 0 /* NM_IGNORED */
-=======
 int strv_split_and_extend_full(char ***t, const char *s, const char *separators, bool filter_duplicates, ExtractFlags flags) {
         _cleanup_strv_free_ char **l = NULL;
         int r;
@@ -325,7 +323,6 @@
         return (int) strv_length(*t);
 }
 
->>>>>>> 51f93e00
 int strv_split_colon_pairs(char ***t, const char *s) {
         _cleanup_strv_free_ char **l = NULL;
         size_t n = 0;
