/* SPDX-License-Identifier: LGPL-2.1-or-later */

#include "nm-sd-adapt-shared.h"

#include <errno.h>
#include <fnmatch.h>
#include <stdarg.h>
#include <stdio.h>
#include <stdlib.h>

#include "alloc-util.h"
#include "escape.h"
#include "extract-word.h"
#include "fileio.h"
#include "memory-util.h"
#include "nulstr-util.h"
#include "sort-util.h"
#include "string-util.h"
#include "strv.h"

char* strv_find(char * const *l, const char *name) {
        assert(name);

        STRV_FOREACH(i, l)
                if (streq(*i, name))
                        return *i;

        return NULL;
}

char* strv_find_case(char * const *l, const char *name) {
        assert(name);

        STRV_FOREACH(i, l)
                if (strcaseeq(*i, name))
                        return *i;

        return NULL;
}

char* strv_find_prefix(char * const *l, const char *name) {
        assert(name);

        STRV_FOREACH(i, l)
                if (startswith(*i, name))
                        return *i;

        return NULL;
}

char* strv_find_startswith(char * const *l, const char *name) {
        assert(name);

        /* Like strv_find_prefix, but actually returns only the
         * suffix, not the whole item */

        STRV_FOREACH(i, l) {
                char *e;

                e = startswith(*i, name);
                if (e)
                        return e;
        }

        return NULL;
}

char** strv_free(char **l) {
        STRV_FOREACH(k, l)
                free(*k);

        return mfree(l);
}

char** strv_free_erase(char **l) {
        STRV_FOREACH(i, l)
                erase_and_freep(i);

        return mfree(l);
}

char** strv_copy(char * const *l) {
        _cleanup_strv_free_ char **result = NULL;
        char **k;

        result = new(char*, strv_length(l) + 1);
        if (!result)
                return NULL;

        k = result;
        STRV_FOREACH(i, l) {
                *k = strdup(*i);
                if (!*k)
                        return NULL;
                k++;
        }

        *k = NULL;
        return TAKE_PTR(result);
}

size_t strv_length(char * const *l) {
        size_t n = 0;

        STRV_FOREACH(i, l)
                n++;

        return n;
}

char** strv_new_ap(const char *x, va_list ap) {
        _cleanup_strv_free_ char **a = NULL;
        size_t n = 0, i = 0;
        va_list aq;

        /* As a special trick we ignore all listed strings that equal
         * STRV_IGNORE. This is supposed to be used with the
         * STRV_IFNOTNULL() macro to include possibly NULL strings in
         * the string list. */

        va_copy(aq, ap);
        for (const char *s = x; s; s = va_arg(aq, const char*)) {
                if (s == STRV_IGNORE)
                        continue;

                n++;
        }
        va_end(aq);

        a = new(char*, n+1);
        if (!a)
                return NULL;

        for (const char *s = x; s; s = va_arg(ap, const char*)) {
                if (s == STRV_IGNORE)
                        continue;

                a[i] = strdup(s);
                if (!a[i])
                        return NULL;

                i++;
        }

        a[i] = NULL;

        return TAKE_PTR(a);
}

char** strv_new_internal(const char *x, ...) {
        char **r;
        va_list ap;

        va_start(ap, x);
        r = strv_new_ap(x, ap);
        va_end(ap);

        return r;
}

int strv_extend_strv(char ***a, char * const *b, bool filter_duplicates) {
        size_t p, q, i = 0;
        char **t;

        assert(a);

        if (strv_isempty(b))
                return 0;

        p = strv_length(*a);
        q = strv_length(b);

        if (p >= SIZE_MAX - q)
                return -ENOMEM;

        t = reallocarray(*a, GREEDY_ALLOC_ROUND_UP(p + q + 1), sizeof(char *));
        if (!t)
                return -ENOMEM;

        t[p] = NULL;
        *a = t;

        STRV_FOREACH(s, b) {
                if (filter_duplicates && strv_contains(t, *s))
                        continue;

                t[p+i] = strdup(*s);
                if (!t[p+i])
                        goto rollback;

                i++;
                t[p+i] = NULL;
        }

        assert(i <= q);

        return (int) i;

rollback:
        for (size_t j = 0; j < i; j++)
                free(t[p + j]);

        t[p] = NULL;
        return -ENOMEM;
}

#if 0 /* NM_IGNORED */
int strv_extend_strv_concat(char ***a, char * const *b, const char *suffix) {
        int r;

        STRV_FOREACH(s, b) {
                char *v;

                v = strjoin(*s, suffix);
                if (!v)
                        return -ENOMEM;

                r = strv_push(a, v);
                if (r < 0) {
                        free(v);
                        return r;
                }
        }

        return 0;
}
#endif /* NM_IGNORED */

int strv_split_newlines_full(char ***ret, const char *s, ExtractFlags flags) {
        _cleanup_strv_free_ char **l = NULL;
        size_t n;
        int r;

        assert(s);

        /* Special version of strv_split_full() that splits on newlines and
         * suppresses an empty string at the end. */

        r = strv_split_full(&l, s, NEWLINE, flags);
        if (r < 0)
                return r;

        n = strv_length(l);
        if (n > 0 && isempty(l[n - 1])) {
                l[n - 1] = mfree(l[n - 1]);
                n--;
        }

        *ret = TAKE_PTR(l);
        return n;
}

int strv_split_full(char ***t, const char *s, const char *separators, ExtractFlags flags) {
        _cleanup_strv_free_ char **l = NULL;
        size_t n = 0;
        int r;

        assert(t);
        assert(s);

        for (;;) {
                _cleanup_free_ char *word = NULL;

                r = extract_first_word(&s, &word, separators, flags);
                if (r < 0)
                        return r;
                if (r == 0)
                        break;

                if (!GREEDY_REALLOC(l, n + 2))
                        return -ENOMEM;

                l[n++] = TAKE_PTR(word);
                l[n] = NULL;
        }

        if (!l) {
                l = new0(char*, 1);
                if (!l)
                        return -ENOMEM;
        }

        *t = TAKE_PTR(l);

        return (int) n;
}

#if 0 /* NM_IGNORED */
int strv_split_and_extend_full(char ***t, const char *s, const char *separators, bool filter_duplicates, ExtractFlags flags) {
        _cleanup_strv_free_ char **l = NULL;
        int r;

        assert(t);
        assert(s);

        r = strv_split_full(&l, s, separators, flags);
        if (r < 0)
                return r;

        r = strv_extend_strv(t, l, filter_duplicates);
        if (r < 0)
                return r;

        return (int) strv_length(*t);
}

int strv_split_colon_pairs(char ***t, const char *s) {
        _cleanup_strv_free_ char **l = NULL;
        size_t n = 0;
        int r;

        assert(t);
        assert(s);

        for (;;) {
                _cleanup_free_ char *first = NULL, *second = NULL, *tuple = NULL, *second_or_empty = NULL;

                r = extract_first_word(&s, &tuple, NULL, EXTRACT_UNQUOTE|EXTRACT_RETAIN_ESCAPE);
                if (r < 0)
                        return r;
                if (r == 0)
                        break;

                const char *p = tuple;
                r = extract_many_words(&p, ":", EXTRACT_CUNESCAPE|EXTRACT_UNESCAPE_SEPARATORS,
                                       &first, &second, NULL);
                if (r < 0)
                        return r;
                if (r == 0)
                        continue;
                /* Enforce that at most 2 colon-separated words are contained in each group */
                if (!isempty(p))
                        return -EINVAL;

                second_or_empty = strdup(strempty(second));
                if (!second_or_empty)
                        return -ENOMEM;

                if (!GREEDY_REALLOC(l, n + 3))
                        return -ENOMEM;

                l[n++] = TAKE_PTR(first);
                l[n++] = TAKE_PTR(second_or_empty);

                l[n] = NULL;
        }

        if (!l) {
                l = new0(char*, 1);
                if (!l)
                        return -ENOMEM;
        }

        *t = TAKE_PTR(l);

        return (int) n;
}
#endif /* NM_IGNORED */

char* strv_join_full(char * const *l, const char *separator, const char *prefix, bool escape_separator) {
        char *r, *e;
        size_t n, k, m;

        if (!separator)
                separator = " ";

        k = strlen(separator);
        m = strlen_ptr(prefix);

        if (escape_separator) /* If the separator was multi-char, we wouldn't know how to escape it. */
                assert(k == 1);

        n = 0;
        STRV_FOREACH(s, l) {
                if (s != l)
                        n += k;

                bool needs_escaping = escape_separator && strchr(*s, *separator);

                n += m + strlen(*s) * (1 + needs_escaping);
        }

        r = new(char, n+1);
        if (!r)
                return NULL;

        e = r;
        STRV_FOREACH(s, l) {
                if (s != l)
                        e = stpcpy(e, separator);

                if (prefix)
                        e = stpcpy(e, prefix);

                bool needs_escaping = escape_separator && strchr(*s, *separator);

                if (needs_escaping)
                        for (size_t i = 0; (*s)[i]; i++) {
                                if ((*s)[i] == *separator)
                                        *(e++) = '\\';
                                *(e++) = (*s)[i];
                        }
                else
                        e = stpcpy(e, *s);
        }

        *e = 0;

        return r;
}

int strv_push_with_size(char ***l, size_t *n, char *value) {
        /* n is a pointer to a variable to store the size of l.
         * If not given (i.e. n is NULL or *n is SIZE_MAX), size will be calculated using strv_length().
         * If n is not NULL, the size after the push will be returned.
         * If value is empty, no action is taken and *n is not set. */

        if (!value)
                return 0;

        size_t size = n ? *n : SIZE_MAX;
        if (size == SIZE_MAX)
                size = strv_length(*l);

        /* Check for overflow */
        if (size > SIZE_MAX-2)
                return -ENOMEM;

        char **c = reallocarray(*l, GREEDY_ALLOC_ROUND_UP(size + 2), sizeof(char*));
        if (!c)
                return -ENOMEM;

        c[size] = value;
        c[size+1] = NULL;

        *l = c;
        if (n)
                *n = size + 1;
        return 0;
}

int strv_push_pair(char ***l, char *a, char *b) {
        char **c;
        size_t n;

        if (!a && !b)
                return 0;

        n = strv_length(*l);

        /* Check for overflow */
        if (n > SIZE_MAX-3)
                return -ENOMEM;

        /* increase and check for overflow */
        c = reallocarray(*l, GREEDY_ALLOC_ROUND_UP(n + !!a + !!b + 1), sizeof(char*));
        if (!c)
                return -ENOMEM;

        if (a)
                c[n++] = a;
        if (b)
                c[n++] = b;
        c[n] = NULL;

        *l = c;
        return 0;
}

int strv_insert(char ***l, size_t position, char *value) {
        char **c;
        size_t n, m;

        if (!value)
                return 0;

        n = strv_length(*l);
        position = MIN(position, n);

        /* increase and check for overflow */
        m = n + 2;
        if (m < n)
                return -ENOMEM;

        c = new(char*, m);
        if (!c)
                return -ENOMEM;

        for (size_t i = 0; i < position; i++)
                c[i] = (*l)[i];
        c[position] = value;
        for (size_t i = position; i < n; i++)
                c[i+1] = (*l)[i];
        c[n+1] = NULL;

        return free_and_replace(*l, c);
}

int strv_consume_with_size(char ***l, size_t *n, char *value) {
        int r;

        r = strv_push_with_size(l, n, value);
        if (r < 0)
                free(value);

        return r;
}

int strv_consume_pair(char ***l, char *a, char *b) {
        int r;

        r = strv_push_pair(l, a, b);
        if (r < 0) {
                free(a);
                free(b);
        }

        return r;
}

int strv_consume_prepend(char ***l, char *value) {
        int r;

        r = strv_push_prepend(l, value);
        if (r < 0)
                free(value);

        return r;
}

int strv_prepend(char ***l, const char *value) {
        char *v;

        if (!value)
                return 0;

        v = strdup(value);
        if (!v)
                return -ENOMEM;

        return strv_consume_prepend(l, v);
}

int strv_extend_with_size(char ***l, size_t *n, const char *value) {
        char *v;

        if (!value)
                return 0;

        v = strdup(value);
        if (!v)
                return -ENOMEM;

        return strv_consume_with_size(l, n, v);
}

int strv_extend_front(char ***l, const char *value) {
        size_t n, m;
        char *v, **c;

        assert(l);

        /* Like strv_extend(), but prepends rather than appends the new entry */

        if (!value)
                return 0;

        n = strv_length(*l);

        /* Increase and overflow check. */
        m = n + 2;
        if (m < n)
                return -ENOMEM;

        v = strdup(value);
        if (!v)
                return -ENOMEM;

        c = reallocarray(*l, m, sizeof(char*));
        if (!c) {
                free(v);
                return -ENOMEM;
        }

        memmove(c+1, c, n * sizeof(char*));
        c[0] = v;
        c[n+1] = NULL;

        *l = c;
        return 0;
}

char** strv_uniq(char **l) {
        /* Drops duplicate entries. The first identical string will be
         * kept, the others dropped */

        STRV_FOREACH(i, l)
                strv_remove(i+1, *i);

        return l;
}

bool strv_is_uniq(char * const *l) {
        STRV_FOREACH(i, l)
                if (strv_contains(i+1, *i))
                        return false;

        return true;
}

char** strv_remove(char **l, const char *s) {
        char **f, **t;

        if (!l)
                return NULL;

        assert(s);

        /* Drops every occurrence of s in the string list, edits
         * in-place. */

        for (f = t = l; *f; f++)
                if (streq(*f, s))
                        free(*f);
                else
                        *(t++) = *f;

        *t = NULL;
        return l;
}

<<<<<<< HEAD
char** strv_parse_nulstr(const char *s, size_t l) {
        /* l is the length of the input data, which will be split at NULs into
         * elements of the resulting strv. Hence, the number of items in the resulting strv
         * will be equal to one plus the number of NUL bytes in the l bytes starting at s,
         * unless s[l-1] is NUL, in which case the final empty string is not stored in
         * the resulting strv, and length is equal to the number of NUL bytes.
         *
         * Note that contrary to a normal nulstr which cannot contain empty strings, because
         * the input data is terminated by any two consequent NUL bytes, this parser accepts
         * empty strings in s.
         */

        size_t c = 0, i = 0;
        char **v;

        assert(s || l <= 0);

        if (l <= 0)
                return new0(char*, 1);

        for (const char *p = s; p < s + l; p++)
                if (*p == 0)
                        c++;

        if (s[l-1] != 0)
                c++;

        v = new0(char*, c+1);
        if (!v)
                return NULL;

        for (const char *p = s; p < s + l; ) {
                const char *e;

                e = memchr(p, 0, s + l - p);

                v[i] = strndup(p, e ? e - p : s + l - p);
                if (!v[i]) {
                        strv_free(v);
                        return NULL;
                }

                i++;

                if (!e)
                        break;

                p = e + 1;
        }

        assert(i == c);

        return v;
}

#if 0 /* NM_IGNORED */
char** strv_split_nulstr(const char *s) {
        const char *i;
        char **r = NULL;

        NULSTR_FOREACH(i, s)
                if (strv_extend(&r, i) < 0) {
                        strv_free(r);
                        return NULL;
                }

        if (!r)
                return strv_new(NULL);

        return r;
}
#endif /* NM_IGNORED */

int strv_make_nulstr(char * const *l, char **ret, size_t *ret_size) {
        /* A valid nulstr with two NULs at the end will be created, but
         * q will be the length without the two trailing NULs. Thus the output
         * string is a valid nulstr and can be iterated over using NULSTR_FOREACH,
         * and can also be parsed by strv_parse_nulstr as long as the length
         * is provided separately.
         */

        _cleanup_free_ char *m = NULL;
        size_t n = 0;

        assert(ret);
        assert(ret_size);

        STRV_FOREACH(i, l) {
                size_t z;

                z = strlen(*i);

                if (!GREEDY_REALLOC(m, n + z + 2))
                        return -ENOMEM;

                memcpy(m + n, *i, z + 1);
                n += z + 1;
        }

        if (!m) {
                m = new0(char, 1);
                if (!m)
                        return -ENOMEM;
                n = 1;
        } else
                /* make sure there is a second extra NUL at the end of resulting nulstr */
                m[n] = '\0';

        assert(n > 0);
        *ret = m;
        *ret_size = n - 1;

        m = NULL;

        return 0;
}

=======
>>>>>>> a300809f
bool strv_overlap(char * const *a, char * const *b) {
        STRV_FOREACH(i, a)
                if (strv_contains(b, *i))
                        return true;

        return false;
}

#if 0 /* NM_IGNORED */
static int str_compare(char * const *a, char * const *b) {
        return strcmp(*a, *b);
}

char** strv_sort(char **l) {
        typesafe_qsort(l, strv_length(l), str_compare);
        return l;
}
#endif /* NM_IGNORED */

int strv_compare(char * const *a, char * const *b) {
        int r;

        if (strv_isempty(a)) {
                if (strv_isempty(b))
                        return 0;
                else
                        return -1;
        }

        if (strv_isempty(b))
                return 1;

        for ( ; *a || *b; ++a, ++b) {
                r = strcmp_ptr(*a, *b);
                if (r != 0)
                        return r;
        }

        return 0;
}

void strv_print(char * const *l) {
        STRV_FOREACH(s, l)
                puts(*s);
}

int strv_extendf(char ***l, const char *format, ...) {
        va_list ap;
        char *x;
        int r;

        va_start(ap, format);
        r = vasprintf(&x, format, ap);
        va_end(ap);

        if (r < 0)
                return -ENOMEM;

        return strv_consume(l, x);
}

char** strv_reverse(char **l) {
        size_t n;

        n = strv_length(l);
        if (n <= 1)
                return l;

        for (size_t i = 0; i < n / 2; i++)
                SWAP_TWO(l[i], l[n-1-i]);

        return l;
}

#if 0 /* NM_IGNORED */
char** strv_shell_escape(char **l, const char *bad) {
        /* Escapes every character in every string in l that is in bad,
         * edits in-place, does not roll-back on error. */

        STRV_FOREACH(s, l) {
                char *v;

                v = shell_escape(*s, bad);
                if (!v)
                        return NULL;

                free(*s);
                *s = v;
        }

        return l;
}
#endif /* NM_IGNORED */

bool strv_fnmatch_full(
                char* const* patterns,
                const char *s,
                int flags,
                size_t *ret_matched_pos) {

        assert(s);

        if (patterns)
                for (size_t i = 0; patterns[i]; i++)
                        /* NB: We treat all fnmatch() errors as equivalent to FNM_NOMATCH, i.e. if fnmatch() fails to
                         * process the pattern for some reason we'll consider this equivalent to non-matching. */
                        if (fnmatch(patterns[i], s, flags) == 0) {
                                if (ret_matched_pos)
                                        *ret_matched_pos = i;
                                return true;
                        }

        if (ret_matched_pos)
                *ret_matched_pos = SIZE_MAX;

        return false;
}

char** strv_skip(char **l, size_t n) {

        while (n > 0) {
                if (strv_isempty(l))
                        return l;

                l++, n--;
        }

        return l;
}

int strv_extend_n(char ***l, const char *value, size_t n) {
        size_t i, k;
        char **nl;

        assert(l);

        if (!value)
                return 0;
        if (n == 0)
                return 0;

        /* Adds the value n times to l */

        k = strv_length(*l);
        if (n >= SIZE_MAX - k)
                return -ENOMEM;

        nl = reallocarray(*l, GREEDY_ALLOC_ROUND_UP(k + n + 1), sizeof(char *));
        if (!nl)
                return -ENOMEM;

        *l = nl;

        for (i = k; i < k + n; i++) {
                nl[i] = strdup(value);
                if (!nl[i])
                        goto rollback;
        }
        nl[i] = NULL;

        return 0;

rollback:
        for (size_t j = k; j < i; j++)
                free(nl[j]);
        nl[k] = NULL;

        return -ENOMEM;
}

int strv_extend_assignment(char ***l, const char *lhs, const char *rhs) {
        char *j;

        assert(l);
        assert(lhs);

        if (!rhs) /* value is optional, in which case we suppress the field */
                return 0;

        j = strjoin(lhs, "=", rhs);
        if (!j)
                return -ENOMEM;

        return strv_consume(l, j);
}

int fputstrv(FILE *f, char * const *l, const char *separator, bool *space) {
        bool b = false;
        int r;

        /* Like fputs(), but for strv, and with a less stupid argument order */

        if (!space)
                space = &b;

        STRV_FOREACH(s, l) {
                r = fputs_with_space(f, *s, separator, space);
                if (r < 0)
                        return r;
        }

        return 0;
}

static int string_strv_hashmap_put_internal(Hashmap *h, const char *key, const char *value) {
        char **l;
        int r;

        l = hashmap_get(h, key);
        if (l) {
                /* A list for this key already exists, let's append to it if it is not listed yet */
                if (strv_contains(l, value))
                        return 0;

                r = strv_extend(&l, value);
                if (r < 0)
                        return r;

                assert_se(hashmap_update(h, key, l) >= 0);
        } else {
                /* No list for this key exists yet, create one */
                _cleanup_strv_free_ char **l2 = NULL;
                _cleanup_free_ char *t = NULL;

                t = strdup(key);
                if (!t)
                        return -ENOMEM;

                r = strv_extend(&l2, value);
                if (r < 0)
                        return r;

                r = hashmap_put(h, t, l2);
                if (r < 0)
                        return r;
                TAKE_PTR(t);
                TAKE_PTR(l2);
        }

        return 1;
}

int _string_strv_hashmap_put(Hashmap **h, const char *key, const char *value  HASHMAP_DEBUG_PARAMS) {
        int r;

        r = _hashmap_ensure_allocated(h, &string_strv_hash_ops  HASHMAP_DEBUG_PASS_ARGS);
        if (r < 0)
                return r;

        return string_strv_hashmap_put_internal(*h, key, value);
}

int _string_strv_ordered_hashmap_put(OrderedHashmap **h, const char *key, const char *value  HASHMAP_DEBUG_PARAMS) {
        int r;

        r = _ordered_hashmap_ensure_allocated(h, &string_strv_hash_ops  HASHMAP_DEBUG_PASS_ARGS);
        if (r < 0)
                return r;

        return string_strv_hashmap_put_internal(PLAIN_HASHMAP(*h), key, value);
}

DEFINE_HASH_OPS_FULL(string_strv_hash_ops, char, string_hash_func, string_compare_func, free, char*, strv_free);<|MERGE_RESOLUTION|>--- conflicted
+++ resolved
@@ -629,126 +629,6 @@
         return l;
 }
 
-<<<<<<< HEAD
-char** strv_parse_nulstr(const char *s, size_t l) {
-        /* l is the length of the input data, which will be split at NULs into
-         * elements of the resulting strv. Hence, the number of items in the resulting strv
-         * will be equal to one plus the number of NUL bytes in the l bytes starting at s,
-         * unless s[l-1] is NUL, in which case the final empty string is not stored in
-         * the resulting strv, and length is equal to the number of NUL bytes.
-         *
-         * Note that contrary to a normal nulstr which cannot contain empty strings, because
-         * the input data is terminated by any two consequent NUL bytes, this parser accepts
-         * empty strings in s.
-         */
-
-        size_t c = 0, i = 0;
-        char **v;
-
-        assert(s || l <= 0);
-
-        if (l <= 0)
-                return new0(char*, 1);
-
-        for (const char *p = s; p < s + l; p++)
-                if (*p == 0)
-                        c++;
-
-        if (s[l-1] != 0)
-                c++;
-
-        v = new0(char*, c+1);
-        if (!v)
-                return NULL;
-
-        for (const char *p = s; p < s + l; ) {
-                const char *e;
-
-                e = memchr(p, 0, s + l - p);
-
-                v[i] = strndup(p, e ? e - p : s + l - p);
-                if (!v[i]) {
-                        strv_free(v);
-                        return NULL;
-                }
-
-                i++;
-
-                if (!e)
-                        break;
-
-                p = e + 1;
-        }
-
-        assert(i == c);
-
-        return v;
-}
-
-#if 0 /* NM_IGNORED */
-char** strv_split_nulstr(const char *s) {
-        const char *i;
-        char **r = NULL;
-
-        NULSTR_FOREACH(i, s)
-                if (strv_extend(&r, i) < 0) {
-                        strv_free(r);
-                        return NULL;
-                }
-
-        if (!r)
-                return strv_new(NULL);
-
-        return r;
-}
-#endif /* NM_IGNORED */
-
-int strv_make_nulstr(char * const *l, char **ret, size_t *ret_size) {
-        /* A valid nulstr with two NULs at the end will be created, but
-         * q will be the length without the two trailing NULs. Thus the output
-         * string is a valid nulstr and can be iterated over using NULSTR_FOREACH,
-         * and can also be parsed by strv_parse_nulstr as long as the length
-         * is provided separately.
-         */
-
-        _cleanup_free_ char *m = NULL;
-        size_t n = 0;
-
-        assert(ret);
-        assert(ret_size);
-
-        STRV_FOREACH(i, l) {
-                size_t z;
-
-                z = strlen(*i);
-
-                if (!GREEDY_REALLOC(m, n + z + 2))
-                        return -ENOMEM;
-
-                memcpy(m + n, *i, z + 1);
-                n += z + 1;
-        }
-
-        if (!m) {
-                m = new0(char, 1);
-                if (!m)
-                        return -ENOMEM;
-                n = 1;
-        } else
-                /* make sure there is a second extra NUL at the end of resulting nulstr */
-                m[n] = '\0';
-
-        assert(n > 0);
-        *ret = m;
-        *ret_size = n - 1;
-
-        m = NULL;
-
-        return 0;
-}
-
-=======
->>>>>>> a300809f
 bool strv_overlap(char * const *a, char * const *b) {
         STRV_FOREACH(i, a)
                 if (strv_contains(b, *i))
