/* SPDX-License-Identifier: LGPL-2.1-or-later */

#include "nm-sd-adapt-shared.h"

#include <errno.h>
#include <limits.h>
#include <stdio.h>
#include <stdlib.h>
#include <unistd.h>

/* When we include libgen.h because we need dirname() we immediately
 * undefine basename() since libgen.h defines it as a macro to the
 * POSIX version which is really broken. We prefer GNU basename(). */
#include <libgen.h>
#undef basename

#include "alloc-util.h"
#include "extract-word.h"
#include "fd-util.h"
#include "fs-util.h"
#include "glob-util.h"
#include "log.h"
#include "macro.h"
#include "nulstr-util.h"
#include "parse-util.h"
#include "path-util.h"
#include "stat-util.h"
#include "string-util.h"
#include "strv.h"
#include "time-util.h"
#include "utf8.h"

#if 0 /* NM_IGNORED */
int path_split_and_make_absolute(const char *p, char ***ret) {
        char **l;
        int r;

        assert(p);
        assert(ret);

        l = strv_split(p, ":");
        if (!l)
                return -ENOMEM;

        r = path_strv_make_absolute_cwd(l);
        if (r < 0) {
                strv_free(l);
                return r;
        }

        *ret = l;
        return r;
}

char *path_make_absolute(const char *p, const char *prefix) {
        assert(p);

        /* Makes every item in the list an absolute path by prepending
         * the prefix, if specified and necessary */

        if (path_is_absolute(p) || isempty(prefix))
                return strdup(p);

        return path_join(prefix, p);
}

int safe_getcwd(char **ret) {
        char *cwd;

        cwd = get_current_dir_name();
        if (!cwd)
                return negative_errno();

        /* Let's make sure the directory is really absolute, to protect us from the logic behind
         * CVE-2018-1000001 */
        if (cwd[0] != '/') {
                free(cwd);
                return -ENOMEDIUM;
        }

        *ret = cwd;
        return 0;
}

int path_make_absolute_cwd(const char *p, char **ret) {
        char *c;
        int r;

        assert(p);
        assert(ret);

        /* Similar to path_make_absolute(), but prefixes with the
         * current working directory. */

        if (path_is_absolute(p))
                c = strdup(p);
        else {
                _cleanup_free_ char *cwd = NULL;

                r = safe_getcwd(&cwd);
                if (r < 0)
                        return r;

                c = path_join(cwd, p);
        }
        if (!c)
                return -ENOMEM;

        *ret = c;
        return 0;
}

int path_make_relative(const char *from, const char *to, char **ret) {
        _cleanup_free_ char *result = NULL;
        unsigned n_parents;
        const char *f, *t;
        int r, k;
        char *p;

        assert(from);
        assert(to);
        assert(ret);

        /* Strips the common part, and adds ".." elements as necessary. */

        if (!path_is_absolute(from) || !path_is_absolute(to))
                return -EINVAL;

        for (;;) {
                r = path_find_first_component(&from, true, &f);
                if (r < 0)
                        return r;

                k = path_find_first_component(&to, true, &t);
                if (k < 0)
                        return k;

                if (r == 0) {
                        /* end of 'from' */
                        if (k == 0) {
                                /* from and to are equivalent. */
                                result = strdup(".");
                                if (!result)
                                        return -ENOMEM;
                        } else {
                                /* 'to' is inside of 'from'. */
                                result = strdup(t);
                                if (!result)
                                        return -ENOMEM;

                                path_simplify(result);

                                if (!path_is_valid(result))
                                        return -EINVAL;
                        }

                        *ret = TAKE_PTR(result);
                        return 0;
                }

                if (r != k || !strneq(f, t, r))
                        break;
        }

        /* If we're here, then "from_dir" has one or more elements that need to
         * be replaced with "..". */

        for (n_parents = 1;; n_parents++) {
                /* If this includes ".." we can't do a simple series of "..". */
                r = path_find_first_component(&from, false, &f);
                if (r < 0)
                        return r;
                if (r == 0)
                        break;
        }

        if (isempty(t) && n_parents * 3 > PATH_MAX)
                /* PATH_MAX is counted *with* the trailing NUL byte */
                return -EINVAL;

        result = new(char, n_parents * 3 + !isempty(t) + strlen_ptr(t));
        if (!result)
                return -ENOMEM;

        for (p = result; n_parents > 0; n_parents--)
                p = mempcpy(p, "../", 3);

        if (isempty(t)) {
                /* Remove trailing slash and terminate string. */
                *(--p) = '\0';
                *ret = TAKE_PTR(result);
                return 0;
        }

        strcpy(p, t);

        path_simplify(result);

        if (!path_is_valid(result))
                return -EINVAL;

        *ret = TAKE_PTR(result);
        return 0;
}

char* path_startswith_strv(const char *p, char **set) {
        char **s, *t;

        STRV_FOREACH(s, set) {
                t = path_startswith(p, *s);
                if (t)
                        return t;
        }

        return NULL;
}

int path_strv_make_absolute_cwd(char **l) {
        char **s;
        int r;

        /* Goes through every item in the string list and makes it
         * absolute. This works in place and won't rollback any
         * changes on failure. */

        STRV_FOREACH(s, l) {
                char *t;

                r = path_make_absolute_cwd(*s, &t);
                if (r < 0)
                        return r;

                path_simplify(t);
                free_and_replace(*s, t);
        }

        return 0;
}

char **path_strv_resolve(char **l, const char *root) {
        char **s;
        unsigned k = 0;
        bool enomem = false;
        int r;

        if (strv_isempty(l))
                return l;

        /* Goes through every item in the string list and canonicalize
         * the path. This works in place and won't rollback any
         * changes on failure. */

        STRV_FOREACH(s, l) {
                _cleanup_free_ char *orig = NULL;
                char *t, *u;

                if (!path_is_absolute(*s)) {
                        free(*s);
                        continue;
                }

                if (root) {
                        orig = *s;
                        t = path_join(root, orig);
                        if (!t) {
                                enomem = true;
                                continue;
                        }
                } else
                        t = *s;

                r = chase_symlinks(t, root, 0, &u, NULL);
                if (r == -ENOENT) {
                        if (root) {
                                u = TAKE_PTR(orig);
                                free(t);
                        } else
                                u = t;
                } else if (r < 0) {
                        free(t);

                        if (r == -ENOMEM)
                                enomem = true;

                        continue;
                } else if (root) {
                        char *x;

                        free(t);
                        x = path_startswith(u, root);
                        if (x) {
                                /* restore the slash if it was lost */
                                if (!startswith(x, "/"))
                                        *(--x) = '/';

                                t = strdup(x);
                                free(u);
                                if (!t) {
                                        enomem = true;
                                        continue;
                                }
                                u = t;
                        } else {
                                /* canonicalized path goes outside of
                                 * prefix, keep the original path instead */
                                free_and_replace(u, orig);
                        }
                } else
                        free(t);

                l[k++] = u;
        }

        l[k] = NULL;

        if (enomem)
                return NULL;

        return l;
}

char **path_strv_resolve_uniq(char **l, const char *root) {

        if (strv_isempty(l))
                return l;

        if (!path_strv_resolve(l, root))
                return NULL;

        return strv_uniq(l);
}
#endif /* NM_IGNORED */

char *path_simplify(char *path) {
        bool add_slash = false;
        char *f = path;
        int r;

        assert(path);

        /* Removes redundant inner and trailing slashes. Also removes unnecessary dots.
         * Modifies the passed string in-place.
         *
         * ///foo//./bar/.   becomes /foo/bar
         * .//./foo//./bar/. becomes foo/bar
         */

        if (isempty(path))
                return path;

        if (path_is_absolute(path))
                f++;

        for (const char *p = f;;) {
                const char *e;

                r = path_find_first_component(&p, true, &e);
                if (r == 0)
                        break;

                if (add_slash)
                        *f++ = '/';

                if (r < 0) {
                        /* if path is invalid, then refuse to simplify remaining part. */
                        memmove(f, p, strlen(p) + 1);
                        return path;
                }

                memmove(f, e, r);
                f += r;

                add_slash = true;
        }

        /* Special rule, if we stripped everything, we need a "." for the current directory. */
        if (f == path)
                *f++ = '.';

        *f = '\0';
        return path;
}

#if 0 /* NM_IGNORED */
int path_simplify_and_warn(
                char *path,
                unsigned flag,
                const char *unit,
                const char *filename,
                unsigned line,
                const char *lvalue) {

        bool fatal = flag & PATH_CHECK_FATAL;

        assert(!FLAGS_SET(flag, PATH_CHECK_ABSOLUTE | PATH_CHECK_RELATIVE));

        if (!utf8_is_valid(path))
                return log_syntax_invalid_utf8(unit, LOG_ERR, filename, line, path);

        if (flag & (PATH_CHECK_ABSOLUTE | PATH_CHECK_RELATIVE)) {
                bool absolute;

                absolute = path_is_absolute(path);

                if (!absolute && (flag & PATH_CHECK_ABSOLUTE))
                        return log_syntax(unit, LOG_ERR, filename, line, SYNTHETIC_ERRNO(EINVAL),
                                          "%s= path is not absolute%s: %s",
                                          lvalue, fatal ? "" : ", ignoring", path);

                if (absolute && (flag & PATH_CHECK_RELATIVE))
                        return log_syntax(unit, LOG_ERR, filename, line, SYNTHETIC_ERRNO(EINVAL),
                                          "%s= path is absolute%s: %s",
                                          lvalue, fatal ? "" : ", ignoring", path);
        }

        path_simplify(path);

        if (!path_is_valid(path))
                return log_syntax(unit, LOG_ERR, filename, line, SYNTHETIC_ERRNO(EINVAL),
                                  "%s= path has invalid length (%zu bytes)%s.",
                                  lvalue, strlen(path), fatal ? "" : ", ignoring");

        if (!path_is_normalized(path))
                return log_syntax(unit, LOG_ERR, filename, line, SYNTHETIC_ERRNO(EINVAL),
                                  "%s= path is not normalized%s: %s",
                                  lvalue, fatal ? "" : ", ignoring", path);

        return 0;
}
#endif /* NM_IGNORED */

char *path_startswith_full(const char *path, const char *prefix, bool accept_dot_dot) {
        assert(path);
        assert(prefix);

        /* Returns a pointer to the start of the first component after the parts matched by
         * the prefix, iff
         * - both paths are absolute or both paths are relative,
         * and
         * - each component in prefix in turn matches a component in path at the same position.
         * An empty string will be returned when the prefix and path are equivalent.
         *
         * Returns NULL otherwise.
         */

        if ((path[0] == '/') != (prefix[0] == '/'))
                return NULL;

        for (;;) {
                const char *p, *q;
                int r, k;

                r = path_find_first_component(&path, accept_dot_dot, &p);
                if (r < 0)
                        return NULL;

                k = path_find_first_component(&prefix, accept_dot_dot, &q);
                if (k < 0)
                        return NULL;

                if (k == 0)
                        return (char*) (p ?: path);

                if (r != k)
                        return NULL;

                if (!strneq(p, q, r))
                        return NULL;
        }
}

int path_compare(const char *a, const char *b) {
        int r;

        /* Order NULL before non-NULL */
        r = CMP(!!a, !!b);
        if (r != 0)
                return r;

        /* A relative path and an absolute path must not compare as equal.
         * Which one is sorted before the other does not really matter.
         * Here a relative path is ordered before an absolute path. */
        r = CMP(path_is_absolute(a), path_is_absolute(b));
        if (r != 0)
                return r;

        for (;;) {
                const char *aa, *bb;
                int j, k;

                j = path_find_first_component(&a, true, &aa);
                k = path_find_first_component(&b, true, &bb);

                if (j < 0 || k < 0) {
                        /* When one of paths is invalid, order invalid path after valid one. */
                        r = CMP(j < 0, k < 0);
                        if (r != 0)
                                return r;

                        /* fallback to use strcmp() if both paths are invalid. */
                        return strcmp(a, b);
                }

                /* Order prefixes first: "/foo" before "/foo/bar" */
                if (j == 0) {
                        if (k == 0)
                                return 0;
                        return -1;
                }
                if (k == 0)
                        return 1;

                /* Alphabetical sort: "/foo/aaa" before "/foo/b" */
                r = memcmp(aa, bb, MIN(j, k));
                if (r != 0)
                        return r;

                /* Sort "/foo/a" before "/foo/aaa" */
                r = CMP(j, k);
                if (r != 0)
                        return r;
        }
}

<<<<<<< HEAD
bool path_equal(const char *a, const char *b) {
        return path_compare(a, b) == 0;
}

#if 0 /* NM_IGNORED */
=======
>>>>>>> 08ee0a83
bool path_equal_or_files_same(const char *a, const char *b, int flags) {
        return path_equal(a, b) || files_same(a, b, flags) > 0;
}
#endif /* NM_IGNORED */

bool path_equal_filename(const char *a, const char *b) {
        _cleanup_free_ char *a_basename = NULL, *b_basename = NULL;
        int r;

        assert(a);
        assert(b);

        r = path_extract_filename(a, &a_basename);
        if (r < 0) {
                log_debug_errno(r, "Failed to parse basename of %s: %m", a);
                return false;
        }
        r = path_extract_filename(b, &b_basename);
        if (r < 0) {
                log_debug_errno(r, "Failed to parse basename of %s: %m", b);
                return false;
        }

        return path_equal(a_basename, b_basename);
}

char* path_extend_internal(char **x, ...) {
        size_t sz, old_sz;
        char *q, *nx;
        const char *p;
        va_list ap;
        bool slash;

        /* Joins all listed strings until the sentinel and places a "/" between them unless the strings end/begin
         * already with one so that it is unnecessary. Note that slashes which are already duplicate won't be
         * removed. The string returned is hence always equal to or longer than the sum of the lengths of each
         * individual string.
         *
         * The first argument may be an already allocated string that is extended via realloc() if
         * non-NULL. path_extend() and path_join() are macro wrappers around this function, making use of the
         * first parameter to distinguish the two operations.
         *
         * Note: any listed empty string is simply skipped. This can be useful for concatenating strings of which some
         * are optional.
         *
         * Examples:
         *
         * path_join("foo", "bar") → "foo/bar"
         * path_join("foo/", "bar") → "foo/bar"
         * path_join("", "foo", "", "bar", "") → "foo/bar" */

        sz = old_sz = x ? strlen_ptr(*x) : 0;
        va_start(ap, x);
        while ((p = va_arg(ap, char*)) != POINTER_MAX) {
                size_t add;

                if (isempty(p))
                        continue;

                add = 1 + strlen(p);
                if (sz > SIZE_MAX - add) { /* overflow check */
                        va_end(ap);
                        return NULL;
                }

                sz += add;
        }
        va_end(ap);

        nx = realloc(x ? *x : NULL, GREEDY_ALLOC_ROUND_UP(sz+1));
        if (!nx)
                return NULL;
        if (x)
                *x = nx;

        if (old_sz > 0)
                slash = nx[old_sz-1] == '/';
        else {
                nx[old_sz] = 0;
                slash = true; /* no need to generate a slash anymore */
        }

        q = nx + old_sz;

        va_start(ap, x);
        while ((p = va_arg(ap, char*)) != POINTER_MAX) {
                if (isempty(p))
                        continue;

                if (!slash && p[0] != '/')
                        *(q++) = '/';

                q = stpcpy(q, p);
                slash = endswith(p, "/");
        }
        va_end(ap);

        return nx;
}

#if 0 /* NM_IGNORED */
static int check_x_access(const char *path, int *ret_fd) {
        _cleanup_close_ int fd = -1;
        int r;

        /* We need to use O_PATH because there may be executables for which we have only exec
         * permissions, but not read (usually suid executables). */
        fd = open(path, O_PATH|O_CLOEXEC);
        if (fd < 0)
                return -errno;

        r = fd_verify_regular(fd);
        if (r < 0)
                return r;

        r = access_fd(fd, X_OK);
        if (r < 0)
                return r;

        if (ret_fd)
                *ret_fd = TAKE_FD(fd);

        return 0;
}

int find_executable_full(const char *name, bool use_path_envvar, char **ret_filename, int *ret_fd) {
        int last_error, r;
        const char *p = NULL;

        assert(name);

        if (is_path(name)) {
                _cleanup_close_ int fd = -1;

                r = check_x_access(name, ret_fd ? &fd : NULL);
                if (r < 0)
                        return r;

                if (ret_filename) {
                        r = path_make_absolute_cwd(name, ret_filename);
                        if (r < 0)
                                return r;
                }

                if (ret_fd)
                        *ret_fd = TAKE_FD(fd);

                return 0;
        }

        if (use_path_envvar)
                /* Plain getenv, not secure_getenv, because we want to actually allow the user to pick the
                 * binary. */
                p = getenv("PATH");
        if (!p)
                p = DEFAULT_PATH;

        last_error = -ENOENT;

        /* Resolve a single-component name to a full path */
        for (;;) {
                _cleanup_free_ char *element = NULL;
                _cleanup_close_ int fd = -1;

                r = extract_first_word(&p, &element, ":", EXTRACT_RELAX|EXTRACT_DONT_COALESCE_SEPARATORS);
                if (r < 0)
                        return r;
                if (r == 0)
                        break;

                if (!path_is_absolute(element))
                        continue;

                if (!path_extend(&element, name))
                        return -ENOMEM;

                r = check_x_access(element, ret_fd ? &fd : NULL);
                if (r < 0) {
                        /* PATH entries which we don't have access to are ignored, as per tradition. */
                        if (r != -EACCES)
                                last_error = r;
                        continue;
                }

                /* Found it! */
                if (ret_filename)
                        *ret_filename = path_simplify(TAKE_PTR(element));
                if (ret_fd)
                        *ret_fd = TAKE_FD(fd);

                return 0;
        }

        return last_error;
}

bool paths_check_timestamp(const char* const* paths, usec_t *timestamp, bool update) {
        bool changed = false, originally_unset;
        const char* const* i;

        assert(timestamp);

        if (!paths)
                return false;

        originally_unset = *timestamp == 0;

        STRV_FOREACH(i, paths) {
                struct stat stats;
                usec_t u;

                if (stat(*i, &stats) < 0)
                        continue;

                u = timespec_load(&stats.st_mtim);

                /* check first */
                if (*timestamp >= u)
                        continue;

                log_debug(originally_unset ? "Loaded timestamp for '%s'." : "Timestamp of '%s' changed.", *i);

                /* update timestamp */
                if (update) {
                        *timestamp = u;
                        changed = true;
                } else
                        return true;
        }

        return changed;
}

static int executable_is_good(const char *executable) {
        _cleanup_free_ char *p = NULL, *d = NULL;
        int r;

        r = find_executable(executable, &p);
        if (r == -ENOENT)
                return 0;
        if (r < 0)
                return r;

        /* An fsck that is linked to /bin/true is a non-existent fsck */

        r = readlink_malloc(p, &d);
        if (r == -EINVAL) /* not a symlink */
                return 1;
        if (r < 0)
                return r;

        return !PATH_IN_SET(d, "true"
                               "/bin/true",
                               "/usr/bin/true",
                               "/dev/null");
}

int fsck_exists(const char *fstype) {
        const char *checker;

        assert(fstype);

        if (streq(fstype, "auto"))
                return -EINVAL;

        checker = strjoina("fsck.", fstype);
        return executable_is_good(checker);
}

char* dirname_malloc(const char *path) {
        char *d, *dir, *dir2;

        assert(path);

        d = strdup(path);
        if (!d)
                return NULL;

        dir = dirname(d);
        assert(dir);

        if (dir == d)
                return d;

        dir2 = strdup(dir);
        free(d);

        return dir2;
}
#endif /* NM_IGNORED */

static const char *skip_slash_or_dot(const char *p) {
        for (; !isempty(p); p++) {
                if (*p == '/')
                        continue;
                if (startswith(p, "./")) {
                        p++;
                        continue;
                }
                break;
        }
        return p;
}

int path_find_first_component(const char **p, bool accept_dot_dot, const char **ret) {
        const char *q, *first, *end_first, *next;
        size_t len;

        assert(p);

        /* When a path is input, then returns the pointer to the first component and its length, and
         * move the input pointer to the next component or nul. This skips both over any '/'
         * immediately *before* and *after* the first component before returning.
         *
         * Examples
         *   Input:  p: "//.//aaa///bbbbb/cc"
         *   Output: p: "bbbbb///cc"
         *           ret: "aaa///bbbbb/cc"
         *           return value: 3 (== strlen("aaa"))
         *
         *   Input:  p: "aaa//"
         *   Output: p: (pointer to NUL)
         *           ret: "aaa//"
         *           return value: 3 (== strlen("aaa"))
         *
         *   Input:  p: "/", ".", ""
         *   Output: p: (pointer to NUL)
         *           ret: NULL
         *           return value: 0
         *
         *   Input:  p: NULL
         *   Output: p: NULL
         *           ret: NULL
         *           return value: 0
         *
         *   Input:  p: "(too long component)"
         *   Output: return value: -EINVAL
         *
         *   (when accept_dot_dot is false)
         *   Input:  p: "//..//aaa///bbbbb/cc"
         *   Output: return value: -EINVAL
         */

        q = *p;

        first = skip_slash_or_dot(q);
        if (isempty(first)) {
                *p = first;
                if (ret)
                        *ret = NULL;
                return 0;
        }
        if (streq(first, ".")) {
                *p = first + 1;
                if (ret)
                        *ret = NULL;
                return 0;
        }

        end_first = strchrnul(first, '/');
        len = end_first - first;

        if (len > NAME_MAX)
                return -EINVAL;
        if (!accept_dot_dot && len == 2 && first[0] == '.' && first[1] == '.')
                return -EINVAL;

        next = skip_slash_or_dot(end_first);

        *p = next + streq(next, ".");
        if (ret)
                *ret = first;
        return len;
}

static const char *skip_slash_or_dot_backward(const char *path, const char *q) {
        assert(path);

        for (; q >= path; q--) {
                if (*q == '/')
                        continue;
                if (q > path && strneq(q - 1, "/.", 2))
                        continue;
                break;
        }
        return q;
}

int path_find_last_component(const char *path, bool accept_dot_dot, const char **next, const char **ret) {
        const char *q, *last_end, *last_begin;
        size_t len;

        /* Similar to path_find_first_component(), but search components from the end.
        *
        * Examples
        *   Input:  path: "//.//aaa///bbbbb/cc//././"
        *           next: NULL
        *   Output: next: "/cc//././"
        *           ret: "cc//././"
        *           return value: 2 (== strlen("cc"))
        *
        *   Input:  path: "//.//aaa///bbbbb/cc//././"
        *           next: "/cc//././"
        *   Output: next: "///bbbbb/cc//././"
        *           ret: "bbbbb/cc//././"
        *           return value: 5 (== strlen("bbbbb"))
        *
        *   Input:  path: "/", ".", "", or NULL
        *   Output: next: equivalent to path
        *           ret: NULL
        *           return value: 0
        *
        *   Input:  path: "(too long component)"
        *   Output: return value: -EINVAL
        *
        *   (when accept_dot_dot is false)
        *   Input:  path: "//..//aaa///bbbbb/cc/..//"
        *   Output: return value: -EINVAL
        */

        if (isempty(path)) {
                if (next)
                        *next = path;
                if (ret)
                        *ret = NULL;
                return 0;
        }

        if (next && *next) {
                if (*next < path || *next > path + strlen(path))
                        return -EINVAL;
                if (*next == path) {
                        if (ret)
                                *ret = NULL;
                        return 0;
                }
                if (!IN_SET(**next, '\0', '/'))
                        return -EINVAL;
                q = *next - 1;
        } else
                q = path + strlen(path) - 1;

        q = skip_slash_or_dot_backward(path, q);
        if ((q < path) || /* the root directory */
            (q == path && *q == '.')) { /* path is "." or "./" */
                if (next)
                        *next = path;
                if (ret)
                        *ret = NULL;
                return 0;
        }

        last_end = q + 1;

        while (q >= path && *q != '/')
                q--;

        last_begin = q + 1;
        len = last_end - last_begin;

        if (len > NAME_MAX)
                return -EINVAL;
        if (!accept_dot_dot && len == 2 && strneq(last_begin, "..", 2))
                return -EINVAL;

        if (next) {
                q = skip_slash_or_dot_backward(path, q);
                if (q < path)
                        *next = path;
                else
                        *next = q + 1;
        }

        if (ret)
                *ret = last_begin;
        return len;
}

const char *last_path_component(const char *path) {

        /* Finds the last component of the path, preserving the optional trailing slash that signifies a directory.
         *
         *    a/b/c → c
         *    a/b/c/ → c/
         *    x → x
         *    x/ → x/
         *    /y → y
         *    /y/ → y/
         *    / → /
         *    // → /
         *    /foo/a → a
         *    /foo/a/ → a/
         *
         *    Also, the empty string is mapped to itself.
         *
         * This is different than basename(), which returns "" when a trailing slash is present.
         *
         * This always succeeds (except if you pass NULL in which case it returns NULL, too).
         */

        unsigned l, k;

        if (!path)
                return NULL;

        l = k = strlen(path);
        if (l == 0) /* special case — an empty string */
                return path;

        while (k > 0 && path[k-1] == '/')
                k--;

        if (k == 0) /* the root directory */
                return path + l - 1;

        while (k > 0 && path[k-1] != '/')
                k--;

        return path + k;
}

int path_extract_filename(const char *path, char **ret) {
        _cleanup_free_ char *a = NULL;
        const char *c, *next = NULL;
        int r;

        /* Extracts the filename part (i.e. right-most component) from a path, i.e. string that passes
         * filename_is_valid(). A wrapper around last_path_component(), but eats up trailing
         * slashes. Returns:
         *
         * -EINVAL        → if the path is not valid
         * -EADDRNOTAVAIL → if only a directory was specified, but no filename, i.e. the root dir
         *                  itself or "." is specified
         * -ENOMEM        → no memory
         *
         * Returns >= 0 on success. If the input path has a trailing slash, returns O_DIRECTORY, to
         * indicate the referenced file must be a directory.
         *
         * This function guarantees to return a fully valid filename, i.e. one that passes
         * filename_is_valid() – this means "." and ".." are not accepted. */

        if (!path_is_valid(path))
                return -EINVAL;

        r = path_find_last_component(path, false, &next, &c);
        if (r < 0)
                return r;
        if (r == 0) /* root directory */
                return -EADDRNOTAVAIL;

        a = strndup(c, r);
        if (!a)
                return -ENOMEM;

        *ret = TAKE_PTR(a);
        return strlen(c) > (size_t)r ? O_DIRECTORY : 0;
}

int path_extract_directory(const char *path, char **ret) {
        _cleanup_free_ char *a = NULL;
        const char *c, *next = NULL;
        int r;

        /* The inverse of path_extract_filename(), i.e. returns the directory path prefix. Returns:
         *
         * -EINVAL        → if the path is not valid
         * -EDESTADDRREQ  → if no directory was specified in the passed in path, i.e. only a filename was passed
         * -EADDRNOTAVAIL → if the passed in parameter had no filename but did have a directory, i.e.
         *                   the root dir itself or "." was specified
         * -ENOMEM        → no memory (surprise!)
         *
         * This function guarantees to return a fully valid path, i.e. one that passes path_is_valid().
         */

        r = path_find_last_component(path, false, &next, &c);
        if (r < 0)
                return r;
        if (r == 0) /* empty or root */
                return isempty(path) ? -EINVAL : -EADDRNOTAVAIL;
        if (next == path) {
                if (*path != '/') /* filename only */
                        return -EDESTADDRREQ;

                a = strdup("/");
                if (!a)
                        return -ENOMEM;
                *ret = TAKE_PTR(a);
                return 0;
        }

        a = strndup(path, next - path);
        if (!a)
                return -ENOMEM;

        path_simplify(a);

        if (!path_is_valid(a))
                return -EINVAL;

        *ret = TAKE_PTR(a);
        return 0;
}

bool filename_is_valid(const char *p) {
        const char *e;

        if (isempty(p))
                return false;

        if (dot_or_dot_dot(p))
                return false;

        e = strchrnul(p, '/');
        if (*e != 0)
                return false;

        if (e - p > NAME_MAX) /* NAME_MAX is counted *without* the trailing NUL byte */
                return false;

        return true;
}

bool path_is_valid_full(const char *p, bool accept_dot_dot) {
        if (isempty(p))
                return false;

        for (const char *e = p;;) {
                int r;

                r = path_find_first_component(&e, accept_dot_dot, NULL);
                if (r < 0)
                        return false;

                if (e - p >= PATH_MAX) /* Already reached the maximum length for a path? (PATH_MAX is counted
                                        * *with* the trailing NUL byte) */
                        return false;
                if (*e == 0)           /* End of string? Yay! */
                        return true;
        }
}

bool path_is_normalized(const char *p) {
        if (!path_is_safe(p))
                return false;

        if (streq(p, ".") || startswith(p, "./") || endswith(p, "/.") || strstr(p, "/./"))
                return false;

        if (strstr(p, "//"))
                return false;

        return true;
}

#if 0 /* NM_IGNORED */
char *file_in_same_dir(const char *path, const char *filename) {
        char *e, *ret;
        size_t k;

        assert(path);
        assert(filename);

        /* This removes the last component of path and appends
         * filename, unless the latter is absolute anyway or the
         * former isn't */

        if (path_is_absolute(filename))
                return strdup(filename);

        e = strrchr(path, '/');
        if (!e)
                return strdup(filename);

        k = strlen(filename);
        ret = new(char, (e + 1 - path) + k + 1);
        if (!ret)
                return NULL;

        memcpy(mempcpy(ret, path, e + 1 - path), filename, k + 1);
        return ret;
}

bool hidden_or_backup_file(const char *filename) {
        const char *p;

        assert(filename);

        if (filename[0] == '.' ||
            streq(filename, "lost+found") ||
            streq(filename, "aquota.user") ||
            streq(filename, "aquota.group") ||
            endswith(filename, "~"))
                return true;

        p = strrchr(filename, '.');
        if (!p)
                return false;

        /* Please, let's not add more entries to the list below. If external projects think it's a good idea to come up
         * with always new suffixes and that everybody else should just adjust to that, then it really should be on
         * them. Hence, in future, let's not add any more entries. Instead, let's ask those packages to instead adopt
         * one of the generic suffixes/prefixes for hidden files or backups, possibly augmented with an additional
         * string. Specifically: there's now:
         *
         *    The generic suffixes "~" and ".bak" for backup files
         *    The generic prefix "." for hidden files
         *
         * Thus, if a new package manager "foopkg" wants its own set of ".foopkg-new", ".foopkg-old", ".foopkg-dist"
         * or so registered, let's refuse that and ask them to use ".foopkg.new", ".foopkg.old" or ".foopkg~" instead.
         */

        return STR_IN_SET(p + 1,
                          "rpmnew",
                          "rpmsave",
                          "rpmorig",
                          "dpkg-old",
                          "dpkg-new",
                          "dpkg-tmp",
                          "dpkg-dist",
                          "dpkg-bak",
                          "dpkg-backup",
                          "dpkg-remove",
                          "ucf-new",
                          "ucf-old",
                          "ucf-dist",
                          "swp",
                          "bak",
                          "old",
                          "new");
}

bool is_device_path(const char *path) {

        /* Returns true on paths that likely refer to a device, either by path in sysfs or to something in /dev */

        return PATH_STARTSWITH_SET(path, "/dev/", "/sys/");
}

bool valid_device_node_path(const char *path) {

        /* Some superficial checks whether the specified path is a valid device node path, all without looking at the
         * actual device node. */

        if (!PATH_STARTSWITH_SET(path, "/dev/", "/run/systemd/inaccessible/"))
                return false;

        if (endswith(path, "/")) /* can't be a device node if it ends in a slash */
                return false;

        return path_is_normalized(path);
}

bool valid_device_allow_pattern(const char *path) {
        assert(path);

        /* Like valid_device_node_path(), but also allows full-subsystem expressions, like DeviceAllow= and DeviceDeny=
         * accept it */

        if (STARTSWITH_SET(path, "block-", "char-"))
                return true;

        return valid_device_node_path(path);
}

int systemd_installation_has_version(const char *root, unsigned minimal_version) {
        const char *pattern;
        int r;

        /* Try to guess if systemd installation is later than the specified version. This
         * is hacky and likely to yield false negatives, particularly if the installation
         * is non-standard. False positives should be relatively rare.
         */

        NULSTR_FOREACH(pattern,
                       /* /lib works for systems without usr-merge, and for systems with a sane
                        * usr-merge, where /lib is a symlink to /usr/lib. /usr/lib is necessary
                        * for Gentoo which does a merge without making /lib a symlink.
                        */
                       "lib/systemd/libsystemd-shared-*.so\0"
                       "lib64/systemd/libsystemd-shared-*.so\0"
                       "usr/lib/systemd/libsystemd-shared-*.so\0"
                       "usr/lib64/systemd/libsystemd-shared-*.so\0") {

                _cleanup_strv_free_ char **names = NULL;
                _cleanup_free_ char *path = NULL;
                char *c, **name;

                path = path_join(root, pattern);
                if (!path)
                        return -ENOMEM;

                r = glob_extend(&names, path, 0);
                if (r == -ENOENT)
                        continue;
                if (r < 0)
                        return r;

                assert_se(c = endswith(path, "*.so"));
                *c = '\0'; /* truncate the glob part */

                STRV_FOREACH(name, names) {
                        /* This is most likely to run only once, hence let's not optimize anything. */
                        char *t, *t2;
                        unsigned version;

                        t = startswith(*name, path);
                        if (!t)
                                continue;

                        t2 = endswith(t, ".so");
                        if (!t2)
                                continue;

                        t2[0] = '\0'; /* truncate the suffix */

                        r = safe_atou(t, &version);
                        if (r < 0) {
                                log_debug_errno(r, "Found libsystemd shared at \"%s.so\", but failed to parse version: %m", *name);
                                continue;
                        }

                        log_debug("Found libsystemd shared at \"%s.so\", version %u (%s).",
                                  *name, version,
                                  version >= minimal_version ? "OK" : "too old");
                        if (version >= minimal_version)
                                return true;
                }
        }

        return false;
}
#endif /* NM_IGNORED */

bool dot_or_dot_dot(const char *path) {
        if (!path)
                return false;
        if (path[0] != '.')
                return false;
        if (path[1] == 0)
                return true;
        if (path[1] != '.')
                return false;

        return path[2] == 0;
}

#if 0 /* NM_IGNORED */
bool empty_or_root(const char *path) {

        /* For operations relative to some root directory, returns true if the specified root directory is redundant,
         * i.e. either / or NULL or the empty string or any equivalent. */

        if (isempty(path))
                return true;

        return path_equal(path, "/");
}

bool path_strv_contains(char **l, const char *path) {
        char **i;

        STRV_FOREACH(i, l)
                if (path_equal(*i, path))
                        return true;

        return false;
}

bool prefixed_path_strv_contains(char **l, const char *path) {
        char **i, *j;

        STRV_FOREACH(i, l) {
                j = *i;
                if (*j == '-')
                        j++;
                if (*j == '+')
                        j++;
                if (path_equal(j, path))
                        return true;
        }

        return false;
}
#endif /* NM_IGNORED */<|MERGE_RESOLUTION|>--- conflicted
+++ resolved
@@ -522,18 +522,9 @@
         }
 }
 
-<<<<<<< HEAD
-bool path_equal(const char *a, const char *b) {
-        return path_compare(a, b) == 0;
-}
-
-#if 0 /* NM_IGNORED */
-=======
->>>>>>> 08ee0a83
 bool path_equal_or_files_same(const char *a, const char *b, int flags) {
         return path_equal(a, b) || files_same(a, b, flags) > 0;
 }
-#endif /* NM_IGNORED */
 
 bool path_equal_filename(const char *a, const char *b) {
         _cleanup_free_ char *a_basename = NULL, *b_basename = NULL;
