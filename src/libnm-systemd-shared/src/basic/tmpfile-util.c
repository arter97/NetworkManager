/* SPDX-License-Identifier: LGPL-2.1-or-later */

#include "nm-sd-adapt-shared.h"

#include <sys/mman.h>

#include "alloc-util.h"
#include "fd-util.h"
#include "fileio.h"
#include "fs-util.h"
#include "hexdecoct.h"
#include "macro.h"
#include "memfd-util.h"
#include "missing_fcntl.h"
#include "missing_syscall.h"
#include "path-util.h"
#include "process-util.h"
#include "random-util.h"
#include "stdio-util.h"
#include "string-util.h"
#include "tmpfile-util.h"
#include "umask-util.h"

static int fopen_temporary_internal(int dir_fd, const char *path, FILE **ret_file) {
        _cleanup_fclose_ FILE *f = NULL;
        _cleanup_close_ int fd = -EBADF;
        int r;

        assert(dir_fd >= 0 || dir_fd == AT_FDCWD);
        assert(path);

        fd = openat(dir_fd, path, O_CLOEXEC|O_NOCTTY|O_RDWR|O_CREAT|O_EXCL, 0600);
        if (fd < 0)
                return -errno;

        /* This assumes that returned FILE object is short-lived and used within the same single-threaded
         * context and never shared externally, hence locking is not necessary. */

        r = take_fdopen_unlocked(&fd, "w", &f);
        if (r < 0) {
                (void) unlinkat(dir_fd, path, 0);
                return r;
        }

        if (ret_file)
                *ret_file = TAKE_PTR(f);

        return 0;
}

int fopen_temporary_at(int dir_fd, const char *path, FILE **ret_file, char **ret_path) {
        _cleanup_free_ char *t = NULL;
        int r;

        assert(dir_fd >= 0 || dir_fd == AT_FDCWD);
        assert(path);

        r = tempfn_random(path, NULL, &t);
        if (r < 0)
                return r;

        r = fopen_temporary_internal(dir_fd, t, ret_file);
        if (r < 0)
                return r;

        if (ret_path)
                *ret_path = TAKE_PTR(t);

        return 0;
}

int fopen_temporary_child_at(int dir_fd, const char *path, FILE **ret_file, char **ret_path) {
        _cleanup_free_ char *t = NULL;
        int r;

        assert(dir_fd >= 0 || dir_fd == AT_FDCWD);

        if (!path) {
                r = tmp_dir(&path);
                if (r < 0)
                        return r;
        }

        r = tempfn_random_child(path, NULL, &t);
        if (r < 0)
                return r;

        r = fopen_temporary_internal(dir_fd, t, ret_file);
        if (r < 0)
                return r;

        if (ret_path)
                *ret_path = TAKE_PTR(t);

        return 0;
}

/* This is much like mkostemp() but is subject to umask(). */
int mkostemp_safe(char *pattern) {
        assert(pattern);
        BLOCK_WITH_UMASK(0077);
        return RET_NERRNO(mkostemp(pattern, O_CLOEXEC));
}

#if 0 /* NM_IGNORED */
int fmkostemp_safe(char *pattern, const char *mode, FILE **ret_f) {
        _cleanup_close_ int fd = -EBADF;
        FILE *f;

        fd = mkostemp_safe(pattern);
        if (fd < 0)
                return fd;

        f = take_fdopen(&fd, mode);
        if (!f)
                return -errno;

        *ret_f = f;
        return 0;
}
#endif /* NM_IGNORED */

static int tempfn_build(const char *p, const char *pre, const char *post, bool child, char **ret) {
        _cleanup_free_ char *d = NULL, *fn = NULL, *nf = NULL, *result = NULL;
        size_t len_pre, len_post, len_add;
        int r;

        assert(p);
        assert(ret);

        /*
         * Turns this:
         *         /foo/bar/waldo
         *
         * Into this :
         *         /foo/bar/waldo/.#<pre><post> (child == true)
         *         /foo/bar/.#<pre>waldo<post> (child == false)
         */

        if (pre && strchr(pre, '/'))
                return -EINVAL;

        if (post && strchr(post, '/'))
                return -EINVAL;

        len_pre = strlen_ptr(pre);
        len_post = strlen_ptr(post);
        /* NAME_MAX is counted *without* the trailing NUL byte. */
        if (len_pre > NAME_MAX - STRLEN(".#") ||
            len_post > NAME_MAX - STRLEN(".#") - len_pre)
                return -EINVAL;

        len_add = len_pre + len_post + STRLEN(".#");

        if (child) {
                d = strdup(p);
                if (!d)
                        return -ENOMEM;
        } else {
                r = path_extract_directory(p, &d);
                if (r < 0 && r != -EDESTADDRREQ) /* EDESTADDRREQ → No directory specified, just a filename */
                        return r;

                r = path_extract_filename(p, &fn);
                if (r < 0)
                        return r;

                if (strlen(fn) > NAME_MAX - len_add)
                        /* We cannot simply prepend and append strings to the filename. Let's truncate the filename. */
                        fn[NAME_MAX - len_add] = '\0';
        }

        nf = strjoin(".#", strempty(pre), strempty(fn), strempty(post));
        if (!nf)
                return -ENOMEM;

        if (d) {
                if (!path_extend(&d, nf))
                        return -ENOMEM;

                result = path_simplify(TAKE_PTR(d));
        } else
                result = TAKE_PTR(nf);

        if (!path_is_valid(result)) /* New path is not valid? (Maybe because too long?) Refuse. */
                return -EINVAL;

        *ret = TAKE_PTR(result);
        return 0;
}

int tempfn_xxxxxx(const char *p, const char *extra, char **ret) {
        /*
         * Turns this:
         *         /foo/bar/waldo
         *
         * Into this:
         *         /foo/bar/.#<extra>waldoXXXXXX
         */

        return tempfn_build(p, extra, "XXXXXX", /* child = */ false, ret);
}

#if 0 /* NM_IGNORED */
int tempfn_random(const char *p, const char *extra, char **ret) {
        _cleanup_free_ char *s = NULL;

        assert(p);
        assert(ret);

        /*
         * Turns this:
         *         /foo/bar/waldo
         *
         * Into this:
         *         /foo/bar/.#<extra>waldobaa2a261115984a9
         */

        if (asprintf(&s, "%016" PRIx64, random_u64()) < 0)
                return -ENOMEM;

        return tempfn_build(p, extra, s, /* child = */ false, ret);
}

int tempfn_random_child(const char *p, const char *extra, char **ret) {
        _cleanup_free_ char *s = NULL;
        int r;

        assert(ret);

        /* Turns this:
         *         /foo/bar/waldo
         * Into this:
         *         /foo/bar/waldo/.#<extra>3c2b6219aa75d7d0
         */

        if (!p) {
                r = tmp_dir(&p);
                if (r < 0)
                        return r;
        }

        if (asprintf(&s, "%016" PRIx64, random_u64()) < 0)
                return -ENOMEM;

        return tempfn_build(p, extra, s, /* child = */ true, ret);
}

int open_tmpfile_unlinkable(const char *directory, int flags) {
        char *p;
        int fd, r;

        if (!directory) {
                r = tmp_dir(&directory);
                if (r < 0)
                        return r;
        } else if (isempty(directory))
                return -EINVAL;

        /* Returns an unlinked temporary file that cannot be linked into the file system anymore */

        /* Try O_TMPFILE first, if it is supported */
        fd = open(directory, flags|O_TMPFILE|O_EXCL, S_IRUSR|S_IWUSR);
        if (fd >= 0)
                return fd;

        /* Fall back to unguessable name + unlinking */
        p = strjoina(directory, "/systemd-tmp-XXXXXX");

        fd = mkostemp_safe(p);
        if (fd < 0)
                return fd;

        (void) unlink(p);

        return fd;
}

int open_tmpfile_linkable(const char *target, int flags, char **ret_path) {
        _cleanup_free_ char *tmp = NULL;
        int r, fd;

        assert(target);
        assert(ret_path);

        /* Don't allow O_EXCL, as that has a special meaning for O_TMPFILE */
        assert((flags & O_EXCL) == 0);

        /* Creates a temporary file, that shall be renamed to "target" later. If possible, this uses O_TMPFILE – in
         * which case "ret_path" will be returned as NULL. If not possible the temporary path name used is returned in
         * "ret_path". Use link_tmpfile() below to rename the result after writing the file in full. */

        fd = open_parent(target, O_TMPFILE|flags, 0640);
        if (fd >= 0) {
                *ret_path = NULL;
                return fd;
        }

        log_debug_errno(fd, "Failed to use O_TMPFILE for %s: %m", target);

        r = tempfn_random(target, NULL, &tmp);
        if (r < 0)
                return r;

        fd = open(tmp, O_CREAT|O_EXCL|O_NOFOLLOW|O_NOCTTY|flags, 0640);
        if (fd < 0)
                return -errno;

        *ret_path = TAKE_PTR(tmp);

        return fd;
}

int fopen_tmpfile_linkable(const char *target, int flags, char **ret_path, FILE **ret_file) {
        _cleanup_free_ char *path = NULL;
        _cleanup_fclose_ FILE *f = NULL;
        _cleanup_close_ int fd = -EBADF;

        assert(target);
        assert(ret_file);
        assert(ret_path);

        fd = open_tmpfile_linkable(target, flags, &path);
        if (fd < 0)
                return fd;

        f = take_fdopen(&fd, "w");
        if (!f)
                return -ENOMEM;

        *ret_path = TAKE_PTR(path);
        *ret_file = TAKE_PTR(f);
        return 0;
}

int link_tmpfile(int fd, const char *path, const char *target) {
        assert(fd >= 0);
        assert(target);

        /* Moves a temporary file created with open_tmpfile() above into its final place. if "path" is NULL an fd
         * created with O_TMPFILE is assumed, and linkat() is used. Otherwise it is assumed O_TMPFILE is not supported
         * on the directory, and renameat2() is used instead.
         *
         * Note that in both cases we will not replace existing files. This is because linkat() does not support this
         * operation currently (renameat2() does), and there is no nice way to emulate this. */

        if (path)
                return rename_noreplace(AT_FDCWD, path, AT_FDCWD, target);

        return RET_NERRNO(linkat(AT_FDCWD, FORMAT_PROC_FD_PATH(fd), AT_FDCWD, target, AT_SYMLINK_FOLLOW));
}

int flink_tmpfile(FILE *f, const char *path, const char *target) {
        int fd, r;

        assert(f);
        assert(target);

        fd = fileno(f);
        if (fd < 0) /* Not all FILE* objects encapsulate fds */
                return -EBADF;

        r = fflush_sync_and_check(f);
        if (r < 0)
                return r;

        return link_tmpfile(fd, path, target);
}

int mkdtemp_malloc(const char *template, char **ret) {
        _cleanup_free_ char *p = NULL;
        int r;

        assert(ret);

        if (template)
                p = strdup(template);
        else {
                const char *tmp;

                r = tmp_dir(&tmp);
                if (r < 0)
                        return r;

                p = path_join(tmp, "XXXXXX");
        }
        if (!p)
                return -ENOMEM;

        if (!mkdtemp(p))
                return -errno;

        *ret = TAKE_PTR(p);
        return 0;
}
<<<<<<< HEAD
#endif /* NM_IGNORED */
=======

int mkdtemp_open(const char *template, int flags, char **ret) {
        _cleanup_free_ char *p = NULL;
        int fd, r;

        r = mkdtemp_malloc(template, &p);
        if (r < 0)
                return r;

        fd = RET_NERRNO(open(p, O_DIRECTORY|O_CLOEXEC|flags));
        if (fd < 0) {
                (void) rmdir(p);
                return fd;
        }

        if (ret)
                *ret = TAKE_PTR(p);

        return fd;
}
>>>>>>> a300809f
<|MERGE_RESOLUTION|>--- conflicted
+++ resolved
@@ -201,7 +201,6 @@
         return tempfn_build(p, extra, "XXXXXX", /* child = */ false, ret);
 }
 
-#if 0 /* NM_IGNORED */
 int tempfn_random(const char *p, const char *extra, char **ret) {
         _cleanup_free_ char *s = NULL;
 
@@ -246,6 +245,7 @@
         return tempfn_build(p, extra, s, /* child = */ true, ret);
 }
 
+#if 0 /* NM_IGNORED */
 int open_tmpfile_unlinkable(const char *directory, int flags) {
         char *p;
         int fd, r;
@@ -393,9 +393,6 @@
         *ret = TAKE_PTR(p);
         return 0;
 }
-<<<<<<< HEAD
-#endif /* NM_IGNORED */
-=======
 
 int mkdtemp_open(const char *template, int flags, char **ret) {
         _cleanup_free_ char *p = NULL;
@@ -416,4 +413,4 @@
 
         return fd;
 }
->>>>>>> a300809f
+#endif /* NM_IGNORED */