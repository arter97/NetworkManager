/* SPDX-License-Identifier: LGPL-2.1-or-later */

#include "nm-sd-adapt-shared.h"

#include <errno.h>
#include <limits.h>
#include <stdio.h>
#include <unistd.h>

#include "io-util.h"
#include "string-util.h"
#include "time-util.h"

#if 0 /* NM_IGNORED */
int flush_fd(int fd) {
        int count = 0;

        /* Read from the specified file descriptor, until POLLIN is not set anymore, throwing away everything
         * read. Note that some file descriptors (notable IP sockets) will trigger POLLIN even when no data can be read
         * (due to IP packet checksum mismatches), hence this function is only safe to be non-blocking if the fd used
         * was set to non-blocking too. */

        for (;;) {
                char buf[LINE_MAX];
                ssize_t l;
                int r;

                r = fd_wait_for_event(fd, POLLIN, 0);
                if (r < 0) {
                        if (r == -EINTR)
                                continue;

                        return r;
                }
                if (r == 0)
                        return count;

                l = read(fd, buf, sizeof(buf));
                if (l < 0) {
                        if (errno == EINTR)
                                continue;

                        if (errno == EAGAIN)
                                return count;

                        return -errno;
                } else if (l == 0)
                        return count;

                count += (int) l;
        }
}
#endif /* NM_IGNORED */

ssize_t loop_read(int fd, void *buf, size_t nbytes, bool do_poll) {
        uint8_t *p = ASSERT_PTR(buf);
        ssize_t n = 0;

        assert(fd >= 0);

        /* If called with nbytes == 0, let's call read() at least
         * once, to validate the operation */

        if (nbytes > (size_t) SSIZE_MAX)
                return -EINVAL;

        do {
                ssize_t k;

                k = read(fd, p, nbytes);
                if (k < 0) {
                        if (errno == EINTR)
                                continue;

                        if (errno == EAGAIN && do_poll) {

                                /* We knowingly ignore any return value here,
                                 * and expect that any error/EOF is reported
                                 * via read() */

                                (void) fd_wait_for_event(fd, POLLIN, USEC_INFINITY);
                                continue;
                        }

                        return n > 0 ? n : -errno;
                }

                if (k == 0)
                        return n;

                assert((size_t) k <= nbytes);

                p += k;
                nbytes -= k;
                n += k;
        } while (nbytes > 0);

        return n;
}

int loop_read_exact(int fd, void *buf, size_t nbytes, bool do_poll) {
        ssize_t n;

        n = loop_read(fd, buf, nbytes, do_poll);
        if (n < 0)
                return (int) n;
        if ((size_t) n != nbytes)
                return -EIO;

        return 0;
}

#if 0 /* NM_IGNORED */
int loop_write(int fd, const void *buf, size_t nbytes, bool do_poll) {
        const uint8_t *p = ASSERT_PTR(buf);

        assert(fd >= 0);

        if (_unlikely_(nbytes > (size_t) SSIZE_MAX))
                return -EINVAL;

        do {
                ssize_t k;

                k = write(fd, p, nbytes);
                if (k < 0) {
                        if (errno == EINTR)
                                continue;

                        if (errno == EAGAIN && do_poll) {
                                /* We knowingly ignore any return value here,
                                 * and expect that any error/EOF is reported
                                 * via write() */

                                (void) fd_wait_for_event(fd, POLLOUT, USEC_INFINITY);
                                continue;
                        }

                        return -errno;
                }

                if (_unlikely_(nbytes > 0 && k == 0)) /* Can't really happen */
                        return -EIO;

                assert((size_t) k <= nbytes);

                p += k;
                nbytes -= k;
        } while (nbytes > 0);

        return 0;
}

int pipe_eof(int fd) {
        int r;

        r = fd_wait_for_event(fd, POLLIN, 0);
        if (r <= 0)
                return r;

        return !!(r & POLLHUP);
}
#endif /* NM_IGNORED */

int ppoll_usec(struct pollfd *fds, size_t nfds, usec_t timeout) {
        int r;

        assert(fds || nfds == 0);

        /* This is a wrapper around ppoll() that does primarily two things:
         *
         *  ✅ Takes a usec_t instead of a struct timespec
         *
         *  ✅ Guarantees that if an invalid fd is specified we return EBADF (i.e. converts POLLNVAL to
         *     EBADF). This is done because EBADF is a programming error usually, and hence should bubble up
         *     as error, and not be eaten up as non-error POLLNVAL event.
         *
         *  ⚠️ ⚠️ ⚠️ Note that this function does not add any special handling for EINTR. Don't forget
         *  poll()/ppoll() will return with EINTR on any received signal always, there is no automatic
         *  restarting via SA_RESTART available. Thus, typically you want to handle EINTR not as an error,
         *  but just as reason to restart things, under the assumption you use a more appropriate mechanism
         *  to handle signals, such as signalfd() or signal handlers. ⚠️ ⚠️ ⚠️
         */

        if (nfds == 0)
                return 0;

        r = ppoll(fds, nfds, timeout == USEC_INFINITY ? NULL : TIMESPEC_STORE(timeout), NULL);
        if (r < 0)
                return -errno;
        if (r == 0)
                return 0;

        for (size_t i = 0, n = r; i < nfds && n > 0; i++) {
                if (fds[i].revents == 0)
                        continue;
                if (fds[i].revents & POLLNVAL)
                        return -EBADF;
                n--;
        }

        return r;
}

int fd_wait_for_event(int fd, int event, usec_t timeout) {
        struct pollfd pollfd = {
                .fd = fd,
                .events = event,
        };
        int r;

        /* ⚠️ ⚠️ ⚠️ Keep in mind you almost certainly want to handle -EINTR gracefully in the caller, see
         * ppoll_usec() above! ⚠️ ⚠️ ⚠️ */

        r = ppoll_usec(&pollfd, 1, timeout);
        if (r <= 0)
                return r;

        return pollfd.revents;
}

#if 0 /* NM_IGNORED */
static size_t nul_length(const uint8_t *p, size_t sz) {
        size_t n = 0;

        while (sz > 0) {
                if (*p != 0)
                        break;

                n++;
                p++;
                sz--;
        }

        return n;
}

ssize_t sparse_write(int fd, const void *p, size_t sz, size_t run_length) {
        const uint8_t *q, *w, *e;
        ssize_t l;

        q = w = p;
        e = q + sz;
        while (q < e) {
                size_t n;

                n = nul_length(q, e - q);

                /* If there are more than the specified run length of
                 * NUL bytes, or if this is the beginning or the end
                 * of the buffer, then seek instead of write */
                if ((n > run_length) ||
                    (n > 0 && q == p) ||
                    (n > 0 && q + n >= e)) {
                        if (q > w) {
                                l = write(fd, w, q - w);
                                if (l < 0)
                                        return -errno;
                                if (l != q -w)
                                        return -EIO;
                        }

                        if (lseek(fd, n, SEEK_CUR) == (off_t) -1)
                                return -errno;

                        q += n;
                        w = q;
                } else if (n > 0)
                        q += n;
                else
                        q++;
        }

        if (q > w) {
                l = write(fd, w, q - w);
                if (l < 0)
                        return -errno;
                if (l != q - w)
                        return -EIO;
        }

        return q - (const uint8_t*) p;
}

char* set_iovec_string_field(struct iovec *iovec, size_t *n_iovec, const char *field, const char *value) {
        char *x;

        x = strjoin(field, value);
        if (x)
                iovec[(*n_iovec)++] = IOVEC_MAKE_STRING(x);
        return x;
}

char* set_iovec_string_field_free(struct iovec *iovec, size_t *n_iovec, const char *field, char *value) {
        char *x;

        x = set_iovec_string_field(iovec, n_iovec, field, value);
        free(value);
        return x;
}

struct iovec_wrapper *iovw_new(void) {
        return malloc0(sizeof(struct iovec_wrapper));
}

void iovw_free_contents(struct iovec_wrapper *iovw, bool free_vectors) {
        if (free_vectors)
                for (size_t i = 0; i < iovw->count; i++)
                        free(iovw->iovec[i].iov_base);

        iovw->iovec = mfree(iovw->iovec);
        iovw->count = 0;
}

struct iovec_wrapper *iovw_free_free(struct iovec_wrapper *iovw) {
        iovw_free_contents(iovw, true);

        return mfree(iovw);
}

struct iovec_wrapper *iovw_free(struct iovec_wrapper *iovw) {
        iovw_free_contents(iovw, false);

        return mfree(iovw);
}

int iovw_put(struct iovec_wrapper *iovw, void *data, size_t len) {
        if (iovw->count >= IOV_MAX)
                return -E2BIG;

        if (!GREEDY_REALLOC(iovw->iovec, iovw->count + 1))
                return -ENOMEM;

        iovw->iovec[iovw->count++] = IOVEC_MAKE(data, len);
        return 0;
}

int iovw_put_string_field(struct iovec_wrapper *iovw, const char *field, const char *value) {
        _cleanup_free_ char *x = NULL;
        int r;

        x = strjoin(field, value);
        if (!x)
                return -ENOMEM;

        r = iovw_put(iovw, x, strlen(x));
        if (r >= 0)
                TAKE_PTR(x);

        return r;
}

int iovw_put_string_field_free(struct iovec_wrapper *iovw, const char *field, char *value) {
        _cleanup_free_ _unused_ char *free_ptr = value;

        return iovw_put_string_field(iovw, field, value);
}

void iovw_rebase(struct iovec_wrapper *iovw, char *old, char *new) {
        for (size_t i = 0; i < iovw->count; i++)
                iovw->iovec[i].iov_base = (char *)iovw->iovec[i].iov_base - old + new;
}

size_t iovw_size(struct iovec_wrapper *iovw) {
        size_t n = 0;

        for (size_t i = 0; i < iovw->count; i++)
                n += iovw->iovec[i].iov_len;

        return n;
}
<<<<<<< HEAD
#endif /* NM_IGNORED */
=======

void iovec_array_free(struct iovec *iov, size_t n) {
        if (!iov)
                return;

        for (size_t i = 0; i < n; i++)
                free(iov[i].iov_base);

        free(iov);
}
>>>>>>> cf6b7bb0
<|MERGE_RESOLUTION|>--- conflicted
+++ resolved
@@ -369,9 +369,6 @@
 
         return n;
 }
-<<<<<<< HEAD
-#endif /* NM_IGNORED */
-=======
 
 void iovec_array_free(struct iovec *iov, size_t n) {
         if (!iov)
@@ -382,4 +379,4 @@
 
         free(iov);
 }
->>>>>>> cf6b7bb0
+#endif /* NM_IGNORED */