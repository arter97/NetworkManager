--- conflicted
+++ resolved
@@ -65,51 +65,6 @@
         while (n > 0) {
                 struct sha256_ctx ctx;
 
-<<<<<<< HEAD
-        /* Use the getrandom() syscall unless we know we don't have it. */
-        if (have_syscall != 0 && !HAS_FEATURE_MEMORY_SANITIZER) {
-                for (;;) {
-#if HAVE_GETRANDOM
-                        ssize_t l = getrandom(p, n, FLAGS_SET(flags, RANDOM_BLOCK) ? 0 : GRND_INSECURE);
-#else
-                        /* NetworkManager Note: systemd calls the syscall directly in this case. Don't add that workaround.
-                         * If you don't compile against a libc that provides getrandom(), you don't get it. */
-                        ssize_t l = -1;
-                        errno = ENOSYS;
-#endif
-
-                        if (l > 0) {
-                                have_syscall = true;
-
-                                if ((size_t) l == n)
-                                        return 0; /* Yay, success! */
-
-                                /* We didn't get enough data, so try again */
-                                assert((size_t) l < n);
-                                p = (uint8_t*) p + l;
-                                n -= l;
-                                continue;
-
-                        } else if (l == 0) {
-                                have_syscall = true;
-                                return -EIO;
-
-                        } else if (ERRNO_IS_NOT_SUPPORTED(errno)) {
-                                /* We lack the syscall, continue with reading from /dev/urandom. */
-                                have_syscall = false;
-                                break;
-
-                        } else if (errno == EINVAL) {
-                                /* If we previously passed GRND_INSECURE, and this flag isn't known, then
-                                 * we're likely running an old kernel which has getrandom() but not
-                                 * GRND_INSECURE. In this case, fall back to /dev/urandom. */
-                                if (!FLAGS_SET(flags, RANDOM_BLOCK))
-                                        break;
-
-                                return -errno;
-                        } else
-                                return -errno;
-=======
                 sha256_init_ctx(&ctx);
                 sha256_process_bytes(&state, sizeof(state), &ctx);
                 if (n < SHA256_DIGEST_SIZE) {
@@ -117,7 +72,6 @@
                         sha256_finish_ctx(&ctx, partial);
                         memcpy(p, partial, n);
                         break;
->>>>>>> 3a603c87
                 }
                 sha256_finish_ctx(&ctx, p);
                 p = (uint8_t *) p + SHA256_DIGEST_SIZE;
