--- conflicted
+++ resolved
@@ -1,12 +1,8 @@
 /* SPDX-License-Identifier: LGPL-2.1-or-later */
 
-<<<<<<< HEAD
 #include "nm-sd-adapt-shared.h"
 
-#ifndef SD_BOOT
-=======
 #if !SD_BOOT
->>>>>>> a300809f
 #  include <ctype.h>
 #endif
 
