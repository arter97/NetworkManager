/* SPDX-License-Identifier: LGPL-2.1-or-later */

#include "nm-sd-adapt-shared.h"

/* Stolen from glibc and converted to our style. In glibc it comes with the following copyright blurb: */

/* Functions to compute SHA256 message digest of files or memory blocks.
   according to the definition of SHA256 in FIPS 180-2.
   Copyright (C) 2007-2022 Free Software Foundation, Inc.
   This file is part of the GNU C Library.

   The GNU C Library is free software; you can redistribute it and/or
   modify it under the terms of the GNU Lesser General Public
   License as published by the Free Software Foundation; either
   version 2.1 of the License, or (at your option) any later version.

   The GNU C Library is distributed in the hope that it will be useful,
   but WITHOUT ANY WARRANTY; without even the implied warranty of
   MERCHANTABILITY or FITNESS FOR A PARTICULAR PURPOSE.  See the GNU
   Lesser General Public License for more details.

   You should have received a copy of the GNU Lesser General Public
   License along with the GNU C Library; if not, see
   <https://www.gnu.org/licenses/>.  */

#include <stdbool.h>
#if SD_BOOT
#  include "efi-string.h"
#else
#  include <string.h>
#endif

#include "macro-fundamental.h"
#include "sha256.h"
#include "unaligned-fundamental.h"

#if __BYTE_ORDER__ == __ORDER_LITTLE_ENDIAN__
# define SWAP(n)                                                        \
        (((n) << 24) | (((n) & 0xff00) << 8) | (((n) >> 8) & 0xff00) | ((n) >> 24))
# define SWAP64(n)                              \
        (((n) << 56)                            \
         | (((n) & 0xff00) << 40)               \
         | (((n) & 0xff0000) << 24)             \
         | (((n) & 0xff000000) << 8)            \
         | (((n) >> 8) & 0xff000000)            \
         | (((n) >> 24) & 0xff0000)             \
         | (((n) >> 40) & 0xff00)               \
         | ((n) >> 56))
#else
# define SWAP(n) (n)
# define SWAP64(n) (n)
#endif

/* This array contains the bytes used to pad the buffer to the next
   64-byte boundary.  (FIPS 180-2:5.1.1)  */
static const uint8_t fillbuf[64] = {
        0x80, 0 /* , 0, 0, ...  */
};

/* Constants for SHA256 from FIPS 180-2:4.2.2.  */
static const uint32_t K[64] = {
        0x428a2f98, 0x71374491, 0xb5c0fbcf, 0xe9b5dba5,
        0x3956c25b, 0x59f111f1, 0x923f82a4, 0xab1c5ed5,
        0xd807aa98, 0x12835b01, 0x243185be, 0x550c7dc3,
        0x72be5d74, 0x80deb1fe, 0x9bdc06a7, 0xc19bf174,
        0xe49b69c1, 0xefbe4786, 0x0fc19dc6, 0x240ca1cc,
        0x2de92c6f, 0x4a7484aa, 0x5cb0a9dc, 0x76f988da,
        0x983e5152, 0xa831c66d, 0xb00327c8, 0xbf597fc7,
        0xc6e00bf3, 0xd5a79147, 0x06ca6351, 0x14292967,
        0x27b70a85, 0x2e1b2138, 0x4d2c6dfc, 0x53380d13,
        0x650a7354, 0x766a0abb, 0x81c2c92e, 0x92722c85,
        0xa2bfe8a1, 0xa81a664b, 0xc24b8b70, 0xc76c51a3,
        0xd192e819, 0xd6990624, 0xf40e3585, 0x106aa070,
        0x19a4c116, 0x1e376c08, 0x2748774c, 0x34b0bcb5,
        0x391c0cb3, 0x4ed8aa4a, 0x5b9cca4f, 0x682e6ff3,
        0x748f82ee, 0x78a5636f, 0x84c87814, 0x8cc70208,
        0x90befffa, 0xa4506ceb, 0xbef9a3f7, 0xc67178f2
};

static void sha256_process_block(const void *, size_t, struct sha256_ctx *);

/* Initialize structure containing state of computation.
   (FIPS 180-2:5.3.2)  */
void sha256_init_ctx(struct sha256_ctx *ctx) {
        assert(ctx);

        ctx->H[0] = 0x6a09e667;
        ctx->H[1] = 0xbb67ae85;
        ctx->H[2] = 0x3c6ef372;
        ctx->H[3] = 0xa54ff53a;
        ctx->H[4] = 0x510e527f;
        ctx->H[5] = 0x9b05688c;
        ctx->H[6] = 0x1f83d9ab;
        ctx->H[7] = 0x5be0cd19;

        ctx->total64 = 0;
        ctx->buflen = 0;
}

/* Process the remaining bytes in the internal buffer and the usual
   prolog according to the standard and write the result to RESBUF. */
uint8_t *sha256_finish_ctx(struct sha256_ctx *ctx, uint8_t resbuf[static SHA256_DIGEST_SIZE]) {
        /* Take yet unprocessed bytes into account.  */
        uint32_t bytes = ctx->buflen;
        size_t pad;

        assert(ctx);
        assert(resbuf);

        /* Now count remaining bytes.  */
        ctx->total64 += bytes;

        pad = bytes >= 56 ? 64 + 56 - bytes : 56 - bytes;
        memcpy(&ctx->buffer[bytes], fillbuf, pad);

        /* Put the 64-bit file length in *bits* at the end of the buffer.  */
        ctx->buffer32[(bytes + pad + 4) / 4] = SWAP(ctx->total[TOTAL64_low] << 3);
        ctx->buffer32[(bytes + pad) / 4] = SWAP((ctx->total[TOTAL64_high] << 3)
                                                | (ctx->total[TOTAL64_low] >> 29));

        /* Process last bytes.  */
        sha256_process_block(ctx->buffer, bytes + pad + 8, ctx);

        /* Put result from CTX in first 32 bytes following RESBUF.  */
        for (size_t i = 0; i < 8; ++i)
<<<<<<< HEAD
                if (UNALIGNED_P(resbuf))
                        memcpy(resbuf + i * sizeof(uint32_t), (uint32_t[]) { SWAP(ctx->H[i]) }, sizeof(uint32_t));
                else
                        ((uint32_t *) (void *) resbuf)[i] = SWAP(ctx->H[i]);

=======
                unaligned_write_ne32(resbuf + i * sizeof(uint32_t), SWAP(ctx->H[i]));
>>>>>>> a300809f
        return resbuf;
}

void sha256_process_bytes(const void *buffer, size_t len, struct sha256_ctx *ctx) {
        assert(buffer);
        assert(ctx);

        /* When we already have some bits in our internal buffer concatenate
           both inputs first.  */

        if (ctx->buflen != 0) {
                size_t left_over = ctx->buflen;
                size_t add = 128 - left_over > len ? len : 128 - left_over;

                memcpy(&ctx->buffer[left_over], buffer, add);
                ctx->buflen += add;

                if (ctx->buflen > 64) {
                        sha256_process_block(ctx->buffer, ctx->buflen & ~63, ctx);

                        ctx->buflen &= 63;
                        /* The regions in the following copy operation cannot overlap.  */
                        memcpy(ctx->buffer, &ctx->buffer[(left_over + add) & ~63],
                                ctx->buflen);
                }

                buffer = (const char *) buffer + add;
                len -= add;
        }

        /* Process available complete blocks.  */
        if (len >= 64) {
                if (IS_ALIGNED32(buffer)) {
                        sha256_process_block(buffer, len & ~63, ctx);
                        buffer = (const char *) buffer + (len & ~63);
                        len &= 63;
                } else
                        while (len > 64) {
                                memcpy(ctx->buffer, buffer, 64);
                                sha256_process_block(ctx->buffer, 64, ctx);
                                buffer = (const char *) buffer + 64;
                                len -= 64;
                        }
        }

        /* Move remaining bytes into internal buffer.  */
        if (len > 0) {
                size_t left_over = ctx->buflen;

                memcpy(&ctx->buffer[left_over], buffer, len);
                left_over += len;
                if (left_over >= 64) {
                        sha256_process_block(ctx->buffer, 64, ctx);
                        left_over -= 64;
                        memcpy(ctx->buffer, &ctx->buffer[64], left_over);
                }
                ctx->buflen = left_over;
        }
}

/* Process LEN bytes of BUFFER, accumulating context into CTX.
   It is assumed that LEN % 64 == 0.  */
static void sha256_process_block(const void *buffer, size_t len, struct sha256_ctx *ctx) {
        const uint32_t *words = ASSERT_PTR(buffer);
        size_t nwords = len / sizeof(uint32_t);

        assert(ctx);

        uint32_t a = ctx->H[0];
        uint32_t b = ctx->H[1];
        uint32_t c = ctx->H[2];
        uint32_t d = ctx->H[3];
        uint32_t e = ctx->H[4];
        uint32_t f = ctx->H[5];
        uint32_t g = ctx->H[6];
        uint32_t h = ctx->H[7];

        /* First increment the byte count.  FIPS 180-2 specifies the possible
           length of the file up to 2^64 bits.  Here we only compute the
           number of bytes.  */
        ctx->total64 += len;

        /* Process all bytes in the buffer with 64 bytes in each round of
           the loop.  */
        while (nwords > 0) {
                uint32_t W[64];
                uint32_t a_save = a;
                uint32_t b_save = b;
                uint32_t c_save = c;
                uint32_t d_save = d;
                uint32_t e_save = e;
                uint32_t f_save = f;
                uint32_t g_save = g;
                uint32_t h_save = h;

                /* Operators defined in FIPS 180-2:4.1.2.  */
#define Ch(x, y, z) ((x & y) ^ (~x & z))
#define Maj(x, y, z) ((x & y) ^ (x & z) ^ (y & z))
#define S0(x) (CYCLIC (x, 2) ^ CYCLIC (x, 13) ^ CYCLIC (x, 22))
#define S1(x) (CYCLIC (x, 6) ^ CYCLIC (x, 11) ^ CYCLIC (x, 25))
#define R0(x) (CYCLIC (x, 7) ^ CYCLIC (x, 18) ^ (x >> 3))
#define R1(x) (CYCLIC (x, 17) ^ CYCLIC (x, 19) ^ (x >> 10))

                /* It is unfortunate that C does not provide an operator for
                   cyclic rotation.  Hope the C compiler is smart enough.  */
#define CYCLIC(w, s) ((w >> s) | (w << (32 - s)))

                /* Compute the message schedule according to FIPS 180-2:6.2.2 step 2.  */
                for (size_t t = 0; t < 16; ++t) {
                        W[t] = SWAP (*words);
                        ++words;
                }
                for (size_t t = 16; t < 64; ++t)
                        W[t] = R1 (W[t - 2]) + W[t - 7] + R0 (W[t - 15]) + W[t - 16];

                /* The actual computation according to FIPS 180-2:6.2.2 step 3.  */
                for (size_t t = 0; t < 64; ++t) {
                        uint32_t T1 = h + S1 (e) + Ch (e, f, g) + K[t] + W[t];
                        uint32_t T2 = S0 (a) + Maj (a, b, c);
                        h = g;
                        g = f;
                        f = e;
                        e = d + T1;
                        d = c;
                        c = b;
                        b = a;
                        a = T1 + T2;
                }

                /* Add the starting values of the context according to FIPS 180-2:6.2.2
                   step 4.  */
                a += a_save;
                b += b_save;
                c += c_save;
                d += d_save;
                e += e_save;
                f += f_save;
                g += g_save;
                h += h_save;

                /* Prepare for the next round.  */
                nwords -= 16;
        }

        /* Put checksum in context given as argument.  */
        ctx->H[0] = a;
        ctx->H[1] = b;
        ctx->H[2] = c;
        ctx->H[3] = d;
        ctx->H[4] = e;
        ctx->H[5] = f;
        ctx->H[6] = g;
        ctx->H[7] = h;
}

uint8_t* sha256_direct(const void *buffer, size_t sz, uint8_t result[static SHA256_DIGEST_SIZE]) {
        struct sha256_ctx ctx;
        sha256_init_ctx(&ctx);
        sha256_process_bytes(buffer, sz, &ctx);
        return sha256_finish_ctx(&ctx, result);
}<|MERGE_RESOLUTION|>--- conflicted
+++ resolved
@@ -123,15 +123,7 @@
 
         /* Put result from CTX in first 32 bytes following RESBUF.  */
         for (size_t i = 0; i < 8; ++i)
-<<<<<<< HEAD
-                if (UNALIGNED_P(resbuf))
-                        memcpy(resbuf + i * sizeof(uint32_t), (uint32_t[]) { SWAP(ctx->H[i]) }, sizeof(uint32_t));
-                else
-                        ((uint32_t *) (void *) resbuf)[i] = SWAP(ctx->H[i]);
-
-=======
                 unaligned_write_ne32(resbuf + i * sizeof(uint32_t), SWAP(ctx->H[i]));
->>>>>>> a300809f
         return resbuf;
 }
 
