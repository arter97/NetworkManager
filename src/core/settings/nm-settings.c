--- conflicted
+++ resolved
@@ -567,11 +567,7 @@
         return;
     }
 
-<<<<<<< HEAD
-    nm_clear_g_source(&priv->startup_complete_timeout_id);
-=======
     nm_clear_g_source_inst(&priv->startup_complete_timeout_source);
->>>>>>> d9d72c6e
 
     if (c_list_is_empty(&priv->startup_complete_scd_lst_head))
         goto ready;
