project(
  'NetworkManager', 'c',
# NOTE: When incrementing version also:
#  - add corresponding NM_VERSION_x_y_z macros in
#    "shared/nm-version-macros.h.in"
#  - update number in configure.ac
<<<<<<< HEAD
  version: '1.18.0',
=======
  version: '1.19.0',
>>>>>>> 32594889
  license: 'GPL2+',
  default_options: [
    'buildtype=debugoptimized',
    'c_std=gnu11',
  ],
  meson_version: '>= 0.44.0',
)

nm_name = meson.project_name()

nm_version = meson.project_version()
version_array = nm_version.split('.')
nm_major_version = version_array[0].to_int()
nm_minor_version = version_array[1].to_int()
nm_micro_version = version_array[2].to_int()

nm_id_prefix = 'NM'

nm_gir_version = '1.0'

# Distribution version string
dist_version = get_option('dist_version')
if dist_version == ''
  dist_version = nm_version
endif

nm_prefix = get_option('prefix')
nm_bindir = join_paths(nm_prefix, get_option('bindir'))
nm_datadir = join_paths(nm_prefix, get_option('datadir'))
nm_includedir = join_paths(nm_prefix, get_option('includedir'))
nm_libdir = join_paths(nm_prefix, get_option('libdir'))
nm_libexecdir = join_paths(nm_prefix, get_option('libexecdir'))
nm_localedir = join_paths(nm_prefix, get_option('localedir'))
nm_localstatedir = join_paths(nm_prefix, get_option('localstatedir'))
nm_mandir = join_paths(nm_prefix, get_option('mandir'))
nm_runstatedir = join_paths(nm_localstatedir, 'run')
nm_sbindir = join_paths(nm_prefix, get_option('sbindir'))
nm_sysconfdir = join_paths(nm_prefix, get_option('sysconfdir'))

nm_pkgsbindir = join_paths(nm_sbindir, nm_name)
nm_pkgconfdir = join_paths(nm_sysconfdir, nm_name)
nm_pkgdatadir = join_paths(nm_datadir, nm_name)
nm_pkgincludedir = join_paths(nm_includedir, nm_name)
nm_pkglibdir = join_paths(nm_prefix, 'lib', nm_name)
nm_pkgrundir = join_paths(nm_runstatedir, nm_name)
nm_pkgstatedir = join_paths(nm_localstatedir, 'lib', nm_name)
nm_vpndir = join_paths(nm_libdir, nm_name)
nm_plugindir = join_paths(nm_libdir, nm_name, dist_version)

libnm_name = 'libnm'

current = 1
revision = 0
age = 1
libnm_version = '@0@.@1@.@2@'.format(current - age, age, revision)

libnm_pkgincludedir = join_paths(nm_includedir, libnm_name)

nm_debug = get_option('buildtype').contains('debug')

cc = meson.get_compiler('c')

config_h = configuration_data()

# defines
set_defines = [
  ['GETTEXT_PACKAGE', nm_name],
  ['PACKAGE_STRING', '@0@ @1@'.format(nm_name, nm_version)],
  ['VERSION', nm_version],
]

default_test_timeout = 90

foreach define: set_defines
  config_h.set_quoted(define[0], define[1])
endforeach

# headers
config_h.set10('HAVE_SYS_AUXV_H', cc.has_header('sys/auxv.h'))

use_sys_random = cc.has_function('getrandom', prefix: '#include <sys/random.h>')
config_h.set10('USE_SYS_RANDOM_H', use_sys_random)
config_h.set10('HAVE_GETRANDOM', use_sys_random or cc.has_function('getrandom', prefix: '#include <linux/random.h>'))

# functions
# FIXME secure_getenv check is not useful?
config_h.set('HAVE_SECURE_GETENV', cc.has_function('secure_getenv'))
config_h.set('HAVE___SECURE_GETENV', cc.has_function('__secure_getenv'))
config_h.set10('HAVE_DECL_REALLOCARRAY', cc.has_function('reallocarray', prefix: '#include <malloc.h>'))
config_h.set10('HAVE_DECL_EXPLICIT_BZERO', cc.has_function('explicit_bzero', prefix: '#include <string.h>'))
config_h.set10('HAVE_DECL_MEMFD_CREATE', cc.has_function('memfd_create', prefix: '#include <sys/mman.h>'))

# types
config_h.set('SIZEOF_DEV_T', cc.sizeof('dev_t', prefix: '#include <sys/types.h>'))
config_h.set('SIZEOF_TIME_T', cc.sizeof('time_t', prefix: '#include <sys/types.h>'))
config_h.set('SIZEOF_PID_T', cc.sizeof('pid_t', prefix: '#include <sys/types.h>'))

if not cc.has_type('pid_t', prefix: '#include <sys/types.h>')
  config_h.set('pid_t', 'int')
endif

# compiler flags
common_flags = []
common_ldflags = []

enable_ld_gc = get_option('ld_gc')
if enable_ld_gc
  test_cflags = [
    '-fdata-sections',
    '-ffunction-sections',
  ]

  test_ldflags = ['-Wl,--gc-sections']

  foreach cflag: test_cflags + test_ldflags
    assert(cc.has_argument(cflag), 'Unused symbol eviction requested but not supported. Use -Dld_gc=false to build without it.')
  endforeach

  common_flags += test_cflags
  common_ldflags += test_ldflags
endif

enable_lto = get_option('b_lto')
if enable_lto
  # meson already adds '-flto'
  lto_flag = '-flto-partition=none'
  assert(cc.has_argument(lto_flag), '-flto-partition=none not supported. Disable link-time optimization with -Db_lto=false.')
  common_flags += lto_flag
  common_ldflags += lto_flag
endif

if nm_debug
  common_flags += cc.get_supported_arguments([
    '-Wdeclaration-after-statement',
    '-Wfloat-equal',
    '-Wimplicit-fallthrough',
    '-Winit-self',
    '-Wlogical-op',
    '-Wmissing-declarations',
    '-Wmissing-include-dirs',
    '-Wmissing-prototypes',
    '-Wno-duplicate-decl-specifier',
    '-Wno-format-truncation',
    '-Wno-gnu-variable-sized-type-not-at-end',
    '-Wno-missing-field-initializers',
    '-Wno-pragmas',
    '-Wno-sign-compare',
    '-Wno-unused-parameter',
    '-Wparentheses-equality',
    '-Wpointer-arith',
    '-Wshadow',
    '-Wstrict-prototypes',
    '-Wtypedef-redefinition',
    '-Wundef',
    '-Wunknown-attributes',
    '-fno-strict-aliasing',
  ])
endif

add_project_arguments(common_flags, language: 'c')
add_project_link_arguments(common_ldflags, language: 'c')

linker_script_binary   = join_paths(meson.source_root(), 'linker-script-binary.ver')
linker_script_devices  = join_paths(meson.source_root(), 'linker-script-devices.ver')
linker_script_settings = join_paths(meson.source_root(), 'linker-script-settings.ver')

ldflags_linker_script_binary   = [ '-Wl,--version-script,@0@'.format(linker_script_binary) ]
ldflags_linker_script_devices  = [ '-Wl,--version-script,@0@'.format(linker_script_devices) ]
ldflags_linker_script_settings = [ '-Wl,--version-script,@0@'.format(linker_script_settings) ]

uuid_dep = dependency('uuid')
libelogind_dep = dependency('libelogind', version: '>= 219', required: false)
libudev_dep = dependency('libudev', version: '>= 175')
dbus_dep = dependency('dbus-1', version: '>= 1.1')
libndp_dep = dependency('libndp')

jansson_dep = dependency('jansson', version: '>= 2.5', required: false)
config_h.set10('WITH_JANSSON', jansson_dep.found())

if jansson_dep.found()
  jansson_libdir = jansson_dep.get_pkgconfig_variable('libdir')
  res = run_command(find_program('eu-readelf', 'readelf'), '-d', join_paths(jansson_libdir, 'libjansson.so'))
  jansson_soname = ''
  foreach line: res.stdout().split('\n')
    if line.strip().contains('SONAME')
       jansson_soname = line.split('[')[1].split(']')[0]
    endif
  endforeach
  assert(jansson_soname != '', 'Unable to determine Jansson SONAME')
  config_h.set_quoted('JANSSON_SONAME', jansson_soname)
endif

libsystemd_dep = dependency('libsystemd', version: '>= 209', required: false)
libsystemd_login_dep = dependency('libsystemd-login', version: '>= 183', required: false)

config_h.set10('HAVE_LIBSYSTEMD', libsystemd_dep.found())

systemd_dep = dependency('systemd', required: false)
have_systemd_200 = systemd_dep.found() and systemd_dep.version().version_compare('>= 200')

gio_unix_dep = dependency('gio-unix-2.0', version: '>= 2.40')

glib_dep = declare_dependency(
  dependencies: [
    gio_unix_dep,
    dependency('gmodule-2.0'),
  ],
  compile_args: [
    '-DGLIB_VERSION_MIN_REQUIRED=GLIB_VERSION_2_40',
    '-DGLIB_VERSION_MAX_ALLOWED=GLIB_VERSION_2_40',
  ]
)

if run_command('test', '-e', '/etc/sysconfig/network-scripts').returncode() == 0
  distro = 'redhat'
elif run_command('test', '-e', '/etc/SuSE-release').returncode() == 0
  distro = 'suse'
elif run_command('test', '-e', '/etc/debian_version').returncode() == 0
  distro = 'debian'
elif run_command('test', '-e', '/etc/gentoo-release').returncode() == 0
  distro = 'gentoo'
else
  distro = 'unknown'
endif

enable_ifcfg_rh = get_option('ifcfg_rh') or (distro == 'redhat')
enable_ifupdown = get_option('ifupdown') or (distro == 'debian')
enable_ibft = get_option('ibft')

config_h.set10('WITH_SETTINGS_PLUGIN_IBFT', enable_ibft)

config_plugins_default = get_option('config_plugins_default')
if config_plugins_default == ''
  config_plugins = []

  if enable_ifcfg_rh
    config_plugins += ['ifcfg-rh']
  endif

  if enable_ifupdown
    config_plugins += ['ifupdown']
  endif

  if enable_ibft
    config_plugins += ['ibft']
  endif

  config_plugins_default = ','.join(config_plugins)
endif
config_h.set_quoted('NM_CONFIG_DEFAULT_MAIN_PLUGINS', config_plugins_default)

config_h.set_quoted('NM_DIST_VERSION', dist_version)

enable_wifi = get_option('wifi')

enable_iwd = get_option('iwd')
if enable_iwd
  assert(enable_wifi, 'Enabling iwd support requires Wi-Fi support as well')
endif
config_h.set10('WITH_IWD', enable_iwd)

enable_wext = get_option('wext')
config_h.set10('HAVE_WEXT', enable_wext)

# Checks for libdl - on certain platforms its part of libc
dl_dep = cc.find_library('dl')
'''
dl_deps = []

dl_dep = cc.find_library('dl')
if dl_dep.found() and cc.has_function('dlopen')
  dl_deps += dl_dep
else
  dl_dep = dependency('dl', required: false)
  if dl_dep.found() and cc.has_function('dlopen', dependencies: dl_dep)
    dl_deps += dl_dep
  else
    dld_dep = dependency('dld', required: false)
    if dld_dep.found() and cc.has_function('dlopen', dependencies: dld_dep)
      dl_deps += dld_dep
    endif
  endif
endif
'''

# introspection support
enable_introspection = get_option('introspection')
if enable_introspection
  gir_dep = dependency('gobject-introspection-1.0', version: '>= 0.9.6', required: false)
  assert(gir_dep.found(), 'introspection support was requested, but the gobject-introspection library is not available. Use -Dintrospection=false to build without it.')
endif

<<<<<<< HEAD
enable_libnm_glib = get_option('libnm_glib')
if enable_libnm_glib
  dbus_glib_dep = dependency('dbus-glib-1', version: '>= 0.94', required: false)
  assert(dbus_dep.found() and dbus_glib_dep.found(), 'Configure with -Dlibnm_glib=false if you do not need the legacy libraries')
endif
# FIXME: do this better!!!
have_fake_typelibs = enable_libnm_glib and enable_introspection
if have_fake_typelibs and gio_unix_dep.version().version_compare('< 2.51.1')
  warning('cannot build fake typelibs for libnm because glib is too old')
  have_fake_typelibs=false
endif

config_h.set10('WITH_FAKE_TYPELIBS', have_fake_typelibs)

=======
>>>>>>> 32594889
udev_dir = get_option('udev_dir')
install_udev_dir = (udev_dir != 'no')

if install_udev_dir and udev_dir == ''
  udev_dir = dependency('udev').get_pkgconfig_variable('udevdir')
endif

systemd_system_unit_dir = get_option('systemdsystemunitdir')
install_systemd_unit_dir = (systemd_system_unit_dir != 'no')

if install_systemd_unit_dir and systemd_system_unit_dir == ''
  assert(systemd_dep.found(), 'systemd required but not found, please provide a valid systemd user unit dir or disable it')
  systemd_system_unit_dir = systemd_dep.get_pkgconfig_variable('systemdsystemunitdir')
endif

enable_systemd_journal = get_option('systemd_journal')
if enable_systemd_journal
  assert(libsystemd_dep.found(), 'Missing systemd-journald support')
endif
config_h.set10('SYSTEMD_JOURNAL', enable_systemd_journal)

config_logging_backend_default = get_option('config_logging_backend_default')
if config_logging_backend_default == 'default'
  config_logging_backend_default = (enable_systemd_journal ? 'journal' : 'syslog')
endif
config_h.set_quoted('NM_CONFIG_DEFAULT_LOGGING_BACKEND', config_logging_backend_default)

session_tracking = get_option('session_tracking')
session_trackers = []

if session_tracking == 'systemd'
  logind_dep = libsystemd_dep
  if not logind_dep.found()
    logind_dep = dependency('libsystemd-login', required: false)
    assert(logind_dep.found(), 'You must have libsystemd or libsystemd-login installed to build with systemd-logind support')
  endif
  session_trackers += 'systemd-logind'
  config_h.set10('SESSION_TRACKING_SYSTEMD', true)
  config_h.set10('SESSION_TRACKING_ELOGIND', false)
elif session_tracking == 'elogind'
  logind_dep = libelogind_dep
  assert(logind_dep.found() and libelogind_dep.version().version_compare('>= 229'), 'You must have libelogind installed to build with elogind support.')
  session_trackers += 'elogind'
  config_h.set10('SESSION_TRACKING_SYSTEMD', false)
  config_h.set10('SESSION_TRACKING_ELOGIND', true)
else
  config_h.set10('SESSION_TRACKING_SYSTEMD', false)
  config_h.set10('SESSION_TRACKING_ELOGIND', false)
  logind_dep = dependency('', required:false)
endif

session_tracking_consolekit = get_option('session_tracking_consolekit')
if session_tracking_consolekit
  session_trackers += 'consolekit'
endif
config_h.set10('SESSION_TRACKING_CONSOLEKIT', session_tracking_consolekit)

hostname_persist = get_option('hostname_persist')
config_h.set('HOSTNAME_PERSIST_SUSE', (hostname_persist == 'suse'))
config_h.set('HOSTNAME_PERSIST_GENTOO', (hostname_persist == 'gentoo'))
config_h.set('HOSTNAME_PERSIST_SLACKWARE', (hostname_persist == 'slackware'))

suspend_resume = get_option('suspend_resume')

if suspend_resume == 'auto'
  if libsystemd_dep.found() or libsystemd_login_dep.found()
    suspend_resume = 'systemd'
  elif libelogind_dep.found()
    suspend_resume = 'elogind'
  elif session_tracking_consolekit
    suspend_resume = 'consolekit'
  else
    suspend_resume = 'upower'
  endif
endif

if suspend_resume == 'systemd'
  if libsystemd_dep.found()
    system_inhibit_dep = libsystemd_dep
  elif libsystemd_login_dep.found()
    system_inhibit_dep = libsystemd_login_dep
  else
    error('Need libsystemd for suspend_resume=systemd')
  endif
  config_h.set('SUSPEND_RESUME_SYSTEMD', true)
elif suspend_resume == 'elogind'
  assert(libelogind_dep.found(), 'Need libelogind for suspend_resume=elogind')
  system_inhibit_dep = libelogind_dep
  config_h.set('SUSPEND_RESUME_ELOGIND', true)
elif suspend_resume == 'consolekit'
  config_h.set('SUSPEND_RESUME_CONSOLEKIT', true)
elif suspend_resume == 'upower'
  config_h.set('SUSPEND_RESUME_UPOWER', true)
else
  error('bug')
endif

# SELinux support
enable_selinux = get_option('selinux')
if enable_selinux
  selinux_dep = dependency('libselinux', required: false)
  assert(selinux_dep.found(), 'You must have libselinux installed to build. Use -Dselinux=false to disable it')
endif
config_h.set10('HAVE_SELINUX', enable_selinux)

# eBPF support
ebpf_opt = get_option('ebpf')
# 'auto' means 'false', because there are still issues.
if ebpf_opt != 'true'
  enable_ebpf = false
else
  enable_ebpf = true
  if not cc.has_header('linux/bpf.h')
    assert(ebpf_opt != 'true', 'eBPF requires kernel support')
    enable_ebpf = false
  endif
endif

# libaudit support
libaudit = get_option('libaudit')
enable_libaudit = libaudit.contains('yes')
if enable_libaudit
  libaudit_dep = dependency('audit', required: false)
  assert(libaudit_dep.found(), 'You must have libaudit installed to build. Use -Dlibaudit=no to disable it')
endif
config_default_logging_audit = (libaudit == 'yes').to_string()
config_h.set_quoted('NM_CONFIG_DEFAULT_LOGGING_AUDIT', config_default_logging_audit)
config_h.set10('HAVE_LIBAUDIT', enable_libaudit)

# Teamd control checks
enable_teamdctl = get_option('teamdctl')
if enable_teamdctl
  assert(jansson_dep.found(), 'You must have jansson installed to build. Use -Dteamdctl=false to disable it')
  libteamdctl_dep = dependency('libteamdctl', version: '>= 1.9')
  assert(libteamdctl_dep.found(), 'You must have libteamdctl installed to build. Use -Dteamdctl=false to disable it')
endif

enable_json_validation = get_option('json_validation')
if enable_json_validation
  assert(jansson_dep.found(), 'jansson is needed for team configuration validation. Use -Djson_validation=false to disable it')
endif
config_h.set10('WITH_JSON_VALIDATION', enable_json_validation)

# polkit
enable_polkit = get_option('polkit')
if enable_polkit
  # FIXME: policydir should be relative to `datadir`, not `prefix`. Fixed in https://gitlab.freedesktop.org/polkit/polkit/merge_requests/2
  polkit_dir = dependency('polkit-gobject-1').get_pkgconfig_variable('policydir', define_variable: ['prefix', nm_prefix])
endif

config_default_main_auth_polkit = enable_polkit.to_string()
config_h.set_quoted('NM_CONFIG_DEFAULT_MAIN_AUTH_POLKIT', config_default_main_auth_polkit)

enable_modify_system = get_option('modify_system')

enable_polkit_agent = get_option('polkit_agent')
if enable_polkit_agent
  polkit_agent_dep = dependency('polkit-agent-1', version: '>= 0.97')
endif
config_h.set10('WITH_POLKIT_AGENT', enable_polkit_agent)

crypto_gnutls_dep = dependency('gnutls', version: '>= 2.12', required: false)
crypto_nss_dep = dependency('nss', required: false)

crypto = get_option('crypto')
if crypto == 'nss'
  assert(crypto_nss_dep.found(), 'Requires gnutls crypto support')
elif crypto == 'gnutls'
  assert(crypto_gnutls_dep.found(), 'Requires gnutls crypto support')
else
  error('bug')
endif

dbus_conf_dir = get_option('dbus_conf_dir')
if dbus_conf_dir == ''
  assert(dbus_dep.found(), 'D-Bus required but not found, please provide a valid system bus config dir')
  dbus_conf_dir = join_paths(dbus_dep.get_pkgconfig_variable('sysconfdir'), 'dbus-1', 'system.d')
endif

dbus_ifaces_dir = dbus_dep.get_pkgconfig_variable('interfaces_dir',  define_variable: ['datadir', nm_datadir])
dbus_sys_dir = dbus_dep.get_pkgconfig_variable('system_bus_services_dir', define_variable: ['datadir', nm_datadir])

# pppd
enable_ppp = get_option('ppp')
if enable_ppp
  assert(cc.has_header('pppd/pppd.h'), 'couldn\'t find pppd.h. pppd development headers are required')

  pppd_path = get_option('pppd')
  if pppd_path == ''
    pppd = find_program('pppd', '/sbin/pppd', '/usr/sbin/pppd', required: false)
    assert(pppd.found(), 'pppd required but not found, please provide a valid pppd path or use -Dppp=false to disable it')
    pppd_path = pppd.path()
  endif

  config_h.set_quoted('PPPD_PATH', pppd_path)

  pppd_plugin_dir = get_option('pppd_plugin_dir')
  if pppd_plugin_dir == ''
    pppd_plugin_dir = join_paths(nm_libdir, 'pppd', '2.4.5')
  endif
endif
config_h.set10('WITH_PPP', enable_ppp)

# ModemManager1 with libmm-glib
enable_modem_manager = get_option('modem_manager')
if enable_modem_manager
  mm_glib_dep = dependency('mm-glib', version: '>= 0.7.991')
endif

# Bluez5 DUN support
enable_bluez5_dun = get_option('bluez5_dun')
if enable_bluez5_dun
  bluez5_dep = dependency('bluez', version: '>= 5', required: false)
  assert(bluez5_dep.found(), 'Bluez 5.x development headers are required')
endif
config_h.set10('WITH_BLUEZ5_DUN', enable_bluez5_dun)

# OFONO
enable_ofono = get_option('ofono')
config_h.set10('WITH_OFONO', enable_ofono)

# DHCP client support
config_dhcp_default = get_option('config_dhcp_default')
config_h.set_quoted('NM_CONFIG_DEFAULT_MAIN_DHCP', config_dhcp_default)
dhcp_summary = ''
foreach client : [ 'dhclient', 'dhcpcd', 'dhcpcanon' ]
  client_path = get_option(client)
  client_enable = (client_path != 'no')
  if client_enable
    if client_path == ''
      client_prog = find_program(client,
                                 '/sbin/' + client,
                                 '/usr/sbin/pppd/' + client,
                                 '/usr/local/sbin/' + client,
                                 required : false)
      if client_prog.found()
        client_path = client_prog.path()
      else
        client_path = '/usr/sbin/' + client
        message('@0@ not found, assume path @1@'.format(client, client_path))
      endif
    endif
    config_h.set_quoted(client.to_upper() + '_PATH', client_path)
  endif
  if config_dhcp_default == client and not client_enable
    error(client + ' has not been enabled. Please don\'t disable it or use another configuration option for main.dhcp setting')
  endif
  config_h.set10('WITH_' + client.to_upper(), client_enable)
  dhcp_summary += ('  ' + client + ': ' + client_enable.to_string())
  if (client_enable)
    dhcp_summary += (' ' + client_path)
  endif
  dhcp_summary += '\n'
endforeach

# Open vSwitch integration
enable_ovs = get_option('ovs')
if enable_ovs
  assert(jansson_dep.found(), 'jansson is needed for Open vSwitch integration. Use -Dovs=false to disable it')
endif

# DNS resolv.conf managers
config_dns_rc_manager_default = get_option('config_dns_rc_manager_default')
config_h.set_quoted('NM_CONFIG_DEFAULT_MAIN_RC_MANAGER', config_dns_rc_manager_default)
resolv_conf_summary = ''
foreach prog_name : ['resolvconf', 'netconfig']
  prog_path = get_option(prog_name)
  prog_enable = (prog_path != 'no')

  if prog_enable
    if prog_path == ''
      prog = find_program(prog_name,
                          '/usr/' + prog_name,
                          '/usr/sbin/' + prog_name,
                          '/usr/local/sbin' + prog_name,
                          required : false)
      if prog.found()
        prog_path = prog.path()
      else
        prog_enable = false
      endif
    endif
  endif

  if prog_enable
    config_h.set_quoted(prog_name.to_upper() + '_PATH', prog_path)
  elif config_dns_rc_manager_default == prog_name
    error(prog_name + ' has not been enabled. Please don\'t disable it or use another configuration option for main.rc-manager setting')
  endif

  resolv_conf_summary += '  ' + prog_name + ': ' + prog_enable.to_string()
  if prog_enable
    resolv_conf_summary += ' ' + prog_path
  endif
  resolv_conf_summary += '\n'
endforeach

# external misc tools paths
default_paths = ['/sbin', '/usr/sbin']
dnssec_ts_paths = ['/usr/local/libexec',
                   '/usr/local/lib',
                   '/usr/local/lib/dnssec-trigger',
                   '/usr/libexec',
                   '/usr/lib',
                   '/usr/lib/dnssec-trigger']

# 0: cmdline option, 1: paths, 2: fallback
progs = [['iptables',       default_paths,   '/sbin/iptables'],
         ['dnsmasq',        default_paths,   ''],
         ['dnssec_trigger', dnssec_ts_paths, join_paths(nm_libexecdir, 'dnssec-trigger-script') ],
        ]

foreach prog : progs
  path = get_option(prog[0])
  if path == ''
    search_paths = [ prog[0] ]
    foreach path : prog[1]
      search_paths += (path + '/' + prog[0])
    endforeach
    exe = find_program(search_paths, required : false)
    path = exe.found() ? exe.path() : prog[2]
  endif
  name = prog[0].to_upper() + '_PATH'
  config_h.set_quoted(name, path)
endforeach

# system CA certificates path
system_ca_path = get_option('system_ca_path')
config_h.set_quoted('SYSTEM_CA_PATH', system_ca_path)

# kernel firmware dir
kernel_firmware_dir = get_option('kernel_firmware_dir')
config_h.set_quoted('KERNEL_FIRMWARE_DIR', kernel_firmware_dir)

enable_libpsl = get_option('libpsl')
if enable_libpsl
  libpsl_dep = dependency('libpsl', version: '>= 0.1')
endif
config_h.set10('WITH_LIBPSL', enable_libpsl)

enable_concheck = get_option('concheck')
if enable_concheck
  libcurl_dep = dependency('libcurl', version: '>= 7.24.0', required: false)
  assert(libcurl_dep.found(), 'concheck requires libcurl library. Use -Dconcheck=false to disable it')
endif
config_h.set10('WITH_CONCHECK', enable_concheck)

enable_nmcli = get_option('nmcli')
if enable_nmcli
  # FIXME: check for readline
  # AX_LIB_READLINE
  readline_dep = declare_dependency(link_args: '-lreadline')
  '''
  foreach readline_lib: ['-lreadline', '-ledit', '-leditline']
    if not is_variable('readline_dep')
      foreach termcap_lib: ['', '-lncurses', '-ltermcap', '-lcurses']
        test_dep = declare_dependency(link_args: ' '.join([readline_lib, termcap_lib]))
        if cc.has_function('readline', dependencies: test_dep) and cc.has_header('readline', dependencies: test_dep)
          readline_dep = test_dep
        endif
      endforeach
    endif
  endforeach
  '''
  assert(readline_dep.found(), 'readline library with terminfo support is required (one of readline, edit, or editline, AND one of ncurses, curses, or termcap)')
endif

enable_nmtui = get_option('nmtui')
if enable_nmtui
  newt_dep = dependency('libnewt', version: '>= 0.52.15', required: false)
  assert(newt_dep.found(), 'You must have libnewt installed to build nmtui. Use -Dnmtui=false to disable it')
endif

more_asserts = get_option('more_asserts')
if more_asserts == 'no'
  more_asserts = 0
elif more_asserts == 'all'
  more_asserts = 100
else
  more_asserts = more_asserts.to_int()
endif
config_h.set('NM_MORE_ASSERTS', more_asserts)

more_logging = get_option('more_logging')
config_h.set10('NM_MORE_LOGGING', more_logging)

generic_support_src = 'int main() { int a = 0; int b = _Generic (a, int: 4); return b + a; };'
config_h.set10('_NM_CC_SUPPORT_GENERIC', cc.compiles(generic_support_src))

auto_support_src = 'int main() { int a = 0; __auto_type b = a; return b + a; };'
config_h.set10('_NM_CC_SUPPORT_AUTO_TYPE', cc.compiles(auto_support_src))

# Vala bindings
vapi_opt = get_option('vapi')
if vapi_opt == 'false'
  enable_vapi = false
else
  vala_req_version = '>= 0.17.1.24'
  enable_vapi = true

  if not enable_introspection
    assert(vapi_opt != 'true', 'vala api require GObject introspection. Use -Dvapi=false to disable it')
    enable_vapi = false
  endif

  if enable_vapi and not add_languages('vala', required: false)
    assert(vapi_opt != 'true', 'vala is required to build. Use -Dvapi=false to disable it')
    enable_vapi = false
  endif

  if enable_vapi and not meson.get_compiler('vala').version().version_compare(vala_req_version)
    assert(vapi_opt != 'true', 'vala ' + vala_req_version + ' is required to build. Use -Dvapi=false to disable it')
    enable_vapi = false
  endif
endif

# Tests, utilities and documentation
tests = get_option('tests')
enable_tests = (tests != 'no')
require_root_tests = (tests == 'root')
test_script = find_program(join_paths(meson.source_root(), 'tools', 'run-nm-test.sh'))

# valgrind
locations = get_option('valgrind')
enable_valgrind = (locations != ['no'])
if enable_valgrind
  valgrind = find_program(locations, required: false)
  enable_valgrind = valgrind.found()
endif

if enable_valgrind
  valgrind_suppressions_path = get_option('valgrind_suppressions')
  if valgrind_suppressions_path == ''
    valgrind_suppressions_path = join_paths(meson.source_root(), 'valgrind.suppressions')
  endif
endif

test_args = [
  '--called-from-make',
  meson.build_root(),
  '',
  enable_valgrind ? valgrind.path() : '',
  enable_valgrind ? valgrind_suppressions_path : '',
  '--launch-dbus=auto',
]

py3 = import('python3')
python = py3.find_python()

if python.found()
  config_h.set_quoted('TEST_NM_PYTHON', python.path())
endif

# check if we can build setting property documentation
'''
build_docs=no
if test -n "$INTROSPECTION_MAKEFILE"; then
  # If g-i is installed we know we have python, but we might not have pygobject
  if ! "$PYTHON" -c 'from gi.repository import GObject' >& /dev/null; then
    AC_MSG_ERROR(["--enable-introspection aims to build the settings documentation. This requires GObject introspection for python (pygobject)])
  fi

  AC_PATH_PROG(PERL, perl)
  if test -z "$PERL"; then
    AC_MSG_ERROR([--enable-introspection requires perl])
  fi
  AC_PATH_PROG(XSLTPROC, xsltproc)
  if test -z "$XSLTPROC"; then
    AC_MSG_ERROR([--enable-introspection requires xsltproc])
  fi

  have_introspection=yes
  if test "$enable_gtk_doc" = "yes"; then
    build_docs=yes
  fi
else
  if test "$enable_gtk_doc" = "yes"; then
    # large parts of the documentation require introspection/pygobject to extract
    # the documentation out of the source files. You cannot enable gtk-doc without alone.
    AC_MSG_ERROR(["--with-gtk-doc requires --enable-introspection"])
  fi
  have_introspection=no
fi
'''

gnome = import('gnome')
i18n = import('i18n')
pkg = import('pkgconfig')

po_dir = join_paths(meson.source_root(), 'po')

intltool_merge = find_program('intltool-merge')
intltool_cache = join_paths(po_dir, '.intltool-merge-cache')
intltool_desktop_cmd = [intltool_merge, '-d', '-u', '-c', intltool_cache, po_dir, '@INPUT@', '@OUTPUT@']
intltool_xml_cmd = [intltool_merge, '-x', '-u', '-c', intltool_cache, po_dir, '@INPUT@', '@OUTPUT@']

perl = find_program('perl')
xsltproc = find_program('xsltproc')

check_exports = find_program(join_paths(meson.source_root(), 'tools', 'check-exports.sh'))

content_files = []

# FIXME: every plugin calls to this:
'''
set_sanitizer_env = \
        [ -n "$(SANITIZER_ENV)" ] && export $(SANITIZER_ENV) ; \
        if [ -n "$(1)" ] && echo $(CFLAGS) | grep -e -fsanitize=address ; then \
                export LD_PRELOAD="$${LD_PRELOAD}:$$(ldd $(1) | grep libasan\.so\.. -o | head -n 1)"; \
        fi

check_so_symbols = \
        $(call set_sanitizer_env,$(1)); \
        LD_BIND_NOW=1 LD_PRELOAD=$${LD_PRELOAD}:$(1) $(builddir)/src/NetworkManager --version >/dev/null
'''

top_inc = include_directories('.')

subdir('introspection')
subdir('shared')
subdir('libnm-core')
subdir('libnm')
subdir('src')
subdir('dispatcher')
subdir('clients')
subdir('data')
subdir('po')

if enable_vapi
  subdir('vapi')
endif

subdir('examples/C/glib')

enable_qt = get_option('qt')
if enable_qt
  add_languages('cpp')
  subdir('examples/C/qt')
endif

enable_docs = get_option('docs')

if enable_docs
  assert(enable_introspection, '-Ddocs=true requires -Dintrospection=true')
  assert(meson.version().version_compare('>= 0.46.0'), '-Ddocs requires meson >= 0.46')
  subdir('man')
  subdir('docs')
endif

config = 'config.h'

configure_file(
  input: config + '.meson',
  output: config,
  configuration: config_h,
)

config_extra_h = configuration_data()

config_extra_h.set_quoted('BINDIR',            nm_bindir)
config_extra_h.set_quoted('DATADIR',           nm_datadir)
config_extra_h.set_quoted('LIBEXECDIR',        nm_libexecdir)
config_extra_h.set_quoted('LOCALSTATEDIR',     nm_localstatedir)
config_extra_h.set_quoted('NMCONFDIR',         nm_pkgconfdir)
config_extra_h.set_quoted('NMLIBDIR',          nm_pkglibdir)
config_extra_h.set_quoted('NMLIBDIR',          nm_pkglibdir)
config_extra_h.set_quoted('NMLOCALEDIR',       nm_localedir)
config_extra_h.set_quoted('NMPLUGINDIR',       nm_plugindir)
config_extra_h.set_quoted('NMRUNDIR',          nm_pkgrundir)
config_extra_h.set_quoted('NMSTATEDIR',        nm_pkgstatedir)
config_extra_h.set_quoted('NMVPNDIR',          nm_vpndir)
config_extra_h.set_quoted('NM_BUILD_BUILDDIR', meson.build_root())
config_extra_h.set_quoted('NM_BUILD_SRCDIR',   meson.source_root())
if enable_ppp
    config_extra_h.set_quoted('PPPD_PLUGIN_DIR',   pppd_plugin_dir)
endif
config_extra_h.set_quoted('PREFIX',            nm_prefix)
config_extra_h.set_quoted('RUNDIR',            nm_pkgrundir)
config_extra_h.set_quoted('RUNSTATEDIR',       nm_runstatedir)
config_extra_h.set_quoted('SYSCONFDIR',        nm_sysconfdir)

configure_file(
  input: 'config-extra.h.meson',
  output: 'config-extra.h',
  configuration: config_extra_h,
)

meson.add_install_script(
  join_paths('tools', 'meson-post-install.sh'),
  nm_datadir,
  nm_bindir,
  nm_pkgconfdir,
  nm_pkglibdir,
  nm_pkgstatedir,
  enable_docs ? 'install_docs' : '',
  nm_mandir,
)

output = '\nSystem paths:\n'
output += '  prefix: ' + nm_prefix + '\n'
output += '  exec_prefix: ' + nm_prefix + '\n'
output += '  systemdunitdir: ' + systemd_system_unit_dir + '\n'
output += '  nmbinary: ' + nm_pkgsbindir + '\n'
output += '  nmconfdir: ' + nm_pkgconfdir + '\n'
output += '  nmlibdir: ' + nm_pkglibdir + '\n'
output += '  nmdatadir: ' + nm_pkgdatadir + '\n'
output += '  nmstatedir: ' + nm_pkgstatedir + '\n'
output += '  nmrundir: ' + nm_pkgrundir + '\n'
output += '  nmvpndir: ' + nm_vpndir + '\n'
output += '  nmplugindir: ' + nm_plugindir + '\n'
output += '\nPlatform:\n'
output += '  session tracking: ' + ','.join(session_trackers) + '\n'
output += '  suspend/resume: ' + suspend_resume + '\n'
output += '  policykit: ' + enable_polkit.to_string()
if enable_polkit
  modify = (enable_modify_system ? 'permissive' : 'restrictive')
  output += ' (' + modify + ' modify.system) (default: main.auth-polkit=true)'
endif
output += '\n'
output += '  polkit agent: ' + enable_polkit_agent.to_string() + '\n'
output += '  selinux: ' + enable_selinux.to_string() + '\n'
output += '  systemd-journald: ' + enable_systemd_journal.to_string() + ' (default: logging.backend=' + config_logging_backend_default + ')\n'
output += '  hostname persist: ' + hostname_persist + '\n'
output += '  libaudit: ' + enable_libaudit.to_string() + ' (default: logging.audit=' + config_default_logging_audit + ')\n'
output += '\nFeatures:\n'
output += '  wext: ' + enable_wext.to_string() + '\n'
output += '  wifi: ' + enable_wifi.to_string() + '\n'
output += '  iwd:  ' + enable_iwd.to_string() + '\n'
output += '  pppd: ' + enable_ppp.to_string()
if enable_ppp
  output += ' ' + pppd_path + ' plugins:' + pppd_plugin_dir
endif
output += '\n'
output += '  modemmanager-1: ' + enable_modem_manager.to_string() + '\n'
output += '  ofono: ' + enable_ofono.to_string() + '\n'
output += '  concheck: ' + enable_concheck.to_string() + '\n'
output += '  libteamdctl: ' + enable_teamdctl.to_string() + '\n'
output += '  ovs: ' + enable_ovs.to_string() + '\n'
output += '  nmcli: ' + enable_nmcli.to_string() + '\n'
output += '  nmtui: ' + enable_nmtui.to_string() + '\n'
output += '\nConfiguration_plugins (main.plugins=' + config_plugins_default + ')\n'
output += '  ibft: ' + enable_ibft.to_string() + '\n'
output += '  ifcfg-rh: ' + enable_ifcfg_rh.to_string() + '\n'
output += '  ifupdown: ' + enable_ifupdown.to_string() + '\n'
output += '\nHandlers for /etc/resolv.conf:\n' + resolv_conf_summary
output += '\n'
output += '  config-dns-rc-manager-default: ' + config_dns_rc_manager_default + '\n'
output += '\nDHCP clients (default ' + config_dhcp_default + '):\n' + dhcp_summary
output += '\n'
output += '\nMiscellaneous:\n'
output += '  have introspection: ' + enable_introspection.to_string() + '\n'
output += '  build documentation and manpages: ' + enable_docs.to_string() + '\n'
# FIXME
#output += '  install pregenerated documentation and manpages: no
output += '  tests: ' + tests + '\n'
output += '  more-asserts: @0@\n'.format(more_asserts)
output += '  more-logging: ' + more_logging.to_string() + '\n'
output += '  warning-level: ' + get_option('warning_level') + '\n'
output += '  valgrind: ' + enable_valgrind.to_string()
if enable_valgrind
  output += ' ' + valgrind.path()
endif
output += '\n'
output += '  code coverage: ' + get_option('b_coverage').to_string() + '\n'
output += '  LTO: ' + enable_lto.to_string() + '\n'
output += '  Linker garbage collection: ' + enable_ld_gc.to_string() + '\n'
output += '  JSON validation for libnm: ' + enable_json_validation.to_string() + '\n'
output += '  crypto: ' + crypto + ' (have-gnutls: ' + crypto_gnutls_dep.found().to_string() + ', have-nss: ' + crypto_nss_dep.found().to_string() + ')\n'
output += '  sanitizers: ' + get_option('b_sanitize') + '\n'
output += '  Mozilla Public Suffix List: ' + enable_libpsl.to_string() + '\n'
output += '  vapi: ' + enable_vapi.to_string() + '\n'
output += '  ebpf: ' + enable_ebpf.to_string() + '\n'
message(output)<|MERGE_RESOLUTION|>--- conflicted
+++ resolved
@@ -4,11 +4,7 @@
 #  - add corresponding NM_VERSION_x_y_z macros in
 #    "shared/nm-version-macros.h.in"
 #  - update number in configure.ac
-<<<<<<< HEAD
-  version: '1.18.0',
-=======
-  version: '1.19.0',
->>>>>>> 32594889
+  version: '1.19.1',
   license: 'GPL2+',
   default_options: [
     'buildtype=debugoptimized',
@@ -301,23 +297,6 @@
   assert(gir_dep.found(), 'introspection support was requested, but the gobject-introspection library is not available. Use -Dintrospection=false to build without it.')
 endif
 
-<<<<<<< HEAD
-enable_libnm_glib = get_option('libnm_glib')
-if enable_libnm_glib
-  dbus_glib_dep = dependency('dbus-glib-1', version: '>= 0.94', required: false)
-  assert(dbus_dep.found() and dbus_glib_dep.found(), 'Configure with -Dlibnm_glib=false if you do not need the legacy libraries')
-endif
-# FIXME: do this better!!!
-have_fake_typelibs = enable_libnm_glib and enable_introspection
-if have_fake_typelibs and gio_unix_dep.version().version_compare('< 2.51.1')
-  warning('cannot build fake typelibs for libnm because glib is too old')
-  have_fake_typelibs=false
-endif
-
-config_h.set10('WITH_FAKE_TYPELIBS', have_fake_typelibs)
-
-=======
->>>>>>> 32594889
 udev_dir = get_option('udev_dir')
 install_udev_dir = (udev_dir != 'no')
 
