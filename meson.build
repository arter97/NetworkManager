--- conflicted
+++ resolved
@@ -6,11 +6,7 @@
 #  - add corresponding NM_VERSION_x_y_z macros in
 #    "src/libnm-core-public/nm-version-macros.h.in"
 #  - update number in configure.ac
-<<<<<<< HEAD
-  version: '1.34.0',
-=======
-  version: '1.35.4',
->>>>>>> b2f507ca
+  version: '1.35.5',
   license: 'GPL2+',
   default_options: [
     'buildtype=debugoptimized',
