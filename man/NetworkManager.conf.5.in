--- conflicted
+++ resolved
@@ -89,7 +89,6 @@
 be available on your system too. If this key is missing, available DHCP clients
 are looked for in this order: dhclient, dhcpcd.
 .TP
-<<<<<<< HEAD
 .B no-auto-default=\fI<hwaddr>\fP,\fI<hwaddr>\fP,...
 Set devices for which NetworkManager shouldn't create default wired connection
 (Auto eth0). NetworkManager creates a default wired connection for any wired
@@ -106,7 +105,7 @@
 .nf
 no-auto-default=00:22:68:5c:5d:c4,00:1e:65:ff:aa:ee
 .fi
-=======
+.TP
 .B dns=\fIplugin1\fP,\fIplugin2\fP, ...
 List DNS plugin names separated by ','. DNS plugins are used to provide local
 caching nameserver functionality (which speeds up DNS queries) and to push
@@ -123,7 +122,6 @@
 this plugin uses the ISC BIND program to provide local caching nameserver
 functionality.
 .RE
->>>>>>> 06bd99f6
 .SS [keyfile]
 This section contains keyfile-specific options and thus only has effect when using \fIkeyfile\fP plugin.
 .TP
