/* -*- Mode: C; tab-width: 4; indent-tabs-mode: t; c-basic-offset: 4 -*- */

/*
 * This library is free software; you can redistribute it and/or
 * modify it under the terms of the GNU Lesser General Public
 * License as published by the Free Software Foundation; either
 * version 2 of the License, or (at your option) any later version.
 *
 * This library is distributed in the hope that it will be useful,
 * but WITHOUT ANY WARRANTY; without even the implied warranty of
 * MERCHANTABILITY or FITNESS FOR A PARTICULAR PURPOSE.  See the GNU
 * Lesser General Public License for more details.
 *
 * You should have received a copy of the GNU Lesser General Public
 * License along with this library; if not, write to the
 * Free Software Foundation, Inc., 51 Franklin Street, Fifth Floor,
 * Boston, MA 02110-1301 USA.
 *
 * Copyright 2007 - 2013 Red Hat, Inc.
 * Copyright 2007 - 2008 Novell, Inc.
 */

#include "nm-default.h"

#include "nm-setting-8021x.h"

#include <string.h>

#include "nm-utils.h"
#include "crypto.h"
#include "nm-utils-private.h"
#include "nm-setting-private.h"
#include "nm-core-enum-types.h"

/**
 * SECTION:nm-setting-8021x
 * @short_description: Describes 802.1x-authenticated connection properties
 *
 * The #NMSetting8021x object is a #NMSetting subclass that describes
 * properties necessary for connection to 802.1x-authenticated networks, such as
 * WPA and WPA2 Enterprise Wi-Fi networks and wired 802.1x networks.  802.1x
 * connections typically use certificates and/or EAP authentication methods to
 * securely verify, identify, and authenticate the client to the network itself,
 * instead of simply relying on a widely shared static key.
 *
 * It's a good idea to read up on wpa_supplicant configuration before using this
 * setting extensively, since most of the options here correspond closely with
 * the relevant wpa_supplicant configuration options.
 *
 * Furthermore, to get a good idea of 802.1x, EAP, TLS, TTLS, etc and their
 * applications to Wi-Fi and wired networks, you'll want to get copies of the
 * following books.
 *
 *  802.11 Wireless Networks: The Definitive Guide, Second Edition
 *       Author: Matthew Gast
 *       ISBN: 978-0596100520
 *
 *  Cisco Wireless LAN Security
 *       Authors: Krishna Sankar, Sri Sundaralingam, Darrin Miller, and Andrew Balinsky
 *       ISBN: 978-1587051548
 **/

G_DEFINE_TYPE_WITH_CODE (NMSetting8021x, nm_setting_802_1x, NM_TYPE_SETTING,
                         _nm_register_setting (802_1X, 2))
NM_SETTING_REGISTER_TYPE (NM_TYPE_SETTING_802_1X)

#define NM_SETTING_802_1X_GET_PRIVATE(o) (G_TYPE_INSTANCE_GET_PRIVATE ((o), NM_TYPE_SETTING_802_1X, NMSetting8021xPrivate))

G_STATIC_ASSERT ( (NM_SETTING_802_1X_CK_FORMAT_UNKNOWN == (NMSetting8021xCKFormat) NM_CRYPTO_FILE_FORMAT_UNKNOWN) );
G_STATIC_ASSERT ( (NM_SETTING_802_1X_CK_FORMAT_X509    == (NMSetting8021xCKFormat) NM_CRYPTO_FILE_FORMAT_X509) );
G_STATIC_ASSERT ( (NM_SETTING_802_1X_CK_FORMAT_RAW_KEY == (NMSetting8021xCKFormat) NM_CRYPTO_FILE_FORMAT_RAW_KEY) );
G_STATIC_ASSERT ( (NM_SETTING_802_1X_CK_FORMAT_PKCS12  == (NMSetting8021xCKFormat) NM_CRYPTO_FILE_FORMAT_PKCS12) );

typedef struct {
	GSList *eap; /* GSList of strings */
	char *identity;
	char *anonymous_identity;
	char *pac_file;
	GBytes *ca_cert;
	char *ca_cert_password;
	NMSettingSecretFlags ca_cert_password_flags;
	char *ca_path;
	char *subject_match;
	GSList *altsubject_matches;
	char *domain_suffix_match;
	GBytes *client_cert;
	char *client_cert_password;
	NMSettingSecretFlags client_cert_password_flags;
	char *phase1_peapver;
	char *phase1_peaplabel;
	char *phase1_fast_provisioning;
	NMSetting8021xAuthFlags phase1_auth_flags;
	char *phase2_auth;
	char *phase2_autheap;
	GBytes *phase2_ca_cert;
	char *phase2_ca_cert_password;
	NMSettingSecretFlags phase2_ca_cert_password_flags;
	char *phase2_ca_path;
	char *phase2_subject_match;
	GSList *phase2_altsubject_matches;
	char *phase2_domain_suffix_match;
	GBytes *phase2_client_cert;
	char *phase2_client_cert_password;
	NMSettingSecretFlags phase2_client_cert_password_flags;
	char *password;
	NMSettingSecretFlags password_flags;
	GBytes *password_raw;
	NMSettingSecretFlags password_raw_flags;
	char *pin;
	NMSettingSecretFlags pin_flags;
	GBytes *private_key;
	char *private_key_password;
	NMSettingSecretFlags private_key_password_flags;
	GBytes *phase2_private_key;
	char *phase2_private_key_password;
	NMSettingSecretFlags phase2_private_key_password_flags;
	gboolean system_ca_certs;
	gint auth_timeout;
} NMSetting8021xPrivate;

enum {
	PROP_0,
	PROP_EAP,
	PROP_IDENTITY,
	PROP_ANONYMOUS_IDENTITY,
	PROP_PAC_FILE,
	PROP_CA_CERT,
	PROP_CA_CERT_PASSWORD,
	PROP_CA_CERT_PASSWORD_FLAGS,
	PROP_CA_PATH,
	PROP_SUBJECT_MATCH,
	PROP_ALTSUBJECT_MATCHES,
	PROP_DOMAIN_SUFFIX_MATCH,
	PROP_CLIENT_CERT,
	PROP_CLIENT_CERT_PASSWORD,
	PROP_CLIENT_CERT_PASSWORD_FLAGS,
	PROP_PHASE1_PEAPVER,
	PROP_PHASE1_PEAPLABEL,
	PROP_PHASE1_FAST_PROVISIONING,
	PROP_PHASE1_AUTH_FLAGS,
	PROP_PHASE2_AUTH,
	PROP_PHASE2_AUTHEAP,
	PROP_PHASE2_CA_CERT,
	PROP_PHASE2_CA_CERT_PASSWORD,
	PROP_PHASE2_CA_CERT_PASSWORD_FLAGS,
	PROP_PHASE2_CA_PATH,
	PROP_PHASE2_SUBJECT_MATCH,
	PROP_PHASE2_ALTSUBJECT_MATCHES,
	PROP_PHASE2_DOMAIN_SUFFIX_MATCH,
	PROP_PHASE2_CLIENT_CERT,
	PROP_PHASE2_CLIENT_CERT_PASSWORD,
	PROP_PHASE2_CLIENT_CERT_PASSWORD_FLAGS,
	PROP_PASSWORD,
	PROP_PASSWORD_FLAGS,
	PROP_PASSWORD_RAW,
	PROP_PASSWORD_RAW_FLAGS,
	PROP_PRIVATE_KEY,
	PROP_PRIVATE_KEY_PASSWORD,
	PROP_PRIVATE_KEY_PASSWORD_FLAGS,
	PROP_PHASE2_PRIVATE_KEY,
	PROP_PHASE2_PRIVATE_KEY_PASSWORD,
	PROP_PHASE2_PRIVATE_KEY_PASSWORD_FLAGS,
	PROP_PIN,
	PROP_PIN_FLAGS,
	PROP_SYSTEM_CA_CERTS,
	PROP_AUTH_TIMEOUT,

	LAST_PROP
};

/**
 * nm_setting_802_1x_new:
 *
 * Creates a new #NMSetting8021x object with default values.
 *
 * Returns: the new empty #NMSetting8021x object
 **/
NMSetting *
nm_setting_802_1x_new (void)
{
	return (NMSetting *) g_object_new (NM_TYPE_SETTING_802_1X, NULL);
}

/*****************************************************************************/

/**
 * nm_setting_802_1x_get_num_eap_methods:
 * @setting: the #NMSetting8021x
 *
 * Returns the number of eap methods allowed for use when connecting to the
 * network.  Generally only one EAP method is used.  Use the functions
 * nm_setting_802_1x_get_eap_method(), nm_setting_802_1x_add_eap_method(),
 * and nm_setting_802_1x_remove_eap_method() for adding, removing, and retrieving
 * allowed EAP methods.
 *
 * Returns: the number of allowed EAP methods
 **/
guint32
nm_setting_802_1x_get_num_eap_methods (NMSetting8021x *setting)
{
	g_return_val_if_fail (NM_IS_SETTING_802_1X (setting), 0);

	return g_slist_length (NM_SETTING_802_1X_GET_PRIVATE (setting)->eap);
}

/**
 * nm_setting_802_1x_get_eap_method:
 * @setting: the #NMSetting8021x
 * @i: the index of the EAP method name to return
 *
 * Returns the name of the allowed EAP method at index @i.
 *
 * Returns: the name of the allowed EAP method at index @i
 **/
const char *
nm_setting_802_1x_get_eap_method (NMSetting8021x *setting, guint32 i)
{
	NMSetting8021xPrivate *priv;

	g_return_val_if_fail (NM_IS_SETTING_802_1X (setting), NULL);

	priv = NM_SETTING_802_1X_GET_PRIVATE (setting);
	g_return_val_if_fail (i <= g_slist_length (priv->eap), NULL);

	return (const char *) g_slist_nth_data (priv->eap, i);
}

/**
 * nm_setting_802_1x_add_eap_method:
 * @setting: the #NMSetting8021x
 * @eap: the name of the EAP method to allow for this connection
 *
 * Adds an allowed EAP method.  The setting is not valid until at least one
 * EAP method has been added.  See #NMSetting8021x:eap property for a list of
 * allowed EAP methods.
 *
 * Returns: %TRUE if the EAP method was successfully added, %FALSE if it was
 *  not a valid method or if it was already allowed.
 **/
gboolean
nm_setting_802_1x_add_eap_method (NMSetting8021x *setting, const char *eap)
{
	NMSetting8021xPrivate *priv;
	GSList *iter;

	g_return_val_if_fail (NM_IS_SETTING_802_1X (setting), FALSE);
	g_return_val_if_fail (eap != NULL, FALSE);

	priv = NM_SETTING_802_1X_GET_PRIVATE (setting);
	for (iter = priv->eap; iter; iter = g_slist_next (iter)) {
		if (!strcmp (eap, (char *) iter->data))
			return FALSE;
	}

	priv->eap = g_slist_append (priv->eap, g_ascii_strdown (eap, -1));
	g_object_notify (G_OBJECT (setting), NM_SETTING_802_1X_EAP);
	return TRUE;
}

/**
 * nm_setting_802_1x_remove_eap_method:
 * @setting: the #NMSetting8021x
 * @i: the index of the EAP method to remove
 *
 * Removes the allowed EAP method at the specified index.
 **/
void
nm_setting_802_1x_remove_eap_method (NMSetting8021x *setting, guint32 i)
{
	NMSetting8021xPrivate *priv;
	GSList *elt;

	g_return_if_fail (NM_IS_SETTING_802_1X (setting));

	priv = NM_SETTING_802_1X_GET_PRIVATE (setting);
	elt = g_slist_nth (priv->eap, i);
	g_return_if_fail (elt != NULL);

	g_free (elt->data);
	priv->eap = g_slist_delete_link (priv->eap, elt);
	g_object_notify (G_OBJECT (setting), NM_SETTING_802_1X_EAP);
}

/**
 * nm_setting_802_1x_remove_eap_method_by_value:
 * @setting: the #NMSetting8021x
 * @eap: the name of the EAP method to remove
 *
 * Removes the allowed EAP method @method.
 *
 * Returns: %TRUE if the EAP method was founs and removed, %FALSE if it was not.
 **/
gboolean
nm_setting_802_1x_remove_eap_method_by_value (NMSetting8021x *setting,
                                              const char *eap)
{
	NMSetting8021xPrivate *priv;
	GSList *iter;

	g_return_val_if_fail (NM_IS_SETTING_802_1X (setting), FALSE);
	g_return_val_if_fail (eap != NULL, FALSE);

	priv = NM_SETTING_802_1X_GET_PRIVATE (setting);
	for (iter = priv->eap; iter; iter = g_slist_next (iter)) {
		if (!strcmp (eap, (char *) iter->data)) {
			priv->eap = g_slist_delete_link (priv->eap, iter);
			g_object_notify (G_OBJECT (setting), NM_SETTING_802_1X_EAP);
			return TRUE;
		}
	}
	return FALSE;
}

/**
 * nm_setting_802_1x_clear_eap_methods:
 * @setting: the #NMSetting8021x
 *
 * Clears all allowed EAP methods.
 **/
void
nm_setting_802_1x_clear_eap_methods (NMSetting8021x *setting)
{
	NMSetting8021xPrivate *priv;

	g_return_if_fail (NM_IS_SETTING_802_1X (setting));

	priv = NM_SETTING_802_1X_GET_PRIVATE (setting);
	g_slist_free_full (priv->eap, g_free);
	priv->eap = NULL;
	g_object_notify (G_OBJECT (setting), NM_SETTING_802_1X_EAP);
}

/**
 * nm_setting_802_1x_get_identity:
 * @setting: the #NMSetting8021x
 *
 * Returns the identifier used by some EAP methods (like TLS) to
 * authenticate the user.  Often this is a username or login name.
 *
 * Returns: the user identifier
 **/
const char *
nm_setting_802_1x_get_identity (NMSetting8021x *setting)
{
	g_return_val_if_fail (NM_IS_SETTING_802_1X (setting), NULL);

	return NM_SETTING_802_1X_GET_PRIVATE (setting)->identity;
}

/**
 * nm_setting_802_1x_get_anonymous_identity:
 * @setting: the #NMSetting8021x
 *
 * Returns the anonymous identifier used by some EAP methods (like TTLS) to
 * authenticate the user in the outer unencrypted "phase 1" authentication.  The
 * inner "phase 2" authentication will use the #NMSetting8021x:identity in
 * a secure form, if applicable for that EAP method.
 *
 * Returns: the anonymous identifier
 **/
const char *
nm_setting_802_1x_get_anonymous_identity (NMSetting8021x *setting)
{
	g_return_val_if_fail (NM_IS_SETTING_802_1X (setting), NULL);

	return NM_SETTING_802_1X_GET_PRIVATE (setting)->anonymous_identity;
}

/**
 * nm_setting_802_1x_get_pac_file:
 * @setting: the #NMSetting8021x
 *
 * Returns the file containing PAC credentials used by EAP-FAST method.
 *
 * Returns: the PAC file
 **/
const char *
nm_setting_802_1x_get_pac_file (NMSetting8021x *setting)
{
	g_return_val_if_fail (NM_IS_SETTING_802_1X (setting), NULL);

	return NM_SETTING_802_1X_GET_PRIVATE (setting)->pac_file;
}

/**
 * nm_setting_802_1x_get_ca_path:
 * @setting: the #NMSetting8021x
 *
 * Returns the path of the CA certificate directory if previously set.  Systems
 * will often have a directory that contains multiple individual CA certificates
 * which the supplicant can then add to the verification chain.  This may be
 * used in addition to the #NMSetting8021x:ca-cert property to add more CA
 * certificates for verifying the network to client.
 *
 * Returns: the CA certificate directory path
 **/
const char *
nm_setting_802_1x_get_ca_path (NMSetting8021x *setting)
{
	g_return_val_if_fail (NM_IS_SETTING_802_1X (setting), NULL);

	return NM_SETTING_802_1X_GET_PRIVATE (setting)->ca_path;
}

/**
 * nm_setting_802_1x_get_system_ca_certs:
 * @setting: the #NMSetting8021x
 *
 * Sets the #NMSetting8021x:system-ca-certs property. The
 * #NMSetting8021x:ca-path and #NMSetting8021x:phase2-ca-path
 * properties are ignored if the #NMSetting8021x:system-ca-certs property is
 * %TRUE, in which case a system-wide CA certificate directory specified at
 * compile time (using the --system-ca-path configure option) is used in place
 * of these properties.
 *
 * Returns: %TRUE if a system CA certificate path should be used, %FALSE if not
 **/
gboolean
nm_setting_802_1x_get_system_ca_certs (NMSetting8021x *setting)
{
	g_return_val_if_fail (NM_IS_SETTING_802_1X (setting), FALSE);

	return NM_SETTING_802_1X_GET_PRIVATE (setting)->system_ca_certs;
}

static NMSetting8021xCKScheme
get_cert_scheme (GBytes *bytes, GError **error)
{
	const char *data;
	gsize length;

	if (!bytes) {
		g_set_error_literal (error,
		                     NM_CONNECTION_ERROR,
		                     NM_CONNECTION_ERROR_INVALID_PROPERTY,
		                     _("data missing"));
		return NM_SETTING_802_1X_CK_SCHEME_UNKNOWN;
	}

	data = g_bytes_get_data (bytes, &length);
	return nm_setting_802_1x_check_cert_scheme (data, length, error);
}

/**
 * nm_setting_802_1x_check_cert_scheme:
 * @pdata: (allow-none): the data pointer
 * @length: the length of the data
 * @error: (allow-none): (out): validation reason
 *
 * Determines and verifies the blob type.
 * When setting certificate properties of NMSetting8021x
 * the blob must be not UNKNOWN (or NULL).
 *
 * Returns: the scheme of the blob or %NM_SETTING_802_1X_CK_SCHEME_UNKNOWN.
 * For NULL it also returns NM_SETTING_802_1X_CK_SCHEME_UNKNOWN.
 *
 * Since: 1.2
 **/
NMSetting8021xCKScheme
nm_setting_802_1x_check_cert_scheme (gconstpointer pdata, gsize length, GError **error)
{
	const char *data = pdata;
	NMSetting8021xCKScheme scheme;
	gsize prefix_length;

	g_return_val_if_fail (!length || data, NM_SETTING_802_1X_CK_SCHEME_UNKNOWN);

	if (!length || !data) {
		g_set_error_literal (error,
		                     NM_CONNECTION_ERROR,
		                     NM_CONNECTION_ERROR_INVALID_PROPERTY,
		                     _("binary data missing"));
		return NM_SETTING_802_1X_CK_SCHEME_UNKNOWN;
	}

	if (   length >= NM_STRLEN (NM_SETTING_802_1X_CERT_SCHEME_PREFIX_PATH)
	    && !memcmp (data, NM_SETTING_802_1X_CERT_SCHEME_PREFIX_PATH, NM_STRLEN (NM_SETTING_802_1X_CERT_SCHEME_PREFIX_PATH))) {
		scheme = NM_SETTING_802_1X_CK_SCHEME_PATH;
		prefix_length = NM_STRLEN (NM_SETTING_802_1X_CERT_SCHEME_PREFIX_PATH);
	} else if (   length >= NM_STRLEN (NM_SETTING_802_1X_CERT_SCHEME_PREFIX_PKCS11)
	           && !memcmp (data, NM_SETTING_802_1X_CERT_SCHEME_PREFIX_PKCS11, NM_STRLEN (NM_SETTING_802_1X_CERT_SCHEME_PREFIX_PKCS11))) {
		scheme = NM_SETTING_802_1X_CK_SCHEME_PKCS11;
		prefix_length = NM_STRLEN (NM_SETTING_802_1X_CERT_SCHEME_PREFIX_PKCS11);
	} else {
		scheme = NM_SETTING_802_1X_CK_SCHEME_BLOB;
		prefix_length = 0;
	}

	if (scheme != NM_SETTING_802_1X_CK_SCHEME_BLOB) {
		/* An actual URI must be NUL terminated, contain at least
		 * one non-NUL character, and contain only one trailing NUL
		 * chracter.
		 * And ensure it's UTF-8 valid too so we can pass it through
		 * D-Bus and stuff like that. */

		if (data[length - 1] != '\0') {
			g_set_error_literal (error,
			                     NM_CONNECTION_ERROR,
			                     NM_CONNECTION_ERROR_INVALID_PROPERTY,
			                     _("URI not NUL terminated"));
			return NM_SETTING_802_1X_CK_SCHEME_UNKNOWN;
		}
		length--;

		if (length <= prefix_length) {
			g_set_error_literal (error,
			                     NM_CONNECTION_ERROR,
			                     NM_CONNECTION_ERROR_INVALID_PROPERTY,
			                     _("URI is empty"));
			return NM_SETTING_802_1X_CK_SCHEME_UNKNOWN;
		}

		if (!g_utf8_validate (data + prefix_length, length - prefix_length, NULL)) {
			g_set_error_literal (error,
					     NM_CONNECTION_ERROR,
					     NM_CONNECTION_ERROR_INVALID_PROPERTY,
					     _("URI is not valid UTF-8"));
			return NM_SETTING_802_1X_CK_SCHEME_UNKNOWN;
		}
	}

	return scheme;
}

static GByteArray *
load_and_verify_certificate (const char *cert_path,
                             NMSetting8021xCKScheme scheme,
                             NMCryptoFileFormat *out_file_format,
                             GError **error)
{
	NMCryptoFileFormat format = NM_CRYPTO_FILE_FORMAT_UNKNOWN;
	GByteArray *array;

	array = crypto_load_and_verify_certificate (cert_path, &format, error);

	if (!array || !array->len || format == NM_CRYPTO_FILE_FORMAT_UNKNOWN) {
		/* the array is empty or the format is already unknown. */
		format = NM_CRYPTO_FILE_FORMAT_UNKNOWN;
	} else if (scheme == NM_SETTING_802_1X_CK_SCHEME_BLOB) {
		/* If we load the file as blob, we must ensure that the binary data does not
		 * start with file://. NMSetting8021x cannot represent blobs that start with
		 * file://.
		 * If that's the case, coerce the format to UNKNOWN. The callers will take care
		 * of that and not set the blob. */
		if (nm_setting_802_1x_check_cert_scheme (array->data, array->len, NULL) != NM_SETTING_802_1X_CK_SCHEME_BLOB)
			format = NM_CRYPTO_FILE_FORMAT_UNKNOWN;
	}

	if (out_file_format)
		*out_file_format = format;
	return array;
}

/**
 * nm_setting_802_1x_get_ca_cert_scheme:
 * @setting: the #NMSetting8021x
 *
 * Returns the scheme used to store the CA certificate.  If the returned scheme
 * is %NM_SETTING_802_1X_CK_SCHEME_BLOB, use nm_setting_802_1x_get_ca_cert_blob();
 * if %NM_SETTING_802_1X_CK_SCHEME_PATH, use nm_setting_802_1x_get_ca_cert_path();
 * if %NM_SETTING_802_1X_CK_SCHEME_PKCS11, use nm_setting_802_1x_get_ca_cert_uri().
 *
 * Returns: scheme used to store the CA certificate (blob or path)
 **/
NMSetting8021xCKScheme
nm_setting_802_1x_get_ca_cert_scheme (NMSetting8021x *setting)
{
	g_return_val_if_fail (NM_IS_SETTING_802_1X (setting), NM_SETTING_802_1X_CK_SCHEME_UNKNOWN);

	return get_cert_scheme (NM_SETTING_802_1X_GET_PRIVATE (setting)->ca_cert, NULL);
}

/**
 * nm_setting_802_1x_get_ca_cert_blob:
 * @setting: the #NMSetting8021x
 *
 * Returns the CA certificate blob if the CA certificate is stored using the
 * %NM_SETTING_802_1X_CK_SCHEME_BLOB scheme.  Not all EAP methods use a
 * CA certificate (LEAP for example), and those that can take advantage of the
 * CA certificate allow it to be unset.  Note that lack of a CA certificate
 * reduces security by allowing man-in-the-middle attacks, because the identity
 * of the network cannot be confirmed by the client.
 *
 * Returns: (transfer none): the CA certificate data
 **/
GBytes *
nm_setting_802_1x_get_ca_cert_blob (NMSetting8021x *setting)
{
	NMSetting8021xCKScheme scheme;

	g_return_val_if_fail (NM_IS_SETTING_802_1X (setting), NULL);

	scheme = nm_setting_802_1x_get_ca_cert_scheme (setting);
	g_return_val_if_fail (scheme == NM_SETTING_802_1X_CK_SCHEME_BLOB, NULL);

	return NM_SETTING_802_1X_GET_PRIVATE (setting)->ca_cert;
}

/**
 * nm_setting_802_1x_get_ca_cert_path:
 * @setting: the #NMSetting8021x
 *
 * Returns the CA certificate path if the CA certificate is stored using the
 * %NM_SETTING_802_1X_CK_SCHEME_PATH scheme.  Not all EAP methods use a
 * CA certificate (LEAP for example), and those that can take advantage of the
 * CA certificate allow it to be unset.  Note that lack of a CA certificate
 * reduces security by allowing man-in-the-middle attacks, because the identity
 * of the network cannot be confirmed by the client.
 *
 * Returns: path to the CA certificate file
 **/
const char *
nm_setting_802_1x_get_ca_cert_path (NMSetting8021x *setting)
{
	NMSetting8021xCKScheme scheme;
	gconstpointer data;

	g_return_val_if_fail (NM_IS_SETTING_802_1X (setting), NULL);

	scheme = nm_setting_802_1x_get_ca_cert_scheme (setting);
	g_return_val_if_fail (scheme == NM_SETTING_802_1X_CK_SCHEME_PATH, NULL);

	data = g_bytes_get_data (NM_SETTING_802_1X_GET_PRIVATE (setting)->ca_cert, NULL);
	return (const char *)data + strlen (NM_SETTING_802_1X_CERT_SCHEME_PREFIX_PATH);
}

/**
 * nm_setting_802_1x_get_ca_cert_uri:
 * @setting: the #NMSetting8021x
 *
 * Returns the CA certificate URI analogously to
 * nm_setting_802_1x_get_ca_cert_blob() and
 * nm_setting_802_1x_get_ca_cert_path().
 *
 * Currently it's limited to PKCS#11 URIs ('pkcs11' scheme as defined by RFC
 * 7512), but may be extended to other schemes in future (such as 'file' URIs
 * for local files and 'data' URIs for inline certificate data).
 *
 * Returns: the URI string
 *
 * Since: 1.6
 **/
const char *
nm_setting_802_1x_get_ca_cert_uri (NMSetting8021x *setting)
{
	NMSetting8021xCKScheme scheme;
	gconstpointer data;

	g_return_val_if_fail (NM_IS_SETTING_802_1X (setting), NULL);

	scheme = nm_setting_802_1x_get_ca_cert_scheme (setting);
	g_return_val_if_fail (scheme == NM_SETTING_802_1X_CK_SCHEME_PKCS11, NULL);

	data = g_bytes_get_data (NM_SETTING_802_1X_GET_PRIVATE (setting)->ca_cert, NULL);
	return (const char *)data;
}

static GBytes *
path_to_scheme_value (const char *path)
{
	GByteArray *array;
	gsize len;

	g_return_val_if_fail (path != NULL && path[0], NULL);

	len = strlen (path);

	/* Add the path scheme tag to the front, then the filename */
	array = g_byte_array_sized_new (len + strlen (NM_SETTING_802_1X_CERT_SCHEME_PREFIX_PATH) + 1);
	g_byte_array_append (array, (const guint8 *) NM_SETTING_802_1X_CERT_SCHEME_PREFIX_PATH, strlen (NM_SETTING_802_1X_CERT_SCHEME_PREFIX_PATH));
	g_byte_array_append (array, (const guint8 *) path, len);
	g_byte_array_append (array, (const guint8 *) "\0", 1);

	return g_byte_array_free_to_bytes (array);
}

/**
 * nm_setting_802_1x_set_ca_cert:
 * @setting: the #NMSetting8021x
 * @value: when @scheme is set to either %NM_SETTING_802_1X_CK_SCHEME_PATH
 *   or %NM_SETTING_802_1X_CK_SCHEME_BLOB, pass the path of the CA certificate
 *   file (PEM or DER format).  The path must be UTF-8 encoded; use
 *   g_filename_to_utf8() to convert if needed.  Passing %NULL with any @scheme
 *   clears the CA certificate.
 * @scheme: desired storage scheme for the certificate
 * @out_format: on successful return, the type of the certificate added
 * @error: on unsuccessful return, an error
 *
 * Reads a certificate from disk and sets the #NMSetting8021x:ca-cert property
 * with the raw certificate data if using the %NM_SETTING_802_1X_CK_SCHEME_BLOB
 * scheme, or with the path to the certificate file if using the
 * %NM_SETTING_802_1X_CK_SCHEME_PATH scheme.
 *
 * Returns: %TRUE if the operation succeeded, %FALSE if it was unsuccessful
 **/
gboolean
nm_setting_802_1x_set_ca_cert (NMSetting8021x *setting,
                               const char *value,
                               NMSetting8021xCKScheme scheme,
                               NMSetting8021xCKFormat *out_format,
                               GError **error)
{
	NMSetting8021xPrivate *priv;
	NMCryptoFileFormat format = NM_CRYPTO_FILE_FORMAT_UNKNOWN;
	GByteArray *data;

	g_return_val_if_fail (NM_IS_SETTING_802_1X (setting), FALSE);

	if (value) {
		g_return_val_if_fail (g_utf8_validate (value, -1, NULL), FALSE);
		g_return_val_if_fail (   scheme == NM_SETTING_802_1X_CK_SCHEME_BLOB
		                      || scheme == NM_SETTING_802_1X_CK_SCHEME_PATH
		                      || scheme == NM_SETTING_802_1X_CK_SCHEME_PKCS11,
		                      FALSE);
	}

	if (out_format)
		g_return_val_if_fail (*out_format == NM_SETTING_802_1X_CK_FORMAT_UNKNOWN, FALSE);

	priv = NM_SETTING_802_1X_GET_PRIVATE (setting);

	g_clear_pointer (&priv->ca_cert, g_bytes_unref);

	if (!value) {
		g_object_notify (G_OBJECT (setting), NM_SETTING_802_1X_CA_CERT);
		return TRUE;
	}

	if (scheme == NM_SETTING_802_1X_CK_SCHEME_PKCS11) {
		priv->ca_cert = g_bytes_new (value, strlen (value) + 1);
		g_object_notify (G_OBJECT (setting), NM_SETTING_802_1X_CA_CERT);
		return TRUE;
	}

	data = load_and_verify_certificate (value, scheme, &format, error);
	if (data) {
		/* wpa_supplicant can only use raw x509 CA certs */
		if (format == NM_CRYPTO_FILE_FORMAT_X509) {
			if (out_format)
				*out_format = NM_SETTING_802_1X_CK_FORMAT_X509;

			if (scheme == NM_SETTING_802_1X_CK_SCHEME_BLOB) {
				priv->ca_cert = g_byte_array_free_to_bytes (data);
				data = NULL;
			} else if (scheme == NM_SETTING_802_1X_CK_SCHEME_PATH)
				priv->ca_cert = path_to_scheme_value (value);
			else
				g_assert_not_reached ();
		} else {
			g_set_error_literal (error,
			             NM_CONNECTION_ERROR,
			             NM_CONNECTION_ERROR_INVALID_PROPERTY,
			             _("CA certificate must be in X.509 format"));
			g_prefix_error (error, "%s.%s: ", NM_SETTING_802_1X_SETTING_NAME, NM_SETTING_802_1X_CA_CERT);
		}
		if (data)
			g_byte_array_unref (data);
	}

	g_object_notify (G_OBJECT (setting), NM_SETTING_802_1X_CA_CERT);
	return priv->ca_cert != NULL;
}

/**
 * nm_setting_802_1x_get_ca_cert_password:
 * @setting: the #NMSetting8021x
 *
 * Returns: the password used to access the CA certificate stored in
 * #NMSetting8021x:ca-cert property. Only makes sense if the certificate
 * is stored on a PKCS#<!-- -->11 token that requires a login.
 *
 * Since: 1.8
 **/
const char *
nm_setting_802_1x_get_ca_cert_password (NMSetting8021x *setting)
{
	g_return_val_if_fail (NM_IS_SETTING_802_1X (setting), NULL);

	return NM_SETTING_802_1X_GET_PRIVATE (setting)->ca_cert_password;
}

/**
 * nm_setting_802_1x_get_ca_cert_password_flags:
 * @setting: the #NMSetting8021x
 *
 * Returns: the #NMSettingSecretFlags pertaining to the
 * #NMSetting8021x:ca-cert-password
 *
 * Since: 1.8
 **/
NMSettingSecretFlags
nm_setting_802_1x_get_ca_cert_password_flags (NMSetting8021x *setting)
{
	g_return_val_if_fail (NM_IS_SETTING_802_1X (setting), NM_SETTING_SECRET_FLAG_NONE);

	return NM_SETTING_802_1X_GET_PRIVATE (setting)->ca_cert_password_flags;
}

/**
 * nm_setting_802_1x_get_subject_match:
 * @setting: the #NMSetting8021x
 *
 * Returns: the #NMSetting8021x:subject-match property. This is the
 * substring to be matched against the subject of the authentication
 * server certificate, or %NULL no subject verification is to be
 * performed.
 **/
const char *
nm_setting_802_1x_get_subject_match (NMSetting8021x *setting)
{
	g_return_val_if_fail (NM_IS_SETTING_802_1X (setting), NULL);

	return NM_SETTING_802_1X_GET_PRIVATE (setting)->subject_match;
}

/**
 * nm_setting_802_1x_get_num_altsubject_matches:
 * @setting: the #NMSetting8021x
 *
 * Returns the number of entries in the
 * #NMSetting8021x:altsubject-matches property of this setting.
 *
 * Returns: the number of altsubject-matches entries.
 **/
guint32
nm_setting_802_1x_get_num_altsubject_matches (NMSetting8021x *setting)
{
	g_return_val_if_fail (NM_IS_SETTING_802_1X (setting), 0);

	return g_slist_length (NM_SETTING_802_1X_GET_PRIVATE (setting)->altsubject_matches);
}

/**
 * nm_setting_802_1x_get_altsubject_match:
 * @setting: the #NMSettingConnection
 * @i: the zero-based index of the array of altSubjectName matches
 *
 * Returns the altSubjectName match at index @i.
 *
 * Returns: the altSubjectName match at index @i
 **/
const char *
nm_setting_802_1x_get_altsubject_match (NMSetting8021x *setting, guint32 i)
{
	NMSetting8021xPrivate *priv;

	g_return_val_if_fail (NM_IS_SETTING_802_1X (setting), NULL);

	priv = NM_SETTING_802_1X_GET_PRIVATE (setting);
	g_return_val_if_fail (i <= g_slist_length (priv->altsubject_matches), NULL);

	return (const char *) g_slist_nth_data (priv->altsubject_matches, i);
}

/**
 * nm_setting_802_1x_add_altsubject_match:
 * @setting: the #NMSetting8021x
 * @altsubject_match: the altSubjectName to allow for this connection
 *
 * Adds an allowed alternate subject name match.  Until at least one
 * match is added, the altSubjectName of the remote authentication
 * server is not verified.
 *
 * Returns: %TRUE if the alternative subject name match was
 *  successfully added, %FALSE if it was already allowed.
 **/
gboolean
nm_setting_802_1x_add_altsubject_match (NMSetting8021x *setting,
                                        const char *altsubject_match)
{
	NMSetting8021xPrivate *priv;
	GSList *iter;

	g_return_val_if_fail (NM_IS_SETTING_802_1X (setting), FALSE);
	g_return_val_if_fail (altsubject_match != NULL, FALSE);

	priv = NM_SETTING_802_1X_GET_PRIVATE (setting);
	for (iter = priv->altsubject_matches; iter; iter = g_slist_next (iter)) {
		if (!strcmp (altsubject_match, (char *) iter->data))
			return FALSE;
	}

	priv->altsubject_matches = g_slist_append (priv->altsubject_matches,
	                                           g_strdup (altsubject_match));
	g_object_notify (G_OBJECT (setting), NM_SETTING_802_1X_ALTSUBJECT_MATCHES);
	return TRUE;
}

/**
 * nm_setting_802_1x_remove_altsubject_match:
 * @setting: the #NMSetting8021x
 * @i: the index of the altSubjectName match to remove
 *
 * Removes the allowed altSubjectName at the specified index.
 **/
void
nm_setting_802_1x_remove_altsubject_match (NMSetting8021x *setting, guint32 i)
{
	NMSetting8021xPrivate *priv;
	GSList *elt;

	g_return_if_fail (NM_IS_SETTING_802_1X (setting));

	priv = NM_SETTING_802_1X_GET_PRIVATE (setting);
	elt = g_slist_nth (priv->altsubject_matches, i);
	g_return_if_fail (elt != NULL);

	g_free (elt->data);
	priv->altsubject_matches = g_slist_delete_link (priv->altsubject_matches, elt);
	g_object_notify (G_OBJECT (setting), NM_SETTING_802_1X_ALTSUBJECT_MATCHES);
}

/**
 * nm_setting_802_1x_remove_altsubject_match_by_value:
 * @setting: the #NMSetting8021x
 * @altsubject_match: the altSubjectName to remove
 *
 * Removes the allowed altSubjectName @altsubject_match.
 *
 * Returns: %TRUE if the alternative subject name match was found and removed,
 *          %FALSE if it was not.
 **/
gboolean
nm_setting_802_1x_remove_altsubject_match_by_value (NMSetting8021x *setting,
                                                    const char *altsubject_match)
{
	NMSetting8021xPrivate *priv;
	GSList *iter;

	g_return_val_if_fail (NM_IS_SETTING_802_1X (setting), FALSE);
	g_return_val_if_fail (altsubject_match != NULL, FALSE);

	priv = NM_SETTING_802_1X_GET_PRIVATE (setting);
	for (iter = priv->altsubject_matches; iter; iter = g_slist_next (iter)) {
		if (!strcmp (altsubject_match, (char *) iter->data)) {
			priv->altsubject_matches = g_slist_delete_link (priv->altsubject_matches, iter);
			g_object_notify (G_OBJECT (setting), NM_SETTING_802_1X_ALTSUBJECT_MATCHES);
			return TRUE;
		}
	}
	return FALSE;
}

/**
 * nm_setting_802_1x_clear_altsubject_matches:
 * @setting: the #NMSetting8021x
 *
 * Clears all altSubjectName matches.
 **/
void
nm_setting_802_1x_clear_altsubject_matches (NMSetting8021x *setting)
{
	NMSetting8021xPrivate *priv;

	g_return_if_fail (NM_IS_SETTING_802_1X (setting));

	priv = NM_SETTING_802_1X_GET_PRIVATE (setting);
	g_slist_free_full (priv->altsubject_matches, g_free);
	priv->altsubject_matches = NULL;
	g_object_notify (G_OBJECT (setting), NM_SETTING_802_1X_ALTSUBJECT_MATCHES);
}

/**
 * nm_setting_802_1x_get_domain_suffix_match:
 * @setting: the #NMSetting8021x
 *
 * Returns: the #NMSetting8021x:domain-suffix-match property.
 *
 * Since: 1.2
 **/
const char *
nm_setting_802_1x_get_domain_suffix_match (NMSetting8021x *setting)
{
	g_return_val_if_fail (NM_IS_SETTING_802_1X (setting), NULL);

	return NM_SETTING_802_1X_GET_PRIVATE (setting)->domain_suffix_match;
}

/**
 * nm_setting_802_1x_get_client_cert_scheme:
 * @setting: the #NMSetting8021x
 *
 * Returns the scheme used to store the client certificate.  If the returned scheme
 * is %NM_SETTING_802_1X_CK_SCHEME_BLOB, use nm_setting_802_1x_get_client_cert_blob();
 * if %NM_SETTING_802_1X_CK_SCHEME_PATH, use nm_setting_802_1x_get_client_cert_path();
 * if %NM_SETTING_802_1X_CK_SCHEME_PKCS11, use nm_setting_802_1x_get_client_cert_uri().
 *
 * Returns: scheme used to store the client certificate (blob or path)
 **/
NMSetting8021xCKScheme
nm_setting_802_1x_get_client_cert_scheme (NMSetting8021x *setting)
{
	g_return_val_if_fail (NM_IS_SETTING_802_1X (setting), NM_SETTING_802_1X_CK_SCHEME_UNKNOWN);

	return get_cert_scheme (NM_SETTING_802_1X_GET_PRIVATE (setting)->client_cert, NULL);
}

/**
 * nm_setting_802_1x_get_client_cert_blob:
 * @setting: the #NMSetting8021x
 *
 * Client certificates are used to identify the connecting client to the network
 * when EAP-TLS is used as either the "phase 1" or "phase 2" 802.1x
 * authentication method.
 *
 * Returns: (transfer none): the client certificate data
 **/
GBytes *
nm_setting_802_1x_get_client_cert_blob (NMSetting8021x *setting)
{
	NMSetting8021xCKScheme scheme;

	g_return_val_if_fail (NM_IS_SETTING_802_1X (setting), NULL);

	scheme = nm_setting_802_1x_get_client_cert_scheme (setting);
	g_return_val_if_fail (scheme == NM_SETTING_802_1X_CK_SCHEME_BLOB, NULL);

	return NM_SETTING_802_1X_GET_PRIVATE (setting)->client_cert;
}

/**
 * nm_setting_802_1x_get_client_cert_path:
 * @setting: the #NMSetting8021x
 *
 * Client certificates are used to identify the connecting client to the network
 * when EAP-TLS is used as either the "phase 1" or "phase 2" 802.1x
 * authentication method.
 *
 * Returns: path to the client certificate file
 **/
const char *
nm_setting_802_1x_get_client_cert_path (NMSetting8021x *setting)
{
	NMSetting8021xCKScheme scheme;
	gconstpointer data;

	g_return_val_if_fail (NM_IS_SETTING_802_1X (setting), NULL);

	scheme = nm_setting_802_1x_get_client_cert_scheme (setting);
	g_return_val_if_fail (scheme == NM_SETTING_802_1X_CK_SCHEME_PATH, NULL);

	data = g_bytes_get_data (NM_SETTING_802_1X_GET_PRIVATE (setting)->client_cert, NULL);
	return (const char *)data + strlen (NM_SETTING_802_1X_CERT_SCHEME_PREFIX_PATH);
}

/**
 * nm_setting_802_1x_get_client_cert_uri:
 * @setting: the #NMSetting8021x
 *
 * Returns the client certificate URI analogously to
 * nm_setting_802_1x_get_client_cert_blob() and
 * nm_setting_802_1x_get_client_cert_path().
 *
 * Currently it's limited to PKCS#11 URIs ('pkcs11' scheme as defined by RFC
 * 7512), but may be extended to other schemes in future (such as 'file' URIs
 * for local files and 'data' URIs for inline certificate data).
 *
 * Returns: the URI string
 *
 * Since: 1.6
 **/
const char *
nm_setting_802_1x_get_client_cert_uri (NMSetting8021x *setting)
{
	NMSetting8021xCKScheme scheme;
	gconstpointer data;

	g_return_val_if_fail (NM_IS_SETTING_802_1X (setting), NULL);

	scheme = nm_setting_802_1x_get_client_cert_scheme (setting);
	g_return_val_if_fail (scheme == NM_SETTING_802_1X_CK_SCHEME_PKCS11, NULL);

	data = g_bytes_get_data (NM_SETTING_802_1X_GET_PRIVATE (setting)->client_cert, NULL);
	return (const char *)data;
}

/**
 * nm_setting_802_1x_set_client_cert:
 * @setting: the #NMSetting8021x
 * @value: when @scheme is set to either %NM_SETTING_802_1X_CK_SCHEME_PATH
 *   or %NM_SETTING_802_1X_CK_SCHEME_BLOB, pass the path of the client
 *   certificate file (PEM, DER, or PKCS#<!-- -->12 format).  The path must be UTF-8
 *   encoded; use g_filename_to_utf8() to convert if needed.  Passing %NULL with
 *   any @scheme clears the client certificate.
 * @scheme: desired storage scheme for the certificate
 * @out_format: on successful return, the type of the certificate added
 * @error: on unsuccessful return, an error
 *
 * Reads a certificate from disk and sets the #NMSetting8021x:client-cert
 * property with the raw certificate data if using the
 * %NM_SETTING_802_1X_CK_SCHEME_BLOB scheme, or with the path to the certificate
 * file if using the %NM_SETTING_802_1X_CK_SCHEME_PATH scheme.
 *
 * Client certificates are used to identify the connecting client to the network
 * when EAP-TLS is used as either the "phase 1" or "phase 2" 802.1x
 * authentication method.
 *
 * Returns: %TRUE if the operation succeeded, %FALSE if it was unsuccessful
 **/
gboolean
nm_setting_802_1x_set_client_cert (NMSetting8021x *setting,
                                   const char *value,
                                   NMSetting8021xCKScheme scheme,
                                   NMSetting8021xCKFormat *out_format,
                                   GError **error)
{
	NMSetting8021xPrivate *priv;
	NMCryptoFileFormat format = NM_CRYPTO_FILE_FORMAT_UNKNOWN;
	GByteArray *data;

	g_return_val_if_fail (NM_IS_SETTING_802_1X (setting), FALSE);

	if (value) {
		g_return_val_if_fail (g_utf8_validate (value, -1, NULL), FALSE);
		g_return_val_if_fail (   scheme == NM_SETTING_802_1X_CK_SCHEME_BLOB
		                      || scheme == NM_SETTING_802_1X_CK_SCHEME_PATH
		                      || scheme == NM_SETTING_802_1X_CK_SCHEME_PKCS11,
		                      FALSE);
	}

	if (out_format)
		g_return_val_if_fail (*out_format == NM_SETTING_802_1X_CK_FORMAT_UNKNOWN, FALSE);

	priv = NM_SETTING_802_1X_GET_PRIVATE (setting);

	g_clear_pointer (&priv->client_cert, g_bytes_unref);

	if (!value) {
		g_object_notify (G_OBJECT (setting), NM_SETTING_802_1X_CLIENT_CERT);
		return TRUE;
	}

	if (scheme == NM_SETTING_802_1X_CK_SCHEME_PKCS11) {
		priv->client_cert = g_bytes_new (value, strlen (value) + 1);
		g_object_notify (G_OBJECT (setting), NM_SETTING_802_1X_CLIENT_CERT);
		return TRUE;
	}

	data = load_and_verify_certificate (value, scheme, &format, error);
	if (data) {
		gboolean valid = FALSE;

		switch (format) {
		case NM_CRYPTO_FILE_FORMAT_X509:
			if (out_format)
				*out_format = NM_SETTING_802_1X_CK_FORMAT_X509;
			valid = TRUE;
			break;
		case NM_CRYPTO_FILE_FORMAT_PKCS12:
			if (out_format)
				*out_format = NM_SETTING_802_1X_CK_FORMAT_PKCS12;
			valid = TRUE;
			break;
		default:
			g_set_error_literal (error,
			                     NM_CONNECTION_ERROR,
			                     NM_CONNECTION_ERROR_INVALID_PROPERTY,
			                     _("invalid certificate format"));
			g_prefix_error (error, "%s.%s: ", NM_SETTING_802_1X_SETTING_NAME, NM_SETTING_802_1X_CLIENT_CERT);
			break;
		}

		if (valid) {
			if (scheme == NM_SETTING_802_1X_CK_SCHEME_BLOB) {
				priv->client_cert = g_byte_array_free_to_bytes (data);
				data = NULL;
			} else if (scheme == NM_SETTING_802_1X_CK_SCHEME_PATH)
				priv->client_cert = path_to_scheme_value (value);
			else
				g_assert_not_reached ();
		}
		if (data)
			g_byte_array_unref (data);
	}

	g_object_notify (G_OBJECT (setting), NM_SETTING_802_1X_CLIENT_CERT);
	return priv->client_cert != NULL;
}

/**
 * nm_setting_802_1x_get_client_cert_password:
 * @setting: the #NMSetting8021x
 *
 * Returns: the password used to access the client certificate stored in
 * #NMSetting8021x:client-cert property. Only makes sense if the certificate
 * is stored on a PKCS#<!-- -->11 token that requires a login.
 *
 * Since: 1.8
 **/
const char *
nm_setting_802_1x_get_client_cert_password (NMSetting8021x *setting)
{
	g_return_val_if_fail (NM_IS_SETTING_802_1X (setting), NULL);

	return NM_SETTING_802_1X_GET_PRIVATE (setting)->client_cert_password;
}

/**
 * nm_setting_802_1x_get_client_cert_password_flags:
 * @setting: the #NMSetting8021x
 *
 * Returns: the #NMSettingSecretFlags pertaining to the
 * #NMSetting8021x:client-cert-password
 *
 * Since: 1.8
 **/
NMSettingSecretFlags
nm_setting_802_1x_get_client_cert_password_flags (NMSetting8021x *setting)
{
	g_return_val_if_fail (NM_IS_SETTING_802_1X (setting), NM_SETTING_SECRET_FLAG_NONE);

	return NM_SETTING_802_1X_GET_PRIVATE (setting)->client_cert_password_flags;
}

/**
 * nm_setting_802_1x_get_phase1_peapver:
 * @setting: the #NMSetting8021x
 *
 * Returns: the "phase 1" PEAP version to be used when authenticating with
 *  EAP-PEAP as contained in the #NMSetting8021x:phase1-peapver property.  Valid
 *  values are %NULL (unset), "0" (PEAP version 0), and "1" (PEAP version 1).
 **/
const char *
nm_setting_802_1x_get_phase1_peapver (NMSetting8021x *setting)
{
	g_return_val_if_fail (NM_IS_SETTING_802_1X (setting), NULL);

	return NM_SETTING_802_1X_GET_PRIVATE (setting)->phase1_peapver;
}

/**
 * nm_setting_802_1x_get_phase1_peaplabel:
 * @setting: the #NMSetting8021x
 *
 * Returns: whether the "phase 1" PEAP label is new-style or old-style, to be
 *  used when authenticating with EAP-PEAP, as contained in the
 *  #NMSetting8021x:phase1-peaplabel property.  Valid values are %NULL (unset),
 *  "0" (use old-style label), and "1" (use new-style label).  See the
 *  wpa_supplicant documentation for more details.
 **/
const char *
nm_setting_802_1x_get_phase1_peaplabel (NMSetting8021x *setting)
{
	g_return_val_if_fail (NM_IS_SETTING_802_1X (setting), NULL);

	return NM_SETTING_802_1X_GET_PRIVATE (setting)->phase1_peaplabel;
}

/**
 * nm_setting_802_1x_get_phase1_fast_provisioning:
 * @setting: the #NMSetting8021x
 *
 * Returns: whether "phase 1" PEAP fast provisioning should be used, as specified
 *  by the #NMSetting8021x:phase1-fast-provisioning property.  See the
 *  wpa_supplicant documentation for more details.
 **/
const char *
nm_setting_802_1x_get_phase1_fast_provisioning (NMSetting8021x *setting)
{
	g_return_val_if_fail (NM_IS_SETTING_802_1X (setting), NULL);

	return NM_SETTING_802_1X_GET_PRIVATE (setting)->phase1_fast_provisioning;
}

/**
 * nm_setting_802_1x_get_phase1_auth_flags:
 * @setting: the #NMSetting8021x
 *
 * Returns: the authentication flags for "phase 1".
 *
 * Since: 1.8
 */
NMSetting8021xAuthFlags
nm_setting_802_1x_get_phase1_auth_flags (NMSetting8021x *setting)
{
	g_return_val_if_fail (NM_IS_SETTING_802_1X (setting), 0);

	return NM_SETTING_802_1X_GET_PRIVATE (setting)->phase1_auth_flags;
}

/**
 * nm_setting_802_1x_get_phase2_auth:
 * @setting: the #NMSetting8021x
 *
 * Returns: the "phase 2" non-EAP (ex MD5) allowed authentication method as
 *   specified by the #NMSetting8021x:phase2-auth property.
 **/
const char *
nm_setting_802_1x_get_phase2_auth (NMSetting8021x *setting)
{
	g_return_val_if_fail (NM_IS_SETTING_802_1X (setting), NULL);

	return NM_SETTING_802_1X_GET_PRIVATE (setting)->phase2_auth;
}

/**
 * nm_setting_802_1x_get_phase2_autheap:
 * @setting: the #NMSetting8021x
 *
 * Returns: the "phase 2" EAP-based (ex TLS) allowed authentication method as
 *   specified by the #NMSetting8021x:phase2-autheap property.
 **/
const char *
nm_setting_802_1x_get_phase2_autheap (NMSetting8021x *setting)
{
	g_return_val_if_fail (NM_IS_SETTING_802_1X (setting), NULL);

	return NM_SETTING_802_1X_GET_PRIVATE (setting)->phase2_autheap;
}

/**
 * nm_setting_802_1x_get_phase2_ca_path:
 * @setting: the #NMSetting8021x
 *
 * Returns the path of the "phase 2" CA certificate directory if previously set.
 * Systems will often have a directory that contains multiple individual CA
 * certificates which the supplicant can then add to the verification chain.
 * This may be used in addition to the #NMSetting8021x:phase2-ca-cert property
 * to add more CA certificates for verifying the network to client.
 *
 * Returns: the "phase 2" CA certificate directory path
 **/
const char *
nm_setting_802_1x_get_phase2_ca_path (NMSetting8021x *setting)
{
	g_return_val_if_fail (NM_IS_SETTING_802_1X (setting), NULL);

	return NM_SETTING_802_1X_GET_PRIVATE (setting)->phase2_ca_path;
}

/**
 * nm_setting_802_1x_get_phase2_ca_cert_scheme:
 * @setting: the #NMSetting8021x
 *
 * Returns the scheme used to store the "phase 2" CA certificate.  If the
 * returned scheme is %NM_SETTING_802_1X_CK_SCHEME_BLOB, use
 * nm_setting_802_1x_get_ca_cert_blob(); if %NM_SETTING_802_1X_CK_SCHEME_PATH,
 * use nm_setting_802_1x_get_ca_cert_path(); if %NM_SETTING_802_1X_CK_SCHEME_PKCS11,
 * use nm_setting_802_1x_get_ca_cert_uri().
 *
 * Returns: scheme used to store the "phase 2" CA certificate (blob or path)
 **/
NMSetting8021xCKScheme
nm_setting_802_1x_get_phase2_ca_cert_scheme (NMSetting8021x *setting)
{
	g_return_val_if_fail (NM_IS_SETTING_802_1X (setting), NM_SETTING_802_1X_CK_SCHEME_UNKNOWN);

	return get_cert_scheme (NM_SETTING_802_1X_GET_PRIVATE (setting)->phase2_ca_cert, NULL);
}

/**
 * nm_setting_802_1x_get_phase2_ca_cert_blob:
 * @setting: the #NMSetting8021x
 *
 * Returns the "phase 2" CA certificate blob if the CA certificate is stored
 * using the %NM_SETTING_802_1X_CK_SCHEME_BLOB scheme.  Not all EAP methods use
 * a CA certificate (LEAP for example), and those that can take advantage of the
 * CA certificate allow it to be unset.  Note that lack of a CA certificate
 * reduces security by allowing man-in-the-middle attacks, because the identity
 * of the network cannot be confirmed by the client.
 *
 * Returns: (transfer none): the "phase 2" CA certificate data
 **/
GBytes *
nm_setting_802_1x_get_phase2_ca_cert_blob (NMSetting8021x *setting)
{
	NMSetting8021xCKScheme scheme;

	g_return_val_if_fail (NM_IS_SETTING_802_1X (setting), NULL);

	scheme = nm_setting_802_1x_get_phase2_ca_cert_scheme (setting);
	g_return_val_if_fail (scheme == NM_SETTING_802_1X_CK_SCHEME_BLOB, NULL);

	return NM_SETTING_802_1X_GET_PRIVATE (setting)->phase2_ca_cert;
}

/**
 * nm_setting_802_1x_get_phase2_ca_cert_path:
 * @setting: the #NMSetting8021x
 *
 * Returns the "phase 2" CA certificate path if the CA certificate is stored
 * using the %NM_SETTING_802_1X_CK_SCHEME_PATH scheme.  Not all EAP methods use
 * a CA certificate (LEAP for example), and those that can take advantage of the
 * CA certificate allow it to be unset.  Note that lack of a CA certificate
 * reduces security by allowing man-in-the-middle attacks, because the identity
 * of the network cannot be confirmed by the client.
 *
 * Returns: path to the "phase 2" CA certificate file
 **/
const char *
nm_setting_802_1x_get_phase2_ca_cert_path (NMSetting8021x *setting)
{
	NMSetting8021xCKScheme scheme;
	gconstpointer data;

	g_return_val_if_fail (NM_IS_SETTING_802_1X (setting), NULL);

	scheme = nm_setting_802_1x_get_phase2_ca_cert_scheme (setting);
	g_return_val_if_fail (scheme == NM_SETTING_802_1X_CK_SCHEME_PATH, NULL);

	data = g_bytes_get_data (NM_SETTING_802_1X_GET_PRIVATE (setting)->phase2_ca_cert, NULL);
	return (const char *)data + strlen (NM_SETTING_802_1X_CERT_SCHEME_PREFIX_PATH);
}

/**
 * nm_setting_802_1x_get_phase2_ca_cert_uri:
 * @setting: the #NMSetting8021x
 *
 * Returns the "phase 2" CA certificate URI analogously to
 * nm_setting_802_1x_get_phase2_ca_cert_blob() and
 * nm_setting_802_1x_get_phase2_ca_cert_path().
 *
 * Currently it's limited to PKCS#11 URIs ('pkcs11' scheme as defined by RFC
 * 7512), but may be extended to other schemes in future (such as 'file' URIs
 * for local files and 'data' URIs for inline certificate data).
 *
 * Returns: the URI string
 *
 * Since: 1.6
 **/
const char *
nm_setting_802_1x_get_phase2_ca_cert_uri (NMSetting8021x *setting)
{
	NMSetting8021xCKScheme scheme;
	gconstpointer data;

	g_return_val_if_fail (NM_IS_SETTING_802_1X (setting), NULL);

	scheme = nm_setting_802_1x_get_phase2_ca_cert_scheme (setting);
	g_return_val_if_fail (scheme == NM_SETTING_802_1X_CK_SCHEME_PKCS11, NULL);

	data = g_bytes_get_data (NM_SETTING_802_1X_GET_PRIVATE (setting)->phase2_ca_cert, NULL);
	return (const char *)data;
}

/**
 * nm_setting_802_1x_set_phase2_ca_cert:
 * @setting: the #NMSetting8021x
 * @value: when @scheme is set to either %NM_SETTING_802_1X_CK_SCHEME_PATH
 *   or %NM_SETTING_802_1X_CK_SCHEME_BLOB, pass the path of the "phase2" CA
 *   certificate file (PEM or DER format).  The path must be UTF-8 encoded; use
 *   g_filename_to_utf8() to convert if needed.  Passing %NULL with any @scheme
 *   clears the "phase2" CA certificate.
 * @scheme: desired storage scheme for the certificate
 * @out_format: on successful return, the type of the certificate added
 * @error: on unsuccessful return, an error
 *
 * Reads a certificate from disk and sets the #NMSetting8021x:phase2-ca-cert
 * property with the raw certificate data if using the
 * %NM_SETTING_802_1X_CK_SCHEME_BLOB scheme, or with the path to the certificate
 * file if using the %NM_SETTING_802_1X_CK_SCHEME_PATH scheme.
 *
 * Returns: %TRUE if the operation succeeded, %FALSE if it was unsuccessful
 **/
gboolean
nm_setting_802_1x_set_phase2_ca_cert (NMSetting8021x *setting,
                                      const char *value,
                                      NMSetting8021xCKScheme scheme,
                                      NMSetting8021xCKFormat *out_format,
                                      GError **error)
{
	NMSetting8021xPrivate *priv;
	NMCryptoFileFormat format = NM_CRYPTO_FILE_FORMAT_UNKNOWN;
	GByteArray *data;

	g_return_val_if_fail (NM_IS_SETTING_802_1X (setting), FALSE);

	if (value) {
		g_return_val_if_fail (g_utf8_validate (value, -1, NULL), FALSE);
		g_return_val_if_fail (   scheme == NM_SETTING_802_1X_CK_SCHEME_BLOB
		                      || scheme == NM_SETTING_802_1X_CK_SCHEME_PATH
		                      || scheme == NM_SETTING_802_1X_CK_SCHEME_PKCS11,
		                      FALSE);
	}

	if (out_format)
		g_return_val_if_fail (*out_format == NM_SETTING_802_1X_CK_FORMAT_UNKNOWN, FALSE);

	priv = NM_SETTING_802_1X_GET_PRIVATE (setting);

	g_clear_pointer (&priv->phase2_ca_cert, g_bytes_unref);

	if (!value) {
		g_object_notify (G_OBJECT (setting), NM_SETTING_802_1X_PHASE2_CA_CERT);
		return TRUE;
	}

	if (scheme == NM_SETTING_802_1X_CK_SCHEME_PKCS11) {
		priv->phase2_ca_cert = g_bytes_new (value, strlen (value) + 1);
		g_object_notify (G_OBJECT (setting), NM_SETTING_802_1X_PHASE2_CA_CERT);
		return TRUE;
	}

	data = load_and_verify_certificate (value, scheme, &format, error);
	if (data) {
		/* wpa_supplicant can only use raw x509 CA certs */
		if (format == NM_CRYPTO_FILE_FORMAT_X509) {
			if (out_format)
				*out_format = NM_SETTING_802_1X_CK_FORMAT_X509;

			if (scheme == NM_SETTING_802_1X_CK_SCHEME_BLOB) {
				priv->phase2_ca_cert = g_byte_array_free_to_bytes (data);
				data = NULL;
			} else if (scheme == NM_SETTING_802_1X_CK_SCHEME_PATH)
				priv->phase2_ca_cert = path_to_scheme_value (value);
			else
				g_assert_not_reached ();
		} else {
			g_set_error_literal (error,
			                     NM_CONNECTION_ERROR,
			                     NM_CONNECTION_ERROR_INVALID_PROPERTY,
			                     _("invalid certificate format"));
			g_prefix_error (error, "%s.%s: ", NM_SETTING_802_1X_SETTING_NAME, NM_SETTING_802_1X_PHASE2_CA_CERT);
		}
		if (data)
			g_byte_array_unref (data);
	}

	g_object_notify (G_OBJECT (setting), NM_SETTING_802_1X_PHASE2_CA_CERT);
	return priv->phase2_ca_cert != NULL;
}

/**
 * nm_setting_802_1x_get_phase2_ca_cert_password:
 * @setting: the #NMSetting8021x
 *
 * Returns: the password used to access the "phase2" CA certificate stored in
 * #NMSetting8021x:phase2-ca-cert property. Only makes sense if the certificate
 * is stored on a PKCS#<!-- -->11 token that requires a login.
 *
 * Since: 1.8
 **/
const char *
nm_setting_802_1x_get_phase2_ca_cert_password (NMSetting8021x *setting)
{
	g_return_val_if_fail (NM_IS_SETTING_802_1X (setting), NULL);

	return NM_SETTING_802_1X_GET_PRIVATE (setting)->phase2_ca_cert_password;
}

/**
 * nm_setting_802_1x_get_phase2_ca_cert_password_flags:
 * @setting: the #NMSetting8021x
 *
 * Returns: the #NMSettingSecretFlags pertaining to the
 * #NMSetting8021x:phase2-private-key-password
 *
 * Since: 1.8
 **/
NMSettingSecretFlags
nm_setting_802_1x_get_phase2_ca_cert_password_flags (NMSetting8021x *setting)
{
	g_return_val_if_fail (NM_IS_SETTING_802_1X (setting), NM_SETTING_SECRET_FLAG_NONE);

	return NM_SETTING_802_1X_GET_PRIVATE (setting)->phase2_ca_cert_password_flags;
}

/**
 * nm_setting_802_1x_get_phase2_subject_match:
 * @setting: the #NMSetting8021x
 *
 * Returns: the #NMSetting8021x:phase2-subject-match property. This is
 * the substring to be matched against the subject of the "phase 2"
 * authentication server certificate, or %NULL no subject verification
 * is to be performed.
 **/
const char *
nm_setting_802_1x_get_phase2_subject_match (NMSetting8021x *setting)
{
	g_return_val_if_fail (NM_IS_SETTING_802_1X (setting), NULL);

	return NM_SETTING_802_1X_GET_PRIVATE (setting)->phase2_subject_match;
}

/**
 * nm_setting_802_1x_get_num_phase2_altsubject_matches:
 * @setting: the #NMSetting8021x
 *
 * Returns the number of entries in the
 * #NMSetting8021x:phase2-altsubject-matches property of this setting.
 *
 * Returns: the number of phase2-altsubject-matches entries.
 **/
guint32
nm_setting_802_1x_get_num_phase2_altsubject_matches (NMSetting8021x *setting)
{
	g_return_val_if_fail (NM_IS_SETTING_802_1X (setting), 0);

	return g_slist_length (NM_SETTING_802_1X_GET_PRIVATE (setting)->phase2_altsubject_matches);
}

/**
 * nm_setting_802_1x_get_phase2_domain_suffix_match:
 * @setting: the #NMSetting8021x
 *
 * Returns: the #NMSetting8021x:phase2-domain-suffix-match property.
 *
 * Since: 1.2
 **/
const char *
nm_setting_802_1x_get_phase2_domain_suffix_match (NMSetting8021x *setting)
{
	g_return_val_if_fail (NM_IS_SETTING_802_1X (setting), NULL);

	return NM_SETTING_802_1X_GET_PRIVATE (setting)->phase2_domain_suffix_match;
}

/**
 * nm_setting_802_1x_get_phase2_altsubject_match:
 * @setting: the #NMSettingConnection
 * @i: the zero-based index of the array of "phase 2" altSubjectName matches
 *
 * Returns the "phase 2" altSubjectName match at index @i.
 *
 * Returns: the "phase 2" altSubjectName match at index @i
 **/
const char *
nm_setting_802_1x_get_phase2_altsubject_match (NMSetting8021x *setting, guint32 i)
{
	NMSetting8021xPrivate *priv;

	g_return_val_if_fail (NM_IS_SETTING_802_1X (setting), NULL);

	priv = NM_SETTING_802_1X_GET_PRIVATE (setting);
	g_return_val_if_fail (i <= g_slist_length (priv->phase2_altsubject_matches), NULL);

	return (const char *) g_slist_nth_data (priv->phase2_altsubject_matches, i);
}

/**
 * nm_setting_802_1x_add_phase2_altsubject_match:
 * @setting: the #NMSetting8021x
 * @phase2_altsubject_match: the "phase 2" altSubjectName to allow for this
 * connection
 *
 * Adds an allowed alternate subject name match for "phase 2".  Until
 * at least one match is added, the altSubjectName of the "phase 2"
 * remote authentication server is not verified.
 *
 * Returns: %TRUE if the "phase 2" alternative subject name match was
 *  successfully added, %FALSE if it was already allowed.
 **/
gboolean
nm_setting_802_1x_add_phase2_altsubject_match (NMSetting8021x *setting,
                                               const char *phase2_altsubject_match)
{
	NMSetting8021xPrivate *priv;
	GSList *iter;

	g_return_val_if_fail (NM_IS_SETTING_802_1X (setting), FALSE);
	g_return_val_if_fail (phase2_altsubject_match != NULL, FALSE);

	priv = NM_SETTING_802_1X_GET_PRIVATE (setting);
	for (iter = priv->phase2_altsubject_matches; iter; iter = g_slist_next (iter)) {
		if (!strcmp (phase2_altsubject_match, (char *) iter->data))
			return FALSE;
	}

	priv->phase2_altsubject_matches = g_slist_append (priv->phase2_altsubject_matches,
	                                                  g_strdup (phase2_altsubject_match));
	g_object_notify (G_OBJECT (setting), NM_SETTING_802_1X_PHASE2_ALTSUBJECT_MATCHES);
	return TRUE;
}

/**
 * nm_setting_802_1x_remove_phase2_altsubject_match:
 * @setting: the #NMSetting8021x
 * @i: the index of the "phase 2" altSubjectName match to remove
 *
 * Removes the allowed "phase 2" altSubjectName at the specified index.
 **/
void
nm_setting_802_1x_remove_phase2_altsubject_match (NMSetting8021x *setting, guint32 i)
{
	NMSetting8021xPrivate *priv;
	GSList *elt;

	g_return_if_fail (NM_IS_SETTING_802_1X (setting));

	priv = NM_SETTING_802_1X_GET_PRIVATE (setting);
	elt = g_slist_nth (priv->phase2_altsubject_matches, i);
	g_return_if_fail (elt != NULL);

	g_free (elt->data);
	priv->phase2_altsubject_matches = g_slist_delete_link (priv->phase2_altsubject_matches, elt);
	g_object_notify (G_OBJECT (setting), NM_SETTING_802_1X_PHASE2_ALTSUBJECT_MATCHES);
}


/**
 * nm_setting_802_1x_remove_phase2_altsubject_match_by_value:
 * @setting: the #NMSetting8021x
 * @phase2_altsubject_match: the "phase 2" altSubjectName to remove
 *
 * Removes the allowed "phase 2" altSubjectName @phase2_altsubject_match.
 *
 * Returns: %TRUE if the alternative subject name match for "phase 2" was found and removed,
 *          %FALSE if it was not.
 **/
gboolean
nm_setting_802_1x_remove_phase2_altsubject_match_by_value (NMSetting8021x *setting,
                                                           const char *phase2_altsubject_match)
{
	NMSetting8021xPrivate *priv;
	GSList *iter;

	g_return_val_if_fail (NM_IS_SETTING_802_1X (setting), FALSE);
	g_return_val_if_fail (phase2_altsubject_match != NULL, FALSE);

	priv = NM_SETTING_802_1X_GET_PRIVATE (setting);
	for (iter = priv->phase2_altsubject_matches; iter; iter = g_slist_next (iter)) {
		if (!strcmp (phase2_altsubject_match, (char *) iter->data)) {
			priv->phase2_altsubject_matches = g_slist_delete_link (priv->phase2_altsubject_matches, iter);
			g_object_notify (G_OBJECT (setting), NM_SETTING_802_1X_PHASE2_ALTSUBJECT_MATCHES);
			return TRUE;
		}
	}
	return FALSE;
}

/**
 * nm_setting_802_1x_clear_phase2_altsubject_matches:
 * @setting: the #NMSetting8021x
 *
 * Clears all "phase 2" altSubjectName matches.
 **/
void
nm_setting_802_1x_clear_phase2_altsubject_matches (NMSetting8021x *setting)
{
	NMSetting8021xPrivate *priv;

	g_return_if_fail (NM_IS_SETTING_802_1X (setting));

	priv = NM_SETTING_802_1X_GET_PRIVATE (setting);
	g_slist_free_full (priv->phase2_altsubject_matches, g_free);
	priv->phase2_altsubject_matches = NULL;
	g_object_notify (G_OBJECT (setting), NM_SETTING_802_1X_PHASE2_ALTSUBJECT_MATCHES);
}

/**
 * nm_setting_802_1x_get_phase2_client_cert_scheme:
 * @setting: the #NMSetting8021x
 *
 * Returns the scheme used to store the "phase 2" client certificate.  If the
 * returned scheme is %NM_SETTING_802_1X_CK_SCHEME_BLOB, use
 * nm_setting_802_1x_get_client_cert_blob(); if
 * %NM_SETTING_802_1X_CK_SCHEME_PATH, use
 * nm_setting_802_1x_get_client_cert_path(); if
 * %NM_SETTING_802_1X_CK_SCHEME_PKCS11, use
 * nm_setting_802_1x_get_client_cert_uri().
 *
 * Returns: scheme used to store the "phase 2" client certificate (blob or path)
 **/
NMSetting8021xCKScheme
nm_setting_802_1x_get_phase2_client_cert_scheme (NMSetting8021x *setting)
{
	g_return_val_if_fail (NM_IS_SETTING_802_1X (setting), NM_SETTING_802_1X_CK_SCHEME_UNKNOWN);

	return get_cert_scheme (NM_SETTING_802_1X_GET_PRIVATE (setting)->phase2_client_cert, NULL);
}

/**
 * nm_setting_802_1x_get_phase2_client_cert_blob:
 * @setting: the #NMSetting8021x
 *
 * Client certificates are used to identify the connecting client to the network
 * when EAP-TLS is used as either the "phase 1" or "phase 2" 802.1x
 * authentication method.
 *
 * Returns: (transfer none): the "phase 2" client certificate data
 **/
GBytes *
nm_setting_802_1x_get_phase2_client_cert_blob (NMSetting8021x *setting)
{
	NMSetting8021xCKScheme scheme;

	g_return_val_if_fail (NM_IS_SETTING_802_1X (setting), NULL);

	scheme = nm_setting_802_1x_get_phase2_client_cert_scheme (setting);
	g_return_val_if_fail (scheme == NM_SETTING_802_1X_CK_SCHEME_BLOB, NULL);

	return NM_SETTING_802_1X_GET_PRIVATE (setting)->phase2_client_cert;
}

/**
 * nm_setting_802_1x_get_phase2_client_cert_path:
 * @setting: the #NMSetting8021x
 *
 * Client certificates are used to identify the connecting client to the network
 * when EAP-TLS is used as either the "phase 1" or "phase 2" 802.1x
 * authentication method.
 *
 * Returns: path to the "phase 2" client certificate file
 **/
const char *
nm_setting_802_1x_get_phase2_client_cert_path (NMSetting8021x *setting)
{
	NMSetting8021xCKScheme scheme;
	gconstpointer data;

	g_return_val_if_fail (NM_IS_SETTING_802_1X (setting), NULL);

	scheme = nm_setting_802_1x_get_phase2_client_cert_scheme (setting);
	g_return_val_if_fail (scheme == NM_SETTING_802_1X_CK_SCHEME_PATH, NULL);

	data = g_bytes_get_data (NM_SETTING_802_1X_GET_PRIVATE (setting)->phase2_client_cert, NULL);
	return (const char *)data + strlen (NM_SETTING_802_1X_CERT_SCHEME_PREFIX_PATH);
}

/**
 * nm_setting_802_1x_get_phase2_client_cert_uri:
 * @setting: the #NMSetting8021x
 *
 * Returns the "phase 2" client certificate URI analogously to
 * nm_setting_802_1x_get_phase2_ca_cert_blob() and
 * nm_setting_802_1x_get_phase2_ca_cert_path().
 *
 * Currently it's limited to PKCS#11 URIs ('pkcs11' scheme as defined by RFC
 * 7512), but may be extended to other schemes in future (such as 'file' URIs
 * for local files and 'data' URIs for inline certificate data).
 *
 * Returns: the URI string
 *
 * Since: 1.6
 **/
const char *
nm_setting_802_1x_get_phase2_client_cert_uri (NMSetting8021x *setting)
{
	NMSetting8021xCKScheme scheme;
	gconstpointer data;

	g_return_val_if_fail (NM_IS_SETTING_802_1X (setting), NULL);

	scheme = nm_setting_802_1x_get_phase2_client_cert_scheme (setting);
	g_return_val_if_fail (scheme == NM_SETTING_802_1X_CK_SCHEME_PKCS11, NULL);

	data = g_bytes_get_data (NM_SETTING_802_1X_GET_PRIVATE (setting)->phase2_client_cert, NULL);
	return (const char *)data;
}

/**
 * nm_setting_802_1x_set_phase2_client_cert:
 * @setting: the #NMSetting8021x
 * @value: when @scheme is set to either %NM_SETTING_802_1X_CK_SCHEME_PATH
 *   or %NM_SETTING_802_1X_CK_SCHEME_BLOB, pass the path of the "phase2" client
 *   certificate file (PEM, DER, or PKCS#<!-- -->12 format).  The path must be UTF-8
 *   encoded; use g_filename_to_utf8() to convert if needed.  Passing %NULL with
 *   any @scheme clears the "phase2" client certificate.
 * @scheme: desired storage scheme for the certificate
 * @out_format: on successful return, the type of the certificate added
 * @error: on unsuccessful return, an error
 *
 * Reads a certificate from disk and sets the #NMSetting8021x:phase2-client-cert
 * property with the raw certificate data if using the
 * %NM_SETTING_802_1X_CK_SCHEME_BLOB scheme, or with the path to the certificate
 * file if using the %NM_SETTING_802_1X_CK_SCHEME_PATH scheme.
 *
 * Client certificates are used to identify the connecting client to the network
 * when EAP-TLS is used as either the "phase 1" or "phase 2" 802.1x
 * authentication method.
 *
 * Returns: %TRUE if the operation succeeded, %FALSE if it was unsuccessful
 **/
gboolean
nm_setting_802_1x_set_phase2_client_cert (NMSetting8021x *setting,
                                          const char *value,
                                          NMSetting8021xCKScheme scheme,
                                          NMSetting8021xCKFormat *out_format,
                                          GError **error)
{
	NMSetting8021xPrivate *priv;
	NMCryptoFileFormat format = NM_CRYPTO_FILE_FORMAT_UNKNOWN;
	GByteArray *data;

	g_return_val_if_fail (NM_IS_SETTING_802_1X (setting), FALSE);

	if (value) {
		g_return_val_if_fail (g_utf8_validate (value, -1, NULL), FALSE);
		g_return_val_if_fail (   scheme == NM_SETTING_802_1X_CK_SCHEME_BLOB
		                      || scheme == NM_SETTING_802_1X_CK_SCHEME_PATH
		                      || scheme == NM_SETTING_802_1X_CK_SCHEME_PKCS11,
		                      FALSE);
	}

	if (out_format)
		g_return_val_if_fail (*out_format == NM_SETTING_802_1X_CK_FORMAT_UNKNOWN, FALSE);

	priv = NM_SETTING_802_1X_GET_PRIVATE (setting);

	g_clear_pointer (&priv->phase2_client_cert, g_bytes_unref);

	if (!value) {
		g_object_notify (G_OBJECT (setting), NM_SETTING_802_1X_PHASE2_CLIENT_CERT);
		return TRUE;
	}

	if (scheme == NM_SETTING_802_1X_CK_SCHEME_PKCS11) {
		priv->phase2_client_cert = g_bytes_new (value, strlen (value) + 1);
		g_object_notify (G_OBJECT (setting), NM_SETTING_802_1X_PHASE2_CLIENT_CERT);
		return TRUE;
	}

	data = load_and_verify_certificate (value, scheme, &format, error);
	if (data) {
		gboolean valid = FALSE;

		/* wpa_supplicant can only use raw x509 CA certs */
		switch (format) {
		case NM_CRYPTO_FILE_FORMAT_X509:
			if (out_format)
				*out_format = NM_SETTING_802_1X_CK_FORMAT_X509;
			valid = TRUE;
			break;
		case NM_CRYPTO_FILE_FORMAT_PKCS12:
			if (out_format)
				*out_format = NM_SETTING_802_1X_CK_FORMAT_PKCS12;
			valid = TRUE;
			break;
		default:
			g_set_error_literal (error,
			                     NM_CONNECTION_ERROR,
			                     NM_CONNECTION_ERROR_INVALID_PROPERTY,
			                     _("invalid certificate format"));
			g_prefix_error (error, "%s.%s: ", NM_SETTING_802_1X_SETTING_NAME, NM_SETTING_802_1X_PHASE2_CLIENT_CERT);
			break;
		}

		if (valid) {
			if (scheme == NM_SETTING_802_1X_CK_SCHEME_BLOB) {
				priv->phase2_client_cert = g_byte_array_free_to_bytes (data);
				data = NULL;
			} else if (scheme == NM_SETTING_802_1X_CK_SCHEME_PATH)
				priv->phase2_client_cert = path_to_scheme_value (value);
			else
				g_assert_not_reached ();
		}
		if (data)
			g_byte_array_unref (data);
	}

	g_object_notify (G_OBJECT (setting), NM_SETTING_802_1X_PHASE2_CLIENT_CERT);
	return priv->phase2_client_cert != NULL;
}

/**
 * nm_setting_802_1x_get_phase2_client_cert_password:
 * @setting: the #NMSetting8021x
 *
 * Returns: the password used to access the "phase2" client certificate stored in
 * #NMSetting8021x:phase2-client-cert property. Only makes sense if the certificate
 * is stored on a PKCS#<!-- -->11 token that requires a login.
 *
 * Since: 1.8
 **/
const char *
nm_setting_802_1x_get_phase2_client_cert_password (NMSetting8021x *setting)
{
	g_return_val_if_fail (NM_IS_SETTING_802_1X (setting), NULL);

	return NM_SETTING_802_1X_GET_PRIVATE (setting)->phase2_client_cert_password;
}

/**
 * nm_setting_802_1x_get_phase2_client_cert_password_flags:
 * @setting: the #NMSetting8021x
 *
 * Returns: the #NMSettingSecretFlags pertaining to the
 * #NMSetting8021x:phase2-client-cert-password
 *
 * Since: 1.8
 **/
NMSettingSecretFlags
nm_setting_802_1x_get_phase2_client_cert_password_flags (NMSetting8021x *setting)
{
	g_return_val_if_fail (NM_IS_SETTING_802_1X (setting), NM_SETTING_SECRET_FLAG_NONE);

	return NM_SETTING_802_1X_GET_PRIVATE (setting)->phase2_client_cert_password_flags;
}

/**
 * nm_setting_802_1x_get_password:
 * @setting: the #NMSetting8021x
 *
 * Returns: the password used by the authentication method, if any, as specified
 *   by the #NMSetting8021x:password property
 **/
const char *
nm_setting_802_1x_get_password (NMSetting8021x *setting)
{
	g_return_val_if_fail (NM_IS_SETTING_802_1X (setting), NULL);

	return NM_SETTING_802_1X_GET_PRIVATE (setting)->password;
}

/**
 * nm_setting_802_1x_get_password_flags:
 * @setting: the #NMSetting8021x
 *
 * Returns: the #NMSettingSecretFlags pertaining to the #NMSetting8021x:password
 **/
NMSettingSecretFlags
nm_setting_802_1x_get_password_flags (NMSetting8021x *setting)
{
	g_return_val_if_fail (NM_IS_SETTING_802_1X (setting), NM_SETTING_SECRET_FLAG_NONE);

	return NM_SETTING_802_1X_GET_PRIVATE (setting)->password_flags;
}

/**
 * nm_setting_802_1x_get_password_raw:
 * @setting: the #NMSetting8021x
 *
 * Returns: (transfer none): the password used by the authentication method as a
 * UTF-8-encoded array of bytes, as specified by the
 * #NMSetting8021x:password-raw property
 **/
GBytes *
nm_setting_802_1x_get_password_raw (NMSetting8021x *setting)
{
	g_return_val_if_fail (NM_IS_SETTING_802_1X (setting), NULL);

	return NM_SETTING_802_1X_GET_PRIVATE (setting)->password_raw;
}

/**
 * nm_setting_802_1x_get_password_raw_flags:
 * @setting: the #NMSetting8021x
 *
 * Returns: the #NMSettingSecretFlags pertaining to the
 *   #NMSetting8021x:password-raw
 **/
NMSettingSecretFlags
nm_setting_802_1x_get_password_raw_flags (NMSetting8021x *setting)
{
	g_return_val_if_fail (NM_IS_SETTING_802_1X (setting), NM_SETTING_SECRET_FLAG_NONE);

	return NM_SETTING_802_1X_GET_PRIVATE (setting)->password_raw_flags;
}

/**
 * nm_setting_802_1x_get_pin:
 * @setting: the #NMSetting8021x
 *
 * Returns: the PIN used by the authentication method, if any, as specified
 *   by the #NMSetting8021x:pin property
 **/
const char *
nm_setting_802_1x_get_pin (NMSetting8021x *setting)
{
	g_return_val_if_fail (NM_IS_SETTING_802_1X (setting), NULL);

	return NM_SETTING_802_1X_GET_PRIVATE (setting)->pin;
}

/**
 * nm_setting_802_1x_get_pin_flags:
 * @setting: the #NMSetting8021x
 *
 * Returns: the #NMSettingSecretFlags pertaining to the
 * #NMSetting8021x:pin
 **/
NMSettingSecretFlags
nm_setting_802_1x_get_pin_flags (NMSetting8021x *setting)
{
	g_return_val_if_fail (NM_IS_SETTING_802_1X (setting), NM_SETTING_SECRET_FLAG_NONE);

	return NM_SETTING_802_1X_GET_PRIVATE (setting)->pin_flags;
}

/**
 * nm_setting_802_1x_get_private_key_scheme:
 * @setting: the #NMSetting8021x
 *
 * Returns the scheme used to store the private key.  If the returned scheme is
 * %NM_SETTING_802_1X_CK_SCHEME_BLOB, use
 * nm_setting_802_1x_get_client_cert_blob(); if
 * %NM_SETTING_802_1X_CK_SCHEME_PATH, use
 * nm_setting_802_1x_get_client_cert_path(); if
 * %NM_SETTING_802_1X_CK_SCHEME_PKCS11, use
 * nm_setting_802_1x_get_client_cert_uri().
 *
 * Returns: scheme used to store the private key (blob or path)
 **/
NMSetting8021xCKScheme
nm_setting_802_1x_get_private_key_scheme (NMSetting8021x *setting)
{
	g_return_val_if_fail (NM_IS_SETTING_802_1X (setting), NM_SETTING_802_1X_CK_SCHEME_UNKNOWN);

	return get_cert_scheme (NM_SETTING_802_1X_GET_PRIVATE (setting)->private_key, NULL);
}

/**
 * nm_setting_802_1x_get_private_key_blob:
 * @setting: the #NMSetting8021x
 *
 * Private keys are used to authenticate the connecting client to the network
 * when EAP-TLS is used as either the "phase 1" or "phase 2" 802.1x
 * authentication method.
 *
 * WARNING: the private key property is not a "secret" property, and thus
 * unencrypted private key data may be readable by unprivileged users.  Private
 * keys should always be encrypted with a private key password.
 *
 * Returns: (transfer none): the private key data
 **/
GBytes *
nm_setting_802_1x_get_private_key_blob (NMSetting8021x *setting)
{
	NMSetting8021xCKScheme scheme;

	g_return_val_if_fail (NM_IS_SETTING_802_1X (setting), NULL);

	scheme = nm_setting_802_1x_get_private_key_scheme (setting);
	g_return_val_if_fail (scheme == NM_SETTING_802_1X_CK_SCHEME_BLOB, NULL);

	return NM_SETTING_802_1X_GET_PRIVATE (setting)->private_key;
}

/**
 * nm_setting_802_1x_get_private_key_path:
 * @setting: the #NMSetting8021x
 *
 * Private keys are used to authenticate the connecting client to the network
 * when EAP-TLS is used as either the "phase 1" or "phase 2" 802.1x
 * authentication method.
 *
 * Returns: path to the private key file
 **/
const char *
nm_setting_802_1x_get_private_key_path (NMSetting8021x *setting)
{
	NMSetting8021xCKScheme scheme;
	gconstpointer data;

	g_return_val_if_fail (NM_IS_SETTING_802_1X (setting), NULL);

	scheme = nm_setting_802_1x_get_private_key_scheme (setting);
	g_return_val_if_fail (scheme == NM_SETTING_802_1X_CK_SCHEME_PATH, NULL);

	data = g_bytes_get_data (NM_SETTING_802_1X_GET_PRIVATE (setting)->private_key, NULL);
	return (const char *)data + strlen (NM_SETTING_802_1X_CERT_SCHEME_PREFIX_PATH);
}

/**
 * nm_setting_802_1x_get_private_key_uri:
 * @setting: the #NMSetting8021x
 *
 * Returns the private key URI analogously to
 * nm_setting_802_1x_get_private_key_blob() and
 * nm_setting_802_1x_get_private_key_path().
 *
 * Currently it's limited to PKCS#11 URIs ('pkcs11' scheme as defined by RFC
 * 7512), but may be extended to other schemes in future (such as 'file' URIs
 * for local files and 'data' URIs for inline certificate data).
 *
 * Returns: the URI string
 *
 * Since: 1.6
 **/
const char *
nm_setting_802_1x_get_private_key_uri (NMSetting8021x *setting)
{
	NMSetting8021xCKScheme scheme;
	gconstpointer data;

	g_return_val_if_fail (NM_IS_SETTING_802_1X (setting), NULL);

	scheme = nm_setting_802_1x_get_private_key_scheme (setting);
	g_return_val_if_fail (scheme == NM_SETTING_802_1X_CK_SCHEME_PKCS11, NULL);

	data = g_bytes_get_data (NM_SETTING_802_1X_GET_PRIVATE (setting)->private_key, NULL);
	return (const char *)data;
}

static void
free_secure_bytes (gpointer data)
{
	GByteArray *array = data;

	memset (array->data, 0, array->len);
	g_byte_array_unref (array);
}

static GBytes *
file_to_secure_bytes (const char *filename)
{
	char *contents;
	GByteArray *array = NULL;
	gsize length = 0;

	if (g_file_get_contents (filename, &contents, &length, NULL)) {
		array = g_byte_array_sized_new (length);
		g_byte_array_append (array, (guint8 *) contents, length);
		memset (contents, 0, length);
		g_free (contents);
		return g_bytes_new_with_free_func (array->data, array->len, free_secure_bytes, array);
	}
	return NULL;
}

/**
 * nm_setting_802_1x_set_private_key:
 * @setting: the #NMSetting8021x
 * @value: when @scheme is set to either %NM_SETTING_802_1X_CK_SCHEME_PATH or
 *   %NM_SETTING_802_1X_CK_SCHEME_BLOB, pass the path of the private key file
 *   (PEM, DER, or PKCS#<!-- -->12 format).  The path must be UTF-8 encoded; use
 *   g_filename_to_utf8() to convert if needed.  Passing %NULL with any @scheme
 *   clears the private key.
 * @password: password used to decrypt the private key, or %NULL if the password
 *   is unknown.  If the password is given but fails to decrypt the private key,
 *   an error is returned.
 * @scheme: desired storage scheme for the private key
 * @out_format: on successful return, the type of the private key added
 * @error: on unsuccessful return, an error
 *
 * Private keys are used to authenticate the connecting client to the network
 * when EAP-TLS is used as either the "phase 1" or "phase 2" 802.1x
 * authentication method.
 *
 * This function reads a private key from disk and sets the
 * #NMSetting8021x:private-key property with the private key file data if using
 * the %NM_SETTING_802_1X_CK_SCHEME_BLOB scheme, or with the path to the private
 * key file if using the %NM_SETTING_802_1X_CK_SCHEME_PATH scheme.
 *
 * If @password is given, this function attempts to decrypt the private key to
 * verify that @password is correct, and if it is, updates the
 * #NMSetting8021x:private-key-password property with the given @password.  If
 * the decryption is unsuccessful, %FALSE is returned, @error is set, and no
 * internal data is changed.  If no @password is given, the private key is
 * assumed to be valid, no decryption is performed, and the password may be set
 * at a later time.
 *
 * WARNING: the private key property is not a "secret" property, and thus
 * unencrypted private key data using the BLOB scheme may be readable by
 * unprivileged users.  Private keys should always be encrypted with a private
 * key password to prevent unauthorized access to unencrypted private key data.
 *
 * Returns: %TRUE if the operation succeeded, %FALSE if it was unsuccessful
 **/
gboolean
nm_setting_802_1x_set_private_key (NMSetting8021x *setting,
                                   const char *value,
                                   const char *password,
                                   NMSetting8021xCKScheme scheme,
                                   NMSetting8021xCKFormat *out_format,
                                   GError **error)
{
	NMSetting8021xPrivate *priv;
	NMCryptoFileFormat format = NM_CRYPTO_FILE_FORMAT_UNKNOWN;
	gboolean key_cleared = FALSE, password_cleared = FALSE;
	GError *local_err = NULL;

	g_return_val_if_fail (NM_IS_SETTING_802_1X (setting), FALSE);

	if (value) {
		g_return_val_if_fail (g_utf8_validate (value, -1, NULL), FALSE);
		g_return_val_if_fail (   scheme == NM_SETTING_802_1X_CK_SCHEME_BLOB
		                      || scheme == NM_SETTING_802_1X_CK_SCHEME_PATH
		                      || scheme == NM_SETTING_802_1X_CK_SCHEME_PKCS11,
		                      FALSE);
	}

	if (out_format)
		g_return_val_if_fail (*out_format == NM_SETTING_802_1X_CK_FORMAT_UNKNOWN, FALSE);

	/* Ensure the private key is a recognized format and if the password was
	 * given, that it decrypts the private key.
	 */
	if (value && scheme != NM_SETTING_802_1X_CK_SCHEME_PKCS11) {
		format = crypto_verify_private_key (value, password, NULL, &local_err);
		if (format == NM_CRYPTO_FILE_FORMAT_UNKNOWN) {
			g_set_error_literal (error,
			                     NM_CONNECTION_ERROR,
			                     NM_CONNECTION_ERROR_INVALID_PROPERTY,
			                     local_err ? local_err->message : _("invalid private key"));
			g_prefix_error (error, "%s.%s: ", NM_SETTING_802_1X_SETTING_NAME, NM_SETTING_802_1X_PRIVATE_KEY);
			g_clear_error (&local_err);
			return FALSE;
		}
	}

	priv = NM_SETTING_802_1X_GET_PRIVATE (setting);

	/* Clear out any previous private key data */
	if (priv->private_key) {
		g_bytes_unref (priv->private_key);
		priv->private_key = NULL;
		key_cleared = TRUE;
	}

	if (priv->private_key_password) {
		g_free (priv->private_key_password);
		priv->private_key_password = NULL;
		password_cleared = TRUE;
	}

	if (value == NULL) {
		if (key_cleared)
			g_object_notify (G_OBJECT (setting), NM_SETTING_802_1X_PRIVATE_KEY);
		if (password_cleared)
			g_object_notify (G_OBJECT (setting), NM_SETTING_802_1X_PRIVATE_KEY_PASSWORD);
		return TRUE;
	}

	priv->private_key_password = g_strdup (password);
	if (scheme == NM_SETTING_802_1X_CK_SCHEME_BLOB) {
		/* FIXME: potential race after verifying the private key above */
		/* FIXME: ensure blob doesn't start with file:// */
		priv->private_key = file_to_secure_bytes (value);
		g_assert (priv->private_key);
	} else if (scheme == NM_SETTING_802_1X_CK_SCHEME_PATH)
		priv->private_key = path_to_scheme_value (value);
	else if (scheme == NM_SETTING_802_1X_CK_SCHEME_PKCS11)
		priv->private_key = g_bytes_new (value, strlen (value) + 1);
	else
		g_assert_not_reached ();

	/* As required by NM and wpa_supplicant, set the client-cert
	 * property to the same PKCS#12 data.
	 */
	if (format == NM_CRYPTO_FILE_FORMAT_PKCS12) {
		if (priv->client_cert)
			g_bytes_unref (priv->client_cert);
		priv->client_cert = g_bytes_ref (priv->private_key);
		g_object_notify (G_OBJECT (setting), NM_SETTING_802_1X_CLIENT_CERT);
	}

	g_object_notify (G_OBJECT (setting), NM_SETTING_802_1X_PRIVATE_KEY);
	if (password_cleared || password)
		g_object_notify (G_OBJECT (setting), NM_SETTING_802_1X_PRIVATE_KEY_PASSWORD);

	if (out_format)
		*out_format = (NMSetting8021xCKFormat) format;
	return priv->private_key != NULL;
}

/**
 * nm_setting_802_1x_get_private_key_password:
 * @setting: the #NMSetting8021x
 *
 * Returns: the private key password used to decrypt the private key if
 *  previously set with nm_setting_802_1x_set_private_key(), or the
 *  #NMSetting8021x:private-key-password property.
 **/
const char *
nm_setting_802_1x_get_private_key_password (NMSetting8021x *setting)
{
	g_return_val_if_fail (NM_IS_SETTING_802_1X (setting), NULL);

	return NM_SETTING_802_1X_GET_PRIVATE (setting)->private_key_password;
}

/**
 * nm_setting_802_1x_get_private_key_password_flags:
 * @setting: the #NMSetting8021x
 *
 * Returns: the #NMSettingSecretFlags pertaining to the
 * #NMSetting8021x:private-key-password
 **/
NMSettingSecretFlags
nm_setting_802_1x_get_private_key_password_flags (NMSetting8021x *setting)
{
	g_return_val_if_fail (NM_IS_SETTING_802_1X (setting), NM_SETTING_SECRET_FLAG_NONE);

	return NM_SETTING_802_1X_GET_PRIVATE (setting)->private_key_password_flags;
}

/**
 * nm_setting_802_1x_get_private_key_format:
 * @setting: the #NMSetting8021x
 *
 * Returns: the data format of the private key data stored in the
 *   #NMSetting8021x:private-key property
 **/
NMSetting8021xCKFormat
nm_setting_802_1x_get_private_key_format (NMSetting8021x *setting)
{
	NMSetting8021xPrivate *priv;
	const char *path;
	GError *error = NULL;

	g_return_val_if_fail (NM_IS_SETTING_802_1X (setting), NM_SETTING_802_1X_CK_FORMAT_UNKNOWN);
	priv = NM_SETTING_802_1X_GET_PRIVATE (setting);

	if (!priv->private_key)
		return NM_SETTING_802_1X_CK_FORMAT_UNKNOWN;

	switch (nm_setting_802_1x_get_private_key_scheme (setting)) {
	case NM_SETTING_802_1X_CK_SCHEME_BLOB:
		if (crypto_is_pkcs12_data (g_bytes_get_data (priv->private_key, NULL),
		                           g_bytes_get_size (priv->private_key),
		                           NULL))
			return NM_SETTING_802_1X_CK_FORMAT_PKCS12;
		return NM_SETTING_802_1X_CK_FORMAT_RAW_KEY;
	case NM_SETTING_802_1X_CK_SCHEME_PATH:
		path = nm_setting_802_1x_get_private_key_path (setting);
		if (crypto_is_pkcs12_file (path, &error))
			return NM_SETTING_802_1X_CK_FORMAT_PKCS12;
		if (error && error->domain == G_FILE_ERROR) {
			g_error_free (error);
			return NM_SETTING_802_1X_CK_FORMAT_UNKNOWN;
		}
		g_error_free (error);
		return NM_SETTING_802_1X_CK_FORMAT_RAW_KEY;
	default:
		break;
	}

	return NM_SETTING_802_1X_CK_FORMAT_UNKNOWN;
}

/**
 * nm_setting_802_1x_get_phase2_private_key_password:
 * @setting: the #NMSetting8021x
 *
 * Returns: the private key password used to decrypt the private key if
 *  previously set with nm_setting_802_1x_set_phase2_private_key() or the
 *  #NMSetting8021x:phase2-private-key-password property.
 **/
const char *
nm_setting_802_1x_get_phase2_private_key_password (NMSetting8021x *setting)
{
	g_return_val_if_fail (NM_IS_SETTING_802_1X (setting), NULL);

	return NM_SETTING_802_1X_GET_PRIVATE (setting)->phase2_private_key_password;
}

/**
 * nm_setting_802_1x_get_phase2_private_key_password_flags:
 * @setting: the #NMSetting8021x
 *
 * Returns: the #NMSettingSecretFlags pertaining to the
 * #NMSetting8021x:phase2-private-key-password
 **/
NMSettingSecretFlags
nm_setting_802_1x_get_phase2_private_key_password_flags (NMSetting8021x *setting)
{
	g_return_val_if_fail (NM_IS_SETTING_802_1X (setting), NM_SETTING_SECRET_FLAG_NONE);

	return NM_SETTING_802_1X_GET_PRIVATE (setting)->phase2_private_key_password_flags;
}

/**
 * nm_setting_802_1x_get_phase2_private_key_scheme:
 * @setting: the #NMSetting8021x
 *
 * Returns the scheme used to store the "phase 2" private key.  If the returned
 * scheme is %NM_SETTING_802_1X_CK_SCHEME_BLOB, use
 * nm_setting_802_1x_get_client_cert_blob(); if
 * %NM_SETTING_802_1X_CK_SCHEME_PATH, use
 * nm_setting_802_1x_get_client_cert_path(); if
 * %NM_SETTING_802_1X_CK_SCHEME_PKCS11, use
 * nm_setting_802_1x_get_client_cert_uri().
 *
 * Returns: scheme used to store the "phase 2" private key (blob or path)
 **/
NMSetting8021xCKScheme
nm_setting_802_1x_get_phase2_private_key_scheme (NMSetting8021x *setting)
{
	g_return_val_if_fail (NM_IS_SETTING_802_1X (setting), NM_SETTING_802_1X_CK_SCHEME_UNKNOWN);

	return get_cert_scheme (NM_SETTING_802_1X_GET_PRIVATE (setting)->phase2_private_key, NULL);
}

/**
 * nm_setting_802_1x_get_phase2_private_key_blob:
 * @setting: the #NMSetting8021x
 *
 * Private keys are used to authenticate the connecting client to the network
 * when EAP-TLS is used as either the "phase 1" or "phase 2" 802.1x
 * authentication method.
 *
 * WARNING: the phase2 private key property is not a "secret" property, and thus
 * unencrypted private key data may be readable by unprivileged users.  Private
 * keys should always be encrypted with a private key password.
 *
 * Returns: (transfer none): the "phase 2" private key data
 **/
GBytes *
nm_setting_802_1x_get_phase2_private_key_blob (NMSetting8021x *setting)
{
	NMSetting8021xCKScheme scheme;

	g_return_val_if_fail (NM_IS_SETTING_802_1X (setting), NULL);

	scheme = nm_setting_802_1x_get_phase2_private_key_scheme (setting);
	g_return_val_if_fail (scheme == NM_SETTING_802_1X_CK_SCHEME_BLOB, NULL);

	return NM_SETTING_802_1X_GET_PRIVATE (setting)->phase2_private_key;
}

/**
 * nm_setting_802_1x_get_phase2_private_key_path:
 * @setting: the #NMSetting8021x
 *
 * Private keys are used to authenticate the connecting client to the network
 * when EAP-TLS is used as either the "phase 1" or "phase 2" 802.1x
 * authentication method.
 *
 * Returns: path to the "phase 2" private key file
 **/
const char *
nm_setting_802_1x_get_phase2_private_key_path (NMSetting8021x *setting)
{
	NMSetting8021xCKScheme scheme;
	gconstpointer data;

	g_return_val_if_fail (NM_IS_SETTING_802_1X (setting), NULL);

	scheme = nm_setting_802_1x_get_phase2_private_key_scheme (setting);
	g_return_val_if_fail (scheme == NM_SETTING_802_1X_CK_SCHEME_PATH, NULL);

	data = g_bytes_get_data (NM_SETTING_802_1X_GET_PRIVATE (setting)->phase2_private_key, NULL);
	return (const char *)data + strlen (NM_SETTING_802_1X_CERT_SCHEME_PREFIX_PATH);
}

/**
 * nm_setting_802_1x_get_phase2_private_key_uri:
 * @setting: the #NMSetting8021x
 *
 * Returns the "phase 2" private key URI analogously to
 * nm_setting_802_1x_get_phase2_private_key_blob() and
 * nm_setting_802_1x_get_phase2_private_key_path().
 *
 * Currently it's limited to PKCS#11 URIs ('pkcs11' scheme as defined by RFC
 * 7512), but may be extended to other schemes in future (such as 'file' URIs
 * for local files and 'data' URIs for inline certificate data).
 *
 * Returns: the URI string
 *
 * Since: 1.6
 **/
const char *
nm_setting_802_1x_get_phase2_private_key_uri (NMSetting8021x *setting)
{
	NMSetting8021xCKScheme scheme;
	gconstpointer data;

	g_return_val_if_fail (NM_IS_SETTING_802_1X (setting), NULL);

	scheme = nm_setting_802_1x_get_phase2_private_key_scheme (setting);
	g_return_val_if_fail (scheme == NM_SETTING_802_1X_CK_SCHEME_PKCS11, NULL);

	data = g_bytes_get_data (NM_SETTING_802_1X_GET_PRIVATE (setting)->phase2_private_key, NULL);
	return (const char *)data;
}

/**
 * nm_setting_802_1x_set_phase2_private_key:
 * @setting: the #NMSetting8021x
 * @value: when @scheme is set to either %NM_SETTING_802_1X_CK_SCHEME_PATH or
 *   %NM_SETTING_802_1X_CK_SCHEME_BLOB, pass the path of the "phase2" private
 *   key file (PEM, DER, or PKCS#<!-- -->12 format).  The path must be UTF-8 encoded;
 *   use g_filename_to_utf8() to convert if needed.  Passing %NULL with any
 *   @scheme clears the private key.
 * @password: password used to decrypt the private key, or %NULL if the password
 *   is unknown.  If the password is given but fails to decrypt the private key,
 *   an error is returned.
 * @scheme: desired storage scheme for the private key
 * @out_format: on successful return, the type of the private key added
 * @error: on unsuccessful return, an error
 *
 * Private keys are used to authenticate the connecting client to the network
 * when EAP-TLS is used as either the "phase 1" or "phase 2" 802.1x
 * authentication method.
 *
 * This function reads a private key from disk and sets the
 * #NMSetting8021x:phase2-private-key property with the private key file data if
 * using the %NM_SETTING_802_1X_CK_SCHEME_BLOB scheme, or with the path to the
 * private key file if using the %NM_SETTING_802_1X_CK_SCHEME_PATH scheme.
 *
 * If @password is given, this function attempts to decrypt the private key to
 * verify that @password is correct, and if it is, updates the
 * #NMSetting8021x:phase2-private-key-password property with the given
 * @password.  If the decryption is unsuccessful, %FALSE is returned, @error is
 * set, and no internal data is changed.  If no @password is given, the private
 * key is assumed to be valid, no decryption is performed, and the password may
 * be set at a later time.
 *
 * WARNING: the "phase2" private key property is not a "secret" property, and
 * thus unencrypted private key data using the BLOB scheme may be readable by
 * unprivileged users.  Private keys should always be encrypted with a private
 * key password to prevent unauthorized access to unencrypted private key data.
 *
 * Returns: %TRUE if the operation succeeded, %FALSE if it was unsuccessful
 **/
gboolean
nm_setting_802_1x_set_phase2_private_key (NMSetting8021x *setting,
                                          const char *value,
                                          const char *password,
                                          NMSetting8021xCKScheme scheme,
                                          NMSetting8021xCKFormat *out_format,
                                          GError **error)
{
	NMSetting8021xPrivate *priv;
	NMCryptoFileFormat format = NM_CRYPTO_FILE_FORMAT_UNKNOWN;
	gboolean key_cleared = FALSE, password_cleared = FALSE;
	GError *local_err = NULL;

	g_return_val_if_fail (NM_IS_SETTING_802_1X (setting), FALSE);

	if (value) {
		g_return_val_if_fail (g_utf8_validate (value, -1, NULL), FALSE);
		g_return_val_if_fail (   scheme == NM_SETTING_802_1X_CK_SCHEME_BLOB
		                      || scheme == NM_SETTING_802_1X_CK_SCHEME_PATH
		                      || scheme == NM_SETTING_802_1X_CK_SCHEME_PKCS11,
		                      FALSE);
	}

	if (out_format)
		g_return_val_if_fail (*out_format == NM_SETTING_802_1X_CK_FORMAT_UNKNOWN, FALSE);

	/* Ensure the private key is a recognized format and if the password was
	 * given, that it decrypts the private key.
	 */
	if (value && scheme != NM_SETTING_802_1X_CK_SCHEME_PKCS11) {
		format = crypto_verify_private_key (value, password, NULL, &local_err);
		if (format == NM_CRYPTO_FILE_FORMAT_UNKNOWN) {
			g_set_error_literal (error,
			                     NM_CONNECTION_ERROR,
			                     NM_CONNECTION_ERROR_INVALID_PROPERTY,
			                     local_err ? local_err->message : _("invalid phase2 private key"));
			g_prefix_error (error, "%s.%s: ", NM_SETTING_802_1X_SETTING_NAME, NM_SETTING_802_1X_PHASE2_PRIVATE_KEY);
			g_clear_error (&local_err);
			return FALSE;
		}
	}

	priv = NM_SETTING_802_1X_GET_PRIVATE (setting);

	/* Clear out any previous private key data */
	if (priv->phase2_private_key) {
		g_bytes_unref (priv->phase2_private_key);
		priv->phase2_private_key = NULL;
		key_cleared = TRUE;
	}

	if (priv->phase2_private_key_password) {
		g_free (priv->phase2_private_key_password);
		priv->phase2_private_key_password = NULL;
		password_cleared = TRUE;
	}

	if (value == NULL) {
		if (key_cleared)
			g_object_notify (G_OBJECT (setting), NM_SETTING_802_1X_PHASE2_PRIVATE_KEY);
		if (password_cleared)
			g_object_notify (G_OBJECT (setting), NM_SETTING_802_1X_PHASE2_PRIVATE_KEY_PASSWORD);
		return TRUE;
	}

	priv->phase2_private_key_password = g_strdup (password);
	if (scheme == NM_SETTING_802_1X_CK_SCHEME_BLOB) {
		/* FIXME: potential race after verifying the private key above */
		/* FIXME: ensure blob doesn't start with file:// */
		priv->phase2_private_key = file_to_secure_bytes (value);
		g_assert (priv->phase2_private_key);
	} else if (scheme == NM_SETTING_802_1X_CK_SCHEME_PATH)
		priv->phase2_private_key = path_to_scheme_value (value);
	else if (scheme == NM_SETTING_802_1X_CK_SCHEME_PKCS11)
		priv->phase2_private_key = g_bytes_new (value, strlen (value) + 1);
	else
		g_assert_not_reached ();

	/* As required by NM and wpa_supplicant, set the client-cert
	 * property to the same PKCS#12 data.
	 */
	if (format == NM_CRYPTO_FILE_FORMAT_PKCS12) {
		if (priv->phase2_client_cert)
			g_bytes_unref (priv->phase2_client_cert);

		priv->phase2_client_cert = g_bytes_ref (priv->phase2_private_key);
		g_object_notify (G_OBJECT (setting), NM_SETTING_802_1X_PHASE2_CLIENT_CERT);
	}

	g_object_notify (G_OBJECT (setting), NM_SETTING_802_1X_PHASE2_PRIVATE_KEY);
	if (password_cleared || password)
		g_object_notify (G_OBJECT (setting), NM_SETTING_802_1X_PHASE2_PRIVATE_KEY_PASSWORD);

	if (out_format)
		*out_format = (NMSetting8021xCKFormat) format;
	return priv->phase2_private_key != NULL;
}

/**
 * nm_setting_802_1x_get_phase2_private_key_format:
 * @setting: the #NMSetting8021x
 *
 * Returns: the data format of the "phase 2" private key data stored in the
 *   #NMSetting8021x:phase2-private-key property
 **/
NMSetting8021xCKFormat
nm_setting_802_1x_get_phase2_private_key_format (NMSetting8021x *setting)
{
	NMSetting8021xPrivate *priv;
	const char *path;
	GError *error = NULL;

	g_return_val_if_fail (NM_IS_SETTING_802_1X (setting), NM_SETTING_802_1X_CK_FORMAT_UNKNOWN);
	priv = NM_SETTING_802_1X_GET_PRIVATE (setting);

	if (!priv->phase2_private_key)
		return NM_SETTING_802_1X_CK_FORMAT_UNKNOWN;

	switch (nm_setting_802_1x_get_phase2_private_key_scheme (setting)) {
	case NM_SETTING_802_1X_CK_SCHEME_BLOB:
		if (crypto_is_pkcs12_data (g_bytes_get_data (priv->phase2_private_key, NULL),
		                           g_bytes_get_size (priv->phase2_private_key),
		                           NULL))
			return NM_SETTING_802_1X_CK_FORMAT_PKCS12;
		return NM_SETTING_802_1X_CK_FORMAT_RAW_KEY;
	case NM_SETTING_802_1X_CK_SCHEME_PATH:
		path = nm_setting_802_1x_get_phase2_private_key_path (setting);
		if (crypto_is_pkcs12_file (path, &error))
			return NM_SETTING_802_1X_CK_FORMAT_PKCS12;
		if (error && error->domain == G_FILE_ERROR) {
			g_error_free (error);
			return NM_SETTING_802_1X_CK_FORMAT_UNKNOWN;
		}
		g_error_free (error);
		return NM_SETTING_802_1X_CK_FORMAT_RAW_KEY;
	default:
		break;
	}

	return NM_SETTING_802_1X_CK_FORMAT_UNKNOWN;
}

/**
 * nm_setting_802_1x_get_auth_timeout:
 * @setting: the #NMSetting8021x
 *
 * Returns the value contained in the #NMSetting8021x:auth-timeout property.
 *
 * Returns: the configured authentication timeout in seconds. Zero means the
 * global default value.
 *
 * Since: 1.8
 **/
gint
nm_setting_802_1x_get_auth_timeout (NMSetting8021x *setting)
{
	g_return_val_if_fail (NM_IS_SETTING_802_1X (setting), 0);

	return NM_SETTING_802_1X_GET_PRIVATE (setting)->auth_timeout;
}

static void
need_secrets_password (NMSetting8021x *self,
                       GPtrArray *secrets,
                       gboolean phase2)
{
	NMSetting8021xPrivate *priv = NM_SETTING_802_1X_GET_PRIVATE (self);

	if (   (!priv->password || !strlen (priv->password))
	    && (!priv->password_raw || !g_bytes_get_size (priv->password_raw))) {
		g_ptr_array_add (secrets, NM_SETTING_802_1X_PASSWORD);
		g_ptr_array_add (secrets, NM_SETTING_802_1X_PASSWORD_RAW);
	}
}

static void
need_secrets_sim (NMSetting8021x *self,
                  GPtrArray *secrets,
                  gboolean phase2)
{
	NMSetting8021xPrivate *priv = NM_SETTING_802_1X_GET_PRIVATE (self);

	if (!priv->pin || !strlen (priv->pin))
		g_ptr_array_add (secrets, NM_SETTING_802_1X_PIN);
}

static gboolean
need_private_key_password (GBytes *blob,
                           const char *path,
                           const char *password,
                           NMSettingSecretFlags flags)
{
	NMCryptoFileFormat format = NM_CRYPTO_FILE_FORMAT_UNKNOWN;

<<<<<<< HEAD
	if (flags & NM_SETTING_SECRET_FLAG_NOT_REQUIRED)
=======
	if (flags == NM_SETTING_SECRET_FLAG_NONE || flags & NM_SETTING_SECRET_FLAG_NOT_REQUIRED)
>>>>>>> 4dc905a9
		return FALSE;

	/* Private key password is required */
	if (password) {
		if (path)
			format = crypto_verify_private_key (path, password, NULL, NULL);
		else if (blob)
			format = crypto_verify_private_key_data (g_bytes_get_data (blob, NULL),
			                                         g_bytes_get_size (blob),
			                                         password, NULL, NULL);
		else
			return FALSE;
	}

	return (format == NM_CRYPTO_FILE_FORMAT_UNKNOWN);
}

static void
need_secrets_tls (NMSetting8021x *self,
                  GPtrArray *secrets,
                  gboolean phase2)
{
	NMSetting8021xPrivate *priv = NM_SETTING_802_1X_GET_PRIVATE (self);
	NMSetting8021xCKScheme scheme;
	GBytes *blob = NULL;
	const char *path = NULL;

	if (phase2) {
		scheme = nm_setting_802_1x_get_phase2_private_key_scheme (self);
		if (scheme == NM_SETTING_802_1X_CK_SCHEME_PATH)
			path = nm_setting_802_1x_get_phase2_private_key_path (self);
		else if (scheme == NM_SETTING_802_1X_CK_SCHEME_BLOB)
			blob = nm_setting_802_1x_get_phase2_private_key_blob (self);
		else if (scheme != NM_SETTING_802_1X_CK_SCHEME_PKCS11)
			g_warning ("%s: unknown phase2 private key scheme %d", __func__, scheme);

		if (need_private_key_password (blob, path,
		                               priv->phase2_private_key_password,
		                               priv->phase2_private_key_password_flags))
			g_ptr_array_add (secrets, NM_SETTING_802_1X_PHASE2_PRIVATE_KEY_PASSWORD);

		scheme = nm_setting_802_1x_get_phase2_ca_cert_scheme (self);
		if (    scheme == NM_SETTING_802_1X_CK_SCHEME_PKCS11
<<<<<<< HEAD
		    && !(priv->phase2_ca_cert_password_flags & NM_SETTING_SECRET_FLAG_NOT_REQUIRED)
=======
		    && !(   priv->phase2_ca_cert_password_flags == NM_SETTING_SECRET_FLAG_NONE
		         || priv->phase2_ca_cert_password_flags & NM_SETTING_SECRET_FLAG_NOT_REQUIRED)
>>>>>>> 4dc905a9
		    && !priv->phase2_ca_cert_password)
			g_ptr_array_add (secrets, NM_SETTING_802_1X_PHASE2_CA_CERT_PASSWORD);

		scheme = nm_setting_802_1x_get_phase2_client_cert_scheme (self);
		if (    scheme == NM_SETTING_802_1X_CK_SCHEME_PKCS11
<<<<<<< HEAD
		    && !(priv->phase2_client_cert_password_flags & NM_SETTING_SECRET_FLAG_NOT_REQUIRED)
=======
		    && !(   priv->phase2_client_cert_password_flags & NM_SETTING_SECRET_FLAG_NOT_REQUIRED
		         || priv->phase2_client_cert_password_flags == NM_SETTING_SECRET_FLAG_NONE)
>>>>>>> 4dc905a9
		    && !priv->phase2_client_cert_password)
			g_ptr_array_add (secrets, NM_SETTING_802_1X_PHASE2_CLIENT_CERT_PASSWORD);
	} else {
		scheme = nm_setting_802_1x_get_private_key_scheme (self);
		if (scheme == NM_SETTING_802_1X_CK_SCHEME_PATH)
			path = nm_setting_802_1x_get_private_key_path (self);
		else if (scheme == NM_SETTING_802_1X_CK_SCHEME_BLOB)
			blob = nm_setting_802_1x_get_private_key_blob (self);
		else if (scheme != NM_SETTING_802_1X_CK_SCHEME_PKCS11)
			g_warning ("%s: unknown private key scheme %d", __func__, scheme);

		if (need_private_key_password (blob, path,
		                               priv->private_key_password,
		                               priv->private_key_password_flags))
			g_ptr_array_add (secrets, NM_SETTING_802_1X_PRIVATE_KEY_PASSWORD);

		scheme = nm_setting_802_1x_get_ca_cert_scheme (self);
		if (    scheme == NM_SETTING_802_1X_CK_SCHEME_PKCS11
<<<<<<< HEAD
		    && !(priv->ca_cert_password_flags & NM_SETTING_SECRET_FLAG_NOT_REQUIRED)
=======
		    && !(   priv->ca_cert_password_flags & NM_SETTING_SECRET_FLAG_NOT_REQUIRED
		         || priv->ca_cert_password_flags == NM_SETTING_SECRET_FLAG_NONE)
>>>>>>> 4dc905a9
		    && !priv->ca_cert_password)
			g_ptr_array_add (secrets, NM_SETTING_802_1X_CA_CERT_PASSWORD);

		scheme = nm_setting_802_1x_get_client_cert_scheme (self);
		if (    scheme == NM_SETTING_802_1X_CK_SCHEME_PKCS11
<<<<<<< HEAD
		    && !(priv->client_cert_password_flags & NM_SETTING_SECRET_FLAG_NOT_REQUIRED)
=======
		    && !(   priv->client_cert_password_flags == NM_SETTING_SECRET_FLAG_NONE
		         || priv->client_cert_password_flags & NM_SETTING_SECRET_FLAG_NOT_REQUIRED)
>>>>>>> 4dc905a9
		    && !priv->client_cert_password)
			g_ptr_array_add (secrets, NM_SETTING_802_1X_CLIENT_CERT_PASSWORD);
	}
}

static gboolean
verify_tls (NMSetting8021x *self, gboolean phase2, GError **error)
{
	NMSetting8021xPrivate *priv = NM_SETTING_802_1X_GET_PRIVATE (self);

	if (phase2) {
		if (!priv->phase2_client_cert) {
			g_set_error_literal (error,
			                     NM_CONNECTION_ERROR,
			                     NM_CONNECTION_ERROR_MISSING_PROPERTY,
			                     _("property is missing"));
			g_prefix_error (error, "%s.%s: ", NM_SETTING_802_1X_SETTING_NAME, NM_SETTING_802_1X_PHASE2_CLIENT_CERT);
			return FALSE;
		} else if (!g_bytes_get_size (priv->phase2_client_cert)) {
			g_set_error_literal (error,
			                     NM_CONNECTION_ERROR,
			                     NM_CONNECTION_ERROR_INVALID_PROPERTY,
			                     _("property is empty"));
			g_prefix_error (error, "%s.%s: ", NM_SETTING_802_1X_SETTING_NAME, NM_SETTING_802_1X_PHASE2_CLIENT_CERT);
			return FALSE;
		}

		/* Private key is required for TLS */
		if (!priv->phase2_private_key) {
			g_set_error_literal (error,
			                     NM_CONNECTION_ERROR,
			                     NM_CONNECTION_ERROR_MISSING_PROPERTY,
			                     _("property is missing"));
			g_prefix_error (error, "%s.%s: ", NM_SETTING_802_1X_SETTING_NAME, NM_SETTING_802_1X_PHASE2_PRIVATE_KEY);
			return FALSE;
		} else if (!g_bytes_get_size (priv->phase2_private_key)) {
			g_set_error_literal (error,
			                     NM_CONNECTION_ERROR,
			                     NM_CONNECTION_ERROR_INVALID_PROPERTY,
			                     _("property is empty"));
			g_prefix_error (error, "%s.%s: ", NM_SETTING_802_1X_SETTING_NAME, NM_SETTING_802_1X_PHASE2_PRIVATE_KEY);
			return FALSE;
		}

		/* If the private key is PKCS#12, check that it matches the client cert */
		if (crypto_is_pkcs12_data (g_bytes_get_data (priv->phase2_private_key, NULL),
		                           g_bytes_get_size (priv->phase2_private_key),
		                           NULL)) {
			if (!g_bytes_equal (priv->phase2_private_key, priv->phase2_client_cert)) {
				g_set_error (error,
				             NM_CONNECTION_ERROR,
				             NM_CONNECTION_ERROR_INVALID_PROPERTY,
				             _("has to match '%s' property for PKCS#12"),
				             NM_SETTING_802_1X_PHASE2_PRIVATE_KEY);
				g_prefix_error (error, "%s.%s: ", NM_SETTING_802_1X_SETTING_NAME, NM_SETTING_802_1X_PHASE2_CLIENT_CERT);
				return FALSE;
			}
		}
	} else {
		if (!priv->client_cert) {
			g_set_error_literal (error,
			                     NM_CONNECTION_ERROR,
			                     NM_CONNECTION_ERROR_MISSING_PROPERTY,
			                     _("property is missing"));
			g_prefix_error (error, "%s.%s: ", NM_SETTING_802_1X_SETTING_NAME, NM_SETTING_802_1X_CLIENT_CERT);
			return FALSE;
		} else if (!g_bytes_get_size (priv->client_cert)) {
			g_set_error_literal (error,
			                     NM_CONNECTION_ERROR,
			                     NM_CONNECTION_ERROR_INVALID_PROPERTY,
			                     _("property is empty"));
			g_prefix_error (error, "%s.%s: ", NM_SETTING_802_1X_SETTING_NAME, NM_SETTING_802_1X_CLIENT_CERT);
			return FALSE;
		}

		/* Private key is required for TLS */
		if (!priv->private_key) {
			g_set_error_literal (error,
			                     NM_CONNECTION_ERROR,
			                     NM_CONNECTION_ERROR_MISSING_PROPERTY,
			                     _("property is missing"));
			g_prefix_error (error, "%s.%s: ", NM_SETTING_802_1X_SETTING_NAME, NM_SETTING_802_1X_PRIVATE_KEY);
			return FALSE;
		} else if (!g_bytes_get_size (priv->private_key)) {
			g_set_error_literal (error,
			                     NM_CONNECTION_ERROR,
			                     NM_CONNECTION_ERROR_INVALID_PROPERTY,
			                     _("property is empty"));
			g_prefix_error (error, "%s.%s: ", NM_SETTING_802_1X_SETTING_NAME, NM_SETTING_802_1X_PRIVATE_KEY);
			return FALSE;
		}

		/* If the private key is PKCS#12, check that it matches the client cert */
		if (crypto_is_pkcs12_data (g_bytes_get_data (priv->private_key, NULL),
		                           g_bytes_get_size (priv->private_key),
		                           NULL)) {
			if (!g_bytes_equal (priv->private_key, priv->client_cert)) {
				g_set_error (error,
				             NM_CONNECTION_ERROR,
				             NM_CONNECTION_ERROR_INVALID_PROPERTY,
				             _("has to match '%s' property for PKCS#12"),
				             NM_SETTING_802_1X_PRIVATE_KEY);
				g_prefix_error (error, "%s.%s: ", NM_SETTING_802_1X_SETTING_NAME, NM_SETTING_802_1X_CLIENT_CERT);
				return FALSE;
			}
		}
	}

	return TRUE;
}

static gboolean
verify_ttls (NMSetting8021x *self, gboolean phase2, GError **error)
{
	NMSetting8021xPrivate *priv = NM_SETTING_802_1X_GET_PRIVATE (self);

	if (   (!priv->identity || !strlen (priv->identity))
	    && (!priv->anonymous_identity || !strlen (priv->anonymous_identity))) {
		if (!priv->identity) {
			g_set_error_literal (error,
			                     NM_CONNECTION_ERROR,
			                     NM_CONNECTION_ERROR_MISSING_PROPERTY,
			                     _("property is missing"));
			g_prefix_error (error, "%s.%s: ", NM_SETTING_802_1X_SETTING_NAME, NM_SETTING_802_1X_IDENTITY);
		} else if (!strlen (priv->identity)) {
			g_set_error_literal (error,
			                     NM_CONNECTION_ERROR,
			                     NM_CONNECTION_ERROR_INVALID_PROPERTY,
			                     _("property is empty"));
			g_prefix_error (error, "%s.%s: ", NM_SETTING_802_1X_SETTING_NAME, NM_SETTING_802_1X_IDENTITY);
		} else if (!priv->anonymous_identity) {
			g_set_error_literal (error,
			                     NM_CONNECTION_ERROR,
			                     NM_CONNECTION_ERROR_MISSING_PROPERTY,
			                     _("property is missing"));
			g_prefix_error (error, "%s.%s: ", NM_SETTING_802_1X_SETTING_NAME, NM_SETTING_802_1X_ANONYMOUS_IDENTITY);
		} else {
			g_set_error_literal (error,
			                     NM_CONNECTION_ERROR,
			                     NM_CONNECTION_ERROR_INVALID_PROPERTY,
			                     _("property is empty"));
			g_prefix_error (error, "%s.%s: ", NM_SETTING_802_1X_SETTING_NAME, NM_SETTING_802_1X_ANONYMOUS_IDENTITY);
		}
		return FALSE;
	}

	if (   (!priv->phase2_auth || !strlen (priv->phase2_auth))
	    && (!priv->phase2_autheap || !strlen (priv->phase2_autheap))) {
		if (!priv->phase2_auth) {
			g_set_error_literal (error,
			                     NM_CONNECTION_ERROR,
			                     NM_CONNECTION_ERROR_MISSING_PROPERTY,
			                     _("property is missing"));
			g_prefix_error (error, "%s.%s: ", NM_SETTING_802_1X_SETTING_NAME, NM_SETTING_802_1X_PHASE2_AUTH);
		} else if (!strlen (priv->phase2_auth)) {
			g_set_error_literal (error,
			                     NM_CONNECTION_ERROR,
			                     NM_CONNECTION_ERROR_INVALID_PROPERTY,
			                     _("property is empty"));
			g_prefix_error (error, "%s.%s: ", NM_SETTING_802_1X_SETTING_NAME, NM_SETTING_802_1X_PHASE2_AUTH);
		} else if (!priv->phase2_autheap) {
			g_set_error_literal (error,
			                     NM_CONNECTION_ERROR,
			                     NM_CONNECTION_ERROR_MISSING_PROPERTY,
			                     _("property is missing"));
			g_prefix_error (error, "%s.%s: ", NM_SETTING_802_1X_SETTING_NAME, NM_SETTING_802_1X_PHASE2_AUTHEAP);
		} else {
			g_set_error_literal (error,
			                     NM_CONNECTION_ERROR,
			                     NM_CONNECTION_ERROR_INVALID_PROPERTY,
			                     _("property is empty"));
			g_prefix_error (error, "%s.%s: ", NM_SETTING_802_1X_SETTING_NAME, NM_SETTING_802_1X_PHASE2_AUTHEAP);
		}
		return FALSE;
	}

	return TRUE;
}

static gboolean
verify_identity (NMSetting8021x *self, gboolean phase2, GError **error)
{
	NMSetting8021xPrivate *priv = NM_SETTING_802_1X_GET_PRIVATE (self);

	if (!priv->identity) {
		g_set_error_literal (error,
		                     NM_CONNECTION_ERROR,
		                     NM_CONNECTION_ERROR_MISSING_PROPERTY,
		                     _("property is missing"));
		g_prefix_error (error, "%s.%s: ", NM_SETTING_802_1X_SETTING_NAME, NM_SETTING_802_1X_IDENTITY);
		return FALSE;
	} else if (!strlen (priv->identity)) {
		g_set_error_literal (error,
		                     NM_CONNECTION_ERROR,
		                     NM_CONNECTION_ERROR_INVALID_PROPERTY,
		                     _("property is empty"));
		g_prefix_error (error, "%s.%s: ", NM_SETTING_802_1X_SETTING_NAME, NM_SETTING_802_1X_IDENTITY);
		return FALSE;
	}

	return TRUE;
}

/* Implemented below... */
static void need_secrets_phase2 (NMSetting8021x *self,
                                 GPtrArray *secrets,
                                 gboolean phase2);


typedef void (*EAPMethodNeedSecretsFunc) (NMSetting8021x *self,
                                          GPtrArray *secrets,
                                          gboolean phase2);

typedef gboolean (*EAPMethodValidateFunc)(NMSetting8021x *self,
                                          gboolean phase2,
                                          GError **error);

typedef struct {
	const char *method;
	EAPMethodNeedSecretsFunc ns_func;
	EAPMethodValidateFunc v_func;
} EAPMethodsTable;

static EAPMethodsTable eap_methods_table[] = {
	{ "leap", need_secrets_password, verify_identity },
	{ "pwd", need_secrets_password, verify_identity },
	{ "md5", need_secrets_password, verify_identity },
	{ "pap", need_secrets_password, verify_identity },
	{ "chap", need_secrets_password, verify_identity },
	{ "mschap", need_secrets_password, verify_identity },
	{ "mschapv2", need_secrets_password, verify_identity },
	{ "fast", need_secrets_password, verify_identity },
	{ "tls", need_secrets_tls, verify_tls },
	{ "peap", need_secrets_phase2, verify_ttls },
	{ "ttls", need_secrets_phase2, verify_ttls },
	{ "sim", need_secrets_sim, NULL },
	{ "gtc", need_secrets_password, verify_identity },
	{ "otp", NULL, NULL },  // FIXME: implement
	{ NULL, NULL, NULL }
};

static void
need_secrets_phase2 (NMSetting8021x *self,
                     GPtrArray *secrets,
                     gboolean phase2)
{
	NMSetting8021xPrivate *priv = NM_SETTING_802_1X_GET_PRIVATE (self);
	char *method = NULL;
	int i;

	g_return_if_fail (phase2 == FALSE);

	/* Check phase2_auth and phase2_autheap */
	method = priv->phase2_auth;
	if (!method && priv->phase2_autheap)
		method = priv->phase2_autheap;

	if (!method) {
		g_warning ("Couldn't find EAP method.");
		g_assert_not_reached();
		return;
	}

	/* Ask the configured phase2 method if it needs secrets */
	for (i = 0; eap_methods_table[i].method; i++) {
		if (eap_methods_table[i].ns_func == NULL)
			continue;
		if (!strcmp (eap_methods_table[i].method, method)) {
			(*eap_methods_table[i].ns_func) (self, secrets, TRUE);
			break;
		}
	}
}


static GPtrArray *
need_secrets (NMSetting *setting)
{
	NMSetting8021x *self = NM_SETTING_802_1X (setting);
	NMSetting8021xPrivate *priv = NM_SETTING_802_1X_GET_PRIVATE (self);
	GSList *iter;
	GPtrArray *secrets;
	gboolean eap_method_found = FALSE;

	secrets = g_ptr_array_sized_new (4);

	/* Ask each configured EAP method if it needs secrets */
	for (iter = priv->eap; iter && !eap_method_found; iter = g_slist_next (iter)) {
		const char *method = (const char *) iter->data;
		int i;

		for (i = 0; eap_methods_table[i].method; i++) {
			if (eap_methods_table[i].ns_func == NULL)
				continue;
			if (!strcmp (eap_methods_table[i].method, method)) {
				(*eap_methods_table[i].ns_func) (self, secrets, FALSE);

				/* Only break out of the outer loop if this EAP method
				 * needed secrets.
				 */
				if (secrets->len > 0)
					eap_method_found = TRUE;
				break;
			}
		}
	}

	if (secrets->len == 0) {
		g_ptr_array_free (secrets, TRUE);
		secrets = NULL;
	}

	return secrets;
}

static gboolean
verify_cert (GBytes *bytes, const char *prop_name,
             const char *password, const char *password_prop_name, GError **error)
{
	GError *local = NULL;
	NMSetting8021xCKScheme scheme;

	if (bytes)
		scheme = get_cert_scheme (bytes, &local);
	else
		return TRUE;

	if (scheme == NM_SETTING_802_1X_CK_SCHEME_UNKNOWN) {
		g_set_error (error,
		             NM_CONNECTION_ERROR,
		             NM_CONNECTION_ERROR_INVALID_PROPERTY,
		             _("certificate is invalid: %s"), local->message);
		g_prefix_error (error, "%s.%s: ", NM_SETTING_802_1X_SETTING_NAME, prop_name);
		g_error_free (local);
		return FALSE;
	}

	if (password && (scheme != NM_SETTING_802_1X_CK_SCHEME_PKCS11)) {
		g_set_error (error,
		             NM_CONNECTION_ERROR,
		             NM_CONNECTION_ERROR_INVALID_PROPERTY,
		             _("password is not supported when certificate is not on a PKCS#11 token"));
		g_prefix_error (error, "%s.%s: ", NM_SETTING_802_1X_SETTING_NAME, password_prop_name);
		return FALSE;
	}

	return TRUE;
}

static gboolean
verify (NMSetting *setting, NMConnection *connection, GError **error)
{
	NMSetting8021x *self = NM_SETTING_802_1X (setting);
	NMSetting8021xPrivate *priv = NM_SETTING_802_1X_GET_PRIVATE (self);
	const char *valid_eap[] = { "leap", "md5", "tls", "peap", "ttls", "sim", "fast", "pwd", NULL };
	const char *valid_phase1_peapver[] = { "0", "1", NULL };
	const char *valid_phase1_peaplabel[] = { "0", "1", NULL };
	const char *valid_phase1_fast_pac[] = { "0", "1", "2", "3", NULL };
	const char *valid_phase2_auth[] = { "pap", "chap", "mschap", "mschapv2", "gtc", "otp", "md5", "tls", NULL };
	const char *valid_phase2_autheap[] = { "md5", "mschapv2", "otp", "gtc", "tls", NULL };
	GSList *iter;

	if (error)
		g_return_val_if_fail (*error == NULL, FALSE);

	if (!priv->eap) {
		g_set_error_literal (error,
		                     NM_CONNECTION_ERROR,
		                     NM_CONNECTION_ERROR_MISSING_PROPERTY,
		                     _("property is missing"));
		g_prefix_error (error, "%s.%s: ", NM_SETTING_802_1X_SETTING_NAME, NM_SETTING_802_1X_EAP);
		return FALSE;
	}

	if (!_nm_utils_string_slist_validate (priv->eap, valid_eap)) {
		g_set_error_literal (error,
		                     NM_CONNECTION_ERROR,
		                     NM_CONNECTION_ERROR_INVALID_PROPERTY,
		                     _("property is invalid"));
		g_prefix_error (error, "%s.%s: ", NM_SETTING_802_1X_SETTING_NAME, NM_SETTING_802_1X_EAP);
		return FALSE;
	}

	/* Ask each configured EAP method if its valid */
	for (iter = priv->eap; iter; iter = g_slist_next (iter)) {
		const char *method = (const char *) iter->data;
		int i;

		for (i = 0; eap_methods_table[i].method; i++) {
			if (eap_methods_table[i].v_func == NULL)
				continue;
			if (!strcmp (eap_methods_table[i].method, method)) {
				if (!(*eap_methods_table[i].v_func) (self, FALSE, error))
					return FALSE;
				break;
			}
		}
	}

	if (priv->phase1_peapver && !g_strv_contains (valid_phase1_peapver, priv->phase1_peapver)) {
		g_set_error (error,
		             NM_CONNECTION_ERROR,
		             NM_CONNECTION_ERROR_INVALID_PROPERTY,
		             _("'%s' is not a valid value for the property"),
		             priv->phase1_peapver);
		g_prefix_error (error, "%s.%s: ", NM_SETTING_802_1X_SETTING_NAME, NM_SETTING_802_1X_PHASE1_PEAPVER);
		return FALSE;
	}

	if (priv->phase1_peaplabel && !g_strv_contains (valid_phase1_peaplabel, priv->phase1_peaplabel)) {
		g_set_error (error,
		             NM_CONNECTION_ERROR,
		             NM_CONNECTION_ERROR_INVALID_PROPERTY,
		             _("'%s' is not a valid value for the property"),
		             priv->phase1_peaplabel);
		g_prefix_error (error, "%s.%s: ", NM_SETTING_802_1X_SETTING_NAME, NM_SETTING_802_1X_PHASE1_PEAPLABEL);
		return FALSE;
	}

	if (priv->phase1_fast_provisioning && !g_strv_contains (valid_phase1_fast_pac, priv->phase1_fast_provisioning)) {
		g_set_error (error,
		             NM_CONNECTION_ERROR,
		             NM_CONNECTION_ERROR_INVALID_PROPERTY,
		             _("'%s' is not a valid value for the property"),
		             priv->phase1_fast_provisioning);
		g_prefix_error (error, "%s.%s: ", NM_SETTING_802_1X_SETTING_NAME, NM_SETTING_802_1X_PHASE1_FAST_PROVISIONING);
		return FALSE;
	}

	if (NM_FLAGS_ANY (priv->phase1_auth_flags, ~NM_SETTING_802_1X_AUTH_FLAGS_ALL)) {
		g_set_error_literal (error,
		                     NM_CONNECTION_ERROR,
		                     NM_CONNECTION_ERROR_INVALID_PROPERTY,
		                     _("invalid auth flags"));
		g_prefix_error (error, "%s.%s: ", NM_SETTING_802_1X_SETTING_NAME, NM_SETTING_802_1X_PHASE1_AUTH_FLAGS);
		return FALSE;
	}

	if (priv->phase2_auth && !g_strv_contains (valid_phase2_auth, priv->phase2_auth)) {
		g_set_error (error,
		             NM_CONNECTION_ERROR,
		             NM_CONNECTION_ERROR_INVALID_PROPERTY,
		             _("'%s' is not a valid value for the property"),
		             priv->phase2_auth);
		g_prefix_error (error, "%s.%s: ", NM_SETTING_802_1X_SETTING_NAME, NM_SETTING_802_1X_PHASE2_AUTH);
		return FALSE;
	}

	if (priv->phase2_autheap && !g_strv_contains (valid_phase2_autheap, priv->phase2_autheap)) {
		g_set_error (error,
		             NM_CONNECTION_ERROR,
		             NM_CONNECTION_ERROR_INVALID_PROPERTY,
		             _("'%s' is not a valid value for the property"),
		             priv->phase2_autheap);
		g_prefix_error (error, "%s.%s: ", NM_SETTING_802_1X_SETTING_NAME, NM_SETTING_802_1X_PHASE2_AUTHEAP);
		return FALSE;
	}

	if (!verify_cert (priv->ca_cert, NM_SETTING_802_1X_CA_CERT,
	                  priv->ca_cert_password, NM_SETTING_802_1X_CA_CERT_PASSWORD, error))
		return FALSE;
	if (!verify_cert (priv->phase2_ca_cert, NM_SETTING_802_1X_PHASE2_CA_CERT,
	                  priv->phase2_ca_cert_password, NM_SETTING_802_1X_PHASE2_CA_CERT_PASSWORD, error))
		return FALSE;

	if (!verify_cert (priv->client_cert, NM_SETTING_802_1X_CLIENT_CERT,
	                  priv->client_cert_password, NM_SETTING_802_1X_CLIENT_CERT_PASSWORD, error))
		return FALSE;
	if (!verify_cert (priv->phase2_client_cert, NM_SETTING_802_1X_PHASE2_CLIENT_CERT,
	                  priv->phase2_client_cert_password, NM_SETTING_802_1X_PHASE2_CLIENT_CERT_PASSWORD, error))
		return FALSE;

	if (!verify_cert (priv->private_key, NM_SETTING_802_1X_PRIVATE_KEY, NULL, NULL, error))
		return FALSE;
	if (!verify_cert (priv->phase2_private_key, NM_SETTING_802_1X_PHASE2_PRIVATE_KEY, NULL, NULL, error))
		return FALSE;

	/* FIXME: finish */

	return TRUE;
}

static void
nm_setting_802_1x_init (NMSetting8021x *setting)
{
}

static void
finalize (GObject *object)
{
	NMSetting8021x *self = NM_SETTING_802_1X (object);
	NMSetting8021xPrivate *priv = NM_SETTING_802_1X_GET_PRIVATE (self);

	/* Strings first. g_free() already checks for NULLs so we don't have to */

	g_free (priv->identity);
	g_free (priv->anonymous_identity);
	g_free (priv->ca_path);
	g_free (priv->subject_match);
	g_free (priv->domain_suffix_match);
	g_free (priv->phase1_peapver);
	g_free (priv->phase1_peaplabel);
	g_free (priv->phase1_fast_provisioning);
	g_free (priv->phase2_auth);
	g_free (priv->phase2_autheap);
	g_free (priv->phase2_ca_path);
	g_free (priv->phase2_subject_match);
	g_free (priv->phase2_domain_suffix_match);
	g_free (priv->password);
	if (priv->password_raw)
		g_bytes_unref (priv->password_raw);
	g_free (priv->pin);

	g_slist_free_full (priv->eap, g_free);
	g_slist_free_full (priv->altsubject_matches, g_free);
	g_slist_free_full (priv->phase2_altsubject_matches, g_free);

	if (priv->ca_cert)
		g_bytes_unref (priv->ca_cert);
	g_free (priv->ca_cert_password);
	if (priv->client_cert)
		g_bytes_unref (priv->client_cert);
	g_free (priv->client_cert_password);
	if (priv->private_key)
		g_bytes_unref (priv->private_key);
	g_free (priv->private_key_password);
	if (priv->phase2_ca_cert)
		g_bytes_unref (priv->phase2_ca_cert);
	g_free (priv->phase2_ca_cert_password);
	if (priv->phase2_client_cert)
		g_bytes_unref (priv->phase2_client_cert);
	g_free (priv->phase2_client_cert_password);
	if (priv->phase2_private_key)
		g_bytes_unref (priv->phase2_private_key);
	g_free (priv->phase2_private_key_password);

	G_OBJECT_CLASS (nm_setting_802_1x_parent_class)->finalize (object);
}

static GBytes *
set_cert_prop_helper (const GValue *value, const char *prop_name, GError **error)
{
	gboolean valid;
	GBytes *bytes = NULL;

	bytes = g_value_dup_boxed (value);
	/* Verify the new data */
	if (bytes) {
		valid = verify_cert (bytes, prop_name, NULL, NULL, error);
		if (!valid)
			g_clear_pointer (&bytes, g_bytes_unref);
	}
	return bytes;
}

static void
set_property (GObject *object, guint prop_id,
              const GValue *value, GParamSpec *pspec)
{
	NMSetting8021x *setting = NM_SETTING_802_1X (object);
	NMSetting8021xPrivate *priv = NM_SETTING_802_1X_GET_PRIVATE (setting);
	GError *error = NULL;

	switch (prop_id) {
	case PROP_EAP:
		g_slist_free_full (priv->eap, g_free);
		priv->eap = _nm_utils_strv_to_slist (g_value_get_boxed (value), TRUE);
		break;
	case PROP_IDENTITY:
		g_free (priv->identity);
		priv->identity = g_value_dup_string (value);
		break;
	case PROP_ANONYMOUS_IDENTITY:
		g_free (priv->anonymous_identity);
		priv->anonymous_identity = g_value_dup_string (value);
		break;
	case PROP_PAC_FILE:
		g_free (priv->pac_file);
		priv->pac_file = g_value_dup_string (value);
		break;
	case PROP_CA_CERT:
		if (priv->ca_cert)
			g_bytes_unref (priv->ca_cert);
		priv->ca_cert = set_cert_prop_helper (value, NM_SETTING_802_1X_CA_CERT, &error);
		if (error) {
			g_warning ("Error setting certificate (invalid data): %s", error->message);
			g_error_free (error);
		}
		break;
	case PROP_CA_CERT_PASSWORD:
		g_free (priv->ca_cert_password);
		priv->ca_cert_password = g_value_dup_string (value);
		break;
	case PROP_CA_CERT_PASSWORD_FLAGS:
		priv->ca_cert_password_flags = g_value_get_flags (value);
		break;
	case PROP_CA_PATH:
		g_free (priv->ca_path);
		priv->ca_path = g_value_dup_string (value);
		break;
	case PROP_SUBJECT_MATCH:
		g_free (priv->subject_match);
		priv->subject_match = nm_strdup_not_empty (g_value_get_string (value));
		break;
	case PROP_ALTSUBJECT_MATCHES:
		g_slist_free_full (priv->altsubject_matches, g_free);
		priv->altsubject_matches = _nm_utils_strv_to_slist (g_value_get_boxed (value), TRUE);
		break;
	case PROP_DOMAIN_SUFFIX_MATCH:
		g_free (priv->domain_suffix_match);
		priv->domain_suffix_match = nm_strdup_not_empty (g_value_get_string (value));
		break;
	case PROP_CLIENT_CERT:
		if (priv->client_cert)
			g_bytes_unref (priv->client_cert);
		priv->client_cert = set_cert_prop_helper (value, NM_SETTING_802_1X_CLIENT_CERT, &error);
		if (error) {
			g_warning ("Error setting certificate (invalid data): %s", error->message);
			g_error_free (error);
		}
		break;
	case PROP_CLIENT_CERT_PASSWORD:
		g_free (priv->client_cert_password);
		priv->client_cert_password = g_value_dup_string (value);
		break;
	case PROP_CLIENT_CERT_PASSWORD_FLAGS:
		priv->client_cert_password_flags = g_value_get_flags (value);
		break;
	case PROP_PHASE1_PEAPVER:
		g_free (priv->phase1_peapver);
		priv->phase1_peapver = g_value_dup_string (value);
		break;
	case PROP_PHASE1_PEAPLABEL:
		g_free (priv->phase1_peaplabel);
		priv->phase1_peaplabel = g_value_dup_string (value);
		break;
	case PROP_PHASE1_FAST_PROVISIONING:
		g_free (priv->phase1_fast_provisioning);
		priv->phase1_fast_provisioning = g_value_dup_string (value);
		break;
	case PROP_PHASE1_AUTH_FLAGS:
		priv->phase1_auth_flags = g_value_get_uint (value);
		break;
	case PROP_PHASE2_AUTH:
		g_free (priv->phase2_auth);
		priv->phase2_auth = g_value_dup_string (value);
		break;
	case PROP_PHASE2_AUTHEAP:
		g_free (priv->phase2_autheap);
		priv->phase2_autheap = g_value_dup_string (value);
		break;
	case PROP_PHASE2_CA_CERT:
		if (priv->phase2_ca_cert)
			g_bytes_unref (priv->phase2_ca_cert);
		priv->phase2_ca_cert = set_cert_prop_helper (value, NM_SETTING_802_1X_PHASE2_CA_CERT, &error);
		if (error) {
			g_warning ("Error setting certificate (invalid data): %s", error->message);
			g_error_free (error);
		}
		break;
	case PROP_PHASE2_CA_CERT_PASSWORD:
		g_free (priv->phase2_ca_cert_password);
		priv->phase2_ca_cert_password = g_value_dup_string (value);
		break;
	case PROP_PHASE2_CA_CERT_PASSWORD_FLAGS:
		priv->phase2_ca_cert_password_flags = g_value_get_flags (value);
		break;
	case PROP_PHASE2_CA_PATH:
		g_free (priv->phase2_ca_path);
		priv->phase2_ca_path = g_value_dup_string (value);
		break;
	case PROP_PHASE2_SUBJECT_MATCH:
		g_free (priv->phase2_subject_match);
		priv->phase2_subject_match = nm_strdup_not_empty (g_value_get_string (value));
		break;
	case PROP_PHASE2_ALTSUBJECT_MATCHES:
		g_slist_free_full (priv->phase2_altsubject_matches, g_free);
		priv->phase2_altsubject_matches = _nm_utils_strv_to_slist (g_value_get_boxed (value), TRUE);
		break;
	case PROP_PHASE2_DOMAIN_SUFFIX_MATCH:
		g_free (priv->phase2_domain_suffix_match);
		priv->phase2_domain_suffix_match = nm_strdup_not_empty (g_value_get_string (value));
		break;
	case PROP_PHASE2_CLIENT_CERT:

		if (priv->phase2_client_cert)
			g_bytes_unref (priv->phase2_client_cert);
		priv->phase2_client_cert = set_cert_prop_helper (value, NM_SETTING_802_1X_PHASE2_CLIENT_CERT, &error);
		if (error) {
			g_warning ("Error setting certificate (invalid data): %s", error->message);
			g_error_free (error);
		}
		break;
	case PROP_PHASE2_CLIENT_CERT_PASSWORD:
		g_free (priv->phase2_client_cert_password);
		priv->phase2_client_cert_password = g_value_dup_string (value);
		break;
	case PROP_PHASE2_CLIENT_CERT_PASSWORD_FLAGS:
		priv->phase2_client_cert_password_flags = g_value_get_flags (value);
		break;
	case PROP_PASSWORD:
		g_free (priv->password);
		priv->password = g_value_dup_string (value);
		break;
	case PROP_PASSWORD_FLAGS:
		priv->password_flags = g_value_get_flags (value);
		break;
	case PROP_PASSWORD_RAW:
		if (priv->password_raw)
			g_bytes_unref (priv->password_raw);
		priv->password_raw = g_value_dup_boxed (value);
		break;
	case PROP_PASSWORD_RAW_FLAGS:
		priv->password_raw_flags = g_value_get_flags (value);
		break;
	case PROP_PRIVATE_KEY:
		if (priv->private_key)
			g_bytes_unref (priv->private_key);
		priv->private_key = set_cert_prop_helper (value, NM_SETTING_802_1X_PRIVATE_KEY, &error);
		if (error) {
			g_warning ("Error setting private key (invalid data): %s", error->message);
			g_error_free (error);
		}
		break;
	case PROP_PRIVATE_KEY_PASSWORD:
		g_free (priv->private_key_password);
		priv->private_key_password = g_value_dup_string (value);
		break;
	case PROP_PRIVATE_KEY_PASSWORD_FLAGS:
		priv->private_key_password_flags = g_value_get_flags (value);
		break;
	case PROP_PHASE2_PRIVATE_KEY:
		if (priv->phase2_private_key)
			g_bytes_unref (priv->phase2_private_key);
		priv->phase2_private_key = set_cert_prop_helper (value, NM_SETTING_802_1X_PHASE2_PRIVATE_KEY, &error);
		if (error) {
			g_warning ("Error setting private key (invalid data): %s", error->message);
			g_error_free (error);
		}
		break;
	case PROP_PHASE2_PRIVATE_KEY_PASSWORD:
		g_free (priv->phase2_private_key_password);
		priv->phase2_private_key_password = g_value_dup_string (value);
		break;
	case PROP_PHASE2_PRIVATE_KEY_PASSWORD_FLAGS:
		priv->phase2_private_key_password_flags = g_value_get_flags (value);
		break;
	case PROP_PIN:
		g_free (priv->pin);
		priv->pin = g_value_dup_string (value);
		break;
	case PROP_PIN_FLAGS:
		priv->pin_flags = g_value_get_flags (value);
		break;
	case PROP_SYSTEM_CA_CERTS:
		priv->system_ca_certs = g_value_get_boolean (value);
		break;
	case PROP_AUTH_TIMEOUT:
		priv->auth_timeout = g_value_get_int (value);
		break;
	default:
		G_OBJECT_WARN_INVALID_PROPERTY_ID (object, prop_id, pspec);
		break;
	}
}

static void
get_property (GObject *object, guint prop_id,
              GValue *value, GParamSpec *pspec)
{
	NMSetting8021x *setting = NM_SETTING_802_1X (object);
	NMSetting8021xPrivate *priv = NM_SETTING_802_1X_GET_PRIVATE (setting);

	switch (prop_id) {
	case PROP_EAP:
		g_value_take_boxed (value, _nm_utils_slist_to_strv (priv->eap, TRUE));
		break;
	case PROP_IDENTITY:
		g_value_set_string (value, priv->identity);
		break;
	case PROP_ANONYMOUS_IDENTITY:
		g_value_set_string (value, priv->anonymous_identity);
		break;
	case PROP_PAC_FILE:
		g_value_set_string (value, priv->pac_file);
		break;
	case PROP_CA_CERT:
		g_value_set_boxed (value, priv->ca_cert);
		break;
	case PROP_CA_CERT_PASSWORD:
		g_value_set_string (value, priv->ca_cert_password);
		break;
	case PROP_CA_CERT_PASSWORD_FLAGS:
		g_value_set_flags (value, priv->ca_cert_password_flags);
		break;
	case PROP_CA_PATH:
		g_value_set_string (value, priv->ca_path);
		break;
	case PROP_SUBJECT_MATCH:
		g_value_set_string (value, priv->subject_match);
		break;
	case PROP_ALTSUBJECT_MATCHES:
		g_value_take_boxed (value, _nm_utils_slist_to_strv (priv->altsubject_matches, TRUE));
		break;
	case PROP_DOMAIN_SUFFIX_MATCH:
		g_value_set_string (value, priv->domain_suffix_match);
		break;
	case PROP_CLIENT_CERT:
		g_value_set_boxed (value, priv->client_cert);
		break;
	case PROP_CLIENT_CERT_PASSWORD:
		g_value_set_string (value, priv->client_cert_password);
		break;
	case PROP_CLIENT_CERT_PASSWORD_FLAGS:
		g_value_set_flags (value, priv->client_cert_password_flags);
		break;
	case PROP_PHASE1_PEAPVER:
		g_value_set_string (value, priv->phase1_peapver);
		break;
	case PROP_PHASE1_PEAPLABEL:
		g_value_set_string (value, priv->phase1_peaplabel);
		break;
	case PROP_PHASE1_FAST_PROVISIONING:
		g_value_set_string (value, priv->phase1_fast_provisioning);
		break;
	case PROP_PHASE1_AUTH_FLAGS:
		g_value_set_uint (value, priv->phase1_auth_flags);
		break;
	case PROP_PHASE2_AUTH:
		g_value_set_string (value, priv->phase2_auth);
		break;
	case PROP_PHASE2_AUTHEAP:
		g_value_set_string (value, priv->phase2_autheap);
		break;
	case PROP_PHASE2_CA_CERT:
		g_value_set_boxed (value, priv->phase2_ca_cert);
		break;
	case PROP_PHASE2_CA_CERT_PASSWORD:
		g_value_set_string (value, priv->phase2_ca_cert_password);
		break;
	case PROP_PHASE2_CA_CERT_PASSWORD_FLAGS:
		g_value_set_flags (value, priv->phase2_ca_cert_password_flags);
		break;
	case PROP_PHASE2_CA_PATH:
		g_value_set_string (value, priv->phase2_ca_path);
		break;
	case PROP_PHASE2_SUBJECT_MATCH:
		g_value_set_string (value, priv->phase2_subject_match);
		break;
	case PROP_PHASE2_ALTSUBJECT_MATCHES:
		g_value_take_boxed (value, _nm_utils_slist_to_strv (priv->phase2_altsubject_matches, TRUE));
		break;
	case PROP_PHASE2_DOMAIN_SUFFIX_MATCH:
		g_value_set_string (value, priv->phase2_domain_suffix_match);
		break;
	case PROP_PHASE2_CLIENT_CERT:
		g_value_set_boxed (value, priv->phase2_client_cert);
		break;
	case PROP_PHASE2_CLIENT_CERT_PASSWORD:
		g_value_set_string (value, priv->phase2_client_cert_password);
		break;
	case PROP_PHASE2_CLIENT_CERT_PASSWORD_FLAGS:
		g_value_set_flags (value, priv->phase2_client_cert_password_flags);
		break;
	case PROP_PASSWORD:
		g_value_set_string (value, priv->password);
		break;
	case PROP_PASSWORD_FLAGS:
		g_value_set_flags (value, priv->password_flags);
		break;
	case PROP_PASSWORD_RAW:
		g_value_set_boxed (value, priv->password_raw);
		break;
	case PROP_PASSWORD_RAW_FLAGS:
		g_value_set_flags (value, priv->password_raw_flags);
		break;
	case PROP_PRIVATE_KEY:
		g_value_set_boxed (value, priv->private_key);
		break;
	case PROP_PRIVATE_KEY_PASSWORD:
		g_value_set_string (value, priv->private_key_password);
		break;
	case PROP_PRIVATE_KEY_PASSWORD_FLAGS:
		g_value_set_flags (value, priv->private_key_password_flags);
		break;
	case PROP_PHASE2_PRIVATE_KEY:
		g_value_set_boxed (value, priv->phase2_private_key);
		break;
	case PROP_PHASE2_PRIVATE_KEY_PASSWORD:
		g_value_set_string (value, priv->phase2_private_key_password);
		break;
	case PROP_PHASE2_PRIVATE_KEY_PASSWORD_FLAGS:
		g_value_set_flags (value, priv->phase2_private_key_password_flags);
		break;
	case PROP_PIN:
		g_value_set_string (value, priv->pin);
		break;
	case PROP_PIN_FLAGS:
		g_value_set_flags (value, priv->pin_flags);
		break;
	case PROP_SYSTEM_CA_CERTS:
		g_value_set_boolean (value, priv->system_ca_certs);
		break;
	case PROP_AUTH_TIMEOUT:
		g_value_set_int (value, priv->auth_timeout);
		break;
	default:
		G_OBJECT_WARN_INVALID_PROPERTY_ID (object, prop_id, pspec);
		break;
	}
}

static void
nm_setting_802_1x_class_init (NMSetting8021xClass *setting_class)
{
	GObjectClass *object_class = G_OBJECT_CLASS (setting_class);
	NMSettingClass *parent_class = NM_SETTING_CLASS (setting_class);

	g_type_class_add_private (setting_class, sizeof (NMSetting8021xPrivate));

	/* virtual methods */
	object_class->set_property = set_property;
	object_class->get_property = get_property;
	object_class->finalize     = finalize;

	parent_class->verify         = verify;
	parent_class->need_secrets   = need_secrets;

	/* Properties */

	/**
	 * NMSetting8021x:eap:
	 *
	 * The allowed EAP method to be used when authenticating to the network with
	 * 802.1x.  Valid methods are: "leap", "md5", "tls", "peap", "ttls", "pwd",
	 * and "fast".  Each method requires different configuration using the
	 * properties of this setting; refer to wpa_supplicant documentation for the
	 * allowed combinations.
	 **/
	/* ---ifcfg-rh---
	 * property: eap
	 * variable: IEEE_8021X_EAP_METHODS(+)
	 * values: "LEAP", "PWD", "TLS", "PEAP", "TTLS", "FAST"
	 * description: EAP method for 802.1X authentication.
	 * example: IEEE_8021X_EAP_METHODS=PEAP
	 * ---end---
	 */
	g_object_class_install_property
		(object_class, PROP_EAP,
		 g_param_spec_boxed (NM_SETTING_802_1X_EAP, "", "",
		                     G_TYPE_STRV,
		                     G_PARAM_READWRITE |
		                     G_PARAM_STATIC_STRINGS));

	/**
	 * NMSetting8021x:identity:
	 *
	 * Identity string for EAP authentication methods.  Often the user's user or
	 * login name.
	 **/
	/* ---ifcfg-rh---
	 * property: identity
	 * variable: IEEE_8021X_IDENTITY(+)
	 * description: Identity for EAP authentication methods.
	 * example: IEEE_8021X_IDENTITY=itsme
	 * ---end---
	 */
	g_object_class_install_property
		(object_class, PROP_IDENTITY,
		 g_param_spec_string (NM_SETTING_802_1X_IDENTITY, "", "",
		                      NULL,
		                      G_PARAM_READWRITE |
		                      G_PARAM_STATIC_STRINGS));

	/**
	 * NMSetting8021x:anonymous-identity:
	 *
	 * Anonymous identity string for EAP authentication methods.  Used as the
	 * unencrypted identity with EAP types that support different tunneled
	 * identity like EAP-TTLS.
	 **/
	/* ---ifcfg-rh---
	 * property: anonymous-identity
	 * variable: IEEE_8021X_ANON_IDENTITY(+)
	 * description: Anonymous identity for EAP authentication methods.
	 * ---end---
	 */
	g_object_class_install_property
		(object_class, PROP_ANONYMOUS_IDENTITY,
		 g_param_spec_string (NM_SETTING_802_1X_ANONYMOUS_IDENTITY, "", "",
		                      NULL,
		                      G_PARAM_READWRITE |
		                      G_PARAM_STATIC_STRINGS));

	/**
	 * NMSetting8021x:pac-file:
	 *
	 * UTF-8 encoded file path containing PAC for EAP-FAST.
	 **/
	/* ---ifcfg-rh---
	 * property: pac-file
	 * variable: IEEE_8021X_PAC_FILE(+)
	 * description: File with PAC (Protected Access Credential) for EAP-FAST.
	 * example: IEEE_8021X_PAC_FILE=/home/joe/my-fast.pac
	 * ---end---
	 */
	g_object_class_install_property
		(object_class, PROP_PAC_FILE,
		 g_param_spec_string (NM_SETTING_802_1X_PAC_FILE, "", "",
		                      NULL,
		                      G_PARAM_READWRITE |
		                      G_PARAM_STATIC_STRINGS));

	/**
	 * NMSetting8021x:ca-cert:
	 *
	 * Contains the CA certificate if used by the EAP method specified in the
	 * #NMSetting8021x:eap property.
	 *
	 * Certificate data is specified using a "scheme"; two are currently
	 * supported: blob and path. When using the blob scheme (which is backwards
	 * compatible with NM 0.7.x) this property should be set to the
	 * certificate's DER encoded data. When using the path scheme, this property
	 * should be set to the full UTF-8 encoded path of the certificate, prefixed
	 * with the string "file://" and ending with a terminating NUL byte. This
	 * property can be unset even if the EAP method supports CA certificates,
	 * but this allows man-in-the-middle attacks and is NOT recommended.
	 *
	 * Setting this property directly is discouraged; use the
	 * nm_setting_802_1x_set_ca_cert() function instead.
	 **/
	/* ---ifcfg-rh---
	 * property: ca-cert
	 * variable: IEEE_8021X_CA_CERT(+)
	 * description: CA certificate for EAP.
	 * example: IEEE_8021X_CA_CERT=/home/joe/cacert.crt
	 * ---end---
	 */
	g_object_class_install_property
		(object_class, PROP_CA_CERT,
		 g_param_spec_boxed (NM_SETTING_802_1X_CA_CERT, "", "",
		                     G_TYPE_BYTES,
		                     G_PARAM_READWRITE |
		                     G_PARAM_STATIC_STRINGS));

	/**
	 * NMSetting8021x:ca-cert-password:
	 *
	 * The password used to access the CA certificate stored in
	 * #NMSetting8021x:ca-cert property. Only makes sense if the certificate
	 * is stored on a PKCS#<!-- -->11 token that requires a login.
	 *
	 * Since: 1.8
	 **/
	/* ---ifcfg-rh---
	 * ---end---
	 */
	g_object_class_install_property
		(object_class, PROP_CA_CERT_PASSWORD,
		 g_param_spec_string (NM_SETTING_802_1X_CA_CERT_PASSWORD, "", "",
		                      NULL,
		                      G_PARAM_READWRITE |
		                      NM_SETTING_PARAM_SECRET |
		                      G_PARAM_STATIC_STRINGS));

	/**
	 * NMSetting8021x:ca-cert-password-flags:
	 *
	 * Flags indicating how to handle the #NMSetting8021x:ca-cert-password property.
	 *
	 * Since: 1.8
	 **/
	/* ---ifcfg-rh---
	 * ---end---
	 */
	g_object_class_install_property
		(object_class, PROP_CA_CERT_PASSWORD_FLAGS,
		 g_param_spec_flags (NM_SETTING_802_1X_CA_CERT_PASSWORD_FLAGS, "", "",
		                     NM_TYPE_SETTING_SECRET_FLAGS,
		                     NM_SETTING_SECRET_FLAG_NONE,
		                     G_PARAM_READWRITE |
		                     G_PARAM_STATIC_STRINGS));

	/**
	 * NMSetting8021x:ca-path:
	 *
	 * UTF-8 encoded path to a directory containing PEM or DER formatted
	 * certificates to be added to the verification chain in addition to the
	 * certificate specified in the #NMSetting8021x:ca-cert property.
	 **/
	/* ---ifcfg-rh---
	 * property: ca-path
	 * variable: (none)
	 * description: The property is not handled by ifcfg-rh plugin.
	 * ---end---
	 */
	g_object_class_install_property
		(object_class, PROP_CA_PATH,
		 g_param_spec_string (NM_SETTING_802_1X_CA_PATH, "", "",
		                      NULL,
		                      G_PARAM_READWRITE |
		                      G_PARAM_STATIC_STRINGS));

	/**
	 * NMSetting8021x:subject-match:
	 *
	 * Substring to be matched against the subject of the certificate presented
	 * by the authentication server. When unset, no verification of the
	 * authentication server certificate's subject is performed.  This property
	 * provides little security, if any, and its use is deprecated in favor of
	 * NMSetting8021x:domain-suffix-match.
	 **/
	/* ---ifcfg-rh---
	 * property: subject-match
	 * variable: IEEE_8021X_SUBJECT_MATCH(+)
	 * description: Substring to match subject of server certificate against.
	 * example: IEEE_8021X_SUBJECT_MATCH="Red Hat"
	 * ---end---
	 */
	g_object_class_install_property
		(object_class, PROP_SUBJECT_MATCH,
		 g_param_spec_string (NM_SETTING_802_1X_SUBJECT_MATCH, "", "",
		                      NULL,
		                      G_PARAM_READWRITE |
		                      G_PARAM_STATIC_STRINGS));

	/**
	 * NMSetting8021x:altsubject-matches:
	 *
	 * List of strings to be matched against the altSubjectName of the
	 * certificate presented by the authentication server. If the list is empty,
	 * no verification of the server certificate's altSubjectName is performed.
	 **/
	/* ---ifcfg-rh---
	 * property: altsubject-matches
	 * variable: IEEE_8021X_ALTSUBJECT_MATCHES(+)
	 * description: List of strings to be matched against the altSubjectName.
	 * example: IEEE_8021X_ALTSUBJECT_MATCHES="s1.domain.cc"
	 * ---end---
	 */
	g_object_class_install_property
		(object_class, PROP_ALTSUBJECT_MATCHES,
		 g_param_spec_boxed (NM_SETTING_802_1X_ALTSUBJECT_MATCHES, "", "",
		                     G_TYPE_STRV,
		                     G_PARAM_READWRITE |
		                     G_PARAM_STATIC_STRINGS));

	/**
	 * NMSetting8021x:domain-suffix-match:
	 *
	 * Constraint for server domain name. If set, this FQDN is used as a suffix
	 * match requirement for dNSName element(s) of the certificate presented by
	 * the authentication server.  If a matching dNSName is found, this
	 * constraint is met.  If no dNSName values are present, this constraint is
	 * matched against SubjectName CN using same suffix match comparison.
	 *
	 * Since: 1.2
	 **/
	/* ---ifcfg-rh---
	 * property: domain-suffix-match
	 * description: Suffix to match domain of server certificate against.
	 * variable: IEEE_8021X_DOMAIN_SUFFIX_MATCH(+)
	 * ---end---
	 */
	g_object_class_install_property
		(object_class, PROP_DOMAIN_SUFFIX_MATCH,
		 g_param_spec_string (NM_SETTING_802_1X_DOMAIN_SUFFIX_MATCH, "", "",
		                      NULL,
		                      G_PARAM_READWRITE |
		                      G_PARAM_STATIC_STRINGS));

	/**
	 * NMSetting8021x:client-cert:
	 *
	 * Contains the client certificate if used by the EAP method specified in
	 * the #NMSetting8021x:eap property.
	 *
	 * Certificate data is specified using a "scheme"; two are currently
	 * supported: blob and path. When using the blob scheme (which is backwards
	 * compatible with NM 0.7.x) this property should be set to the
	 * certificate's DER encoded data. When using the path scheme, this property
	 * should be set to the full UTF-8 encoded path of the certificate, prefixed
	 * with the string "file://" and ending with a terminating NUL byte.
	 *
	 * Setting this property directly is discouraged; use the
	 * nm_setting_802_1x_set_client_cert() function instead.
	 **/
	/* ---ifcfg-rh---
	 * property: client-cert
	 * variable: IEEE_8021X_CLIENT_CERT(+)
	 * description: Client certificate for EAP.
	 * example: IEEE_8021X_CLIENT_CERT=/home/joe/mycert.crt
	 * ---end---
	 */
	g_object_class_install_property
		(object_class, PROP_CLIENT_CERT,
		 g_param_spec_boxed (NM_SETTING_802_1X_CLIENT_CERT, "", "",
		                     G_TYPE_BYTES,
		                     G_PARAM_READWRITE |
		                     G_PARAM_STATIC_STRINGS));

	/**
	 * NMSetting8021x:client-cert-password:
	 *
	 * The password used to access the client certificate stored in
	 * #NMSetting8021x:client-cert property. Only makes sense if the certificate
	 * is stored on a PKCS#<!-- -->11 token that requires a login.
	 *
	 * Since: 1.8
	 **/
	/* ---ifcfg-rh---
	 * ---end---
	 */
	g_object_class_install_property
		(object_class, PROP_CLIENT_CERT_PASSWORD,
		 g_param_spec_string (NM_SETTING_802_1X_CLIENT_CERT_PASSWORD, "", "",
		                      NULL,
		                      G_PARAM_READWRITE |
		                      NM_SETTING_PARAM_SECRET |
		                      G_PARAM_STATIC_STRINGS));

	/**
	 * NMSetting8021x:client-cert-password-flags:
	 *
	 * Flags indicating how to handle the #NMSetting8021x:client-cert-password property.
	 *
	 * Since: 1.8
	 **/
	/* ---ifcfg-rh---
	 * ---end---
	 */
	g_object_class_install_property
		(object_class, PROP_CLIENT_CERT_PASSWORD_FLAGS,
		 g_param_spec_flags (NM_SETTING_802_1X_CLIENT_CERT_PASSWORD_FLAGS, "", "",
		                     NM_TYPE_SETTING_SECRET_FLAGS,
		                     NM_SETTING_SECRET_FLAG_NONE,
		                     G_PARAM_READWRITE |
		                     G_PARAM_STATIC_STRINGS));

	/**
	 * NMSetting8021x:phase1-peapver:
	 *
	 * Forces which PEAP version is used when PEAP is set as the EAP method in
	 * the #NMSetting8021x:eap property.  When unset, the version reported by
	 * the server will be used.  Sometimes when using older RADIUS servers, it
	 * is necessary to force the client to use a particular PEAP version.  To do
	 * so, this property may be set to "0" or "1" to force that specific PEAP
	 * version.
	 **/
	/* ---ifcfg-rh---
	 * property: phase1-peapver
	 * variable: IEEE_8021X_PEAP_VERSION(+)
	 * values: 0, 1
	 * description: Use to force a specific PEAP version.
	 * ---end---
	 */
	g_object_class_install_property
		(object_class, PROP_PHASE1_PEAPVER,
		 g_param_spec_string (NM_SETTING_802_1X_PHASE1_PEAPVER, "", "",
		                      NULL,
		                      G_PARAM_READWRITE |
		                      G_PARAM_STATIC_STRINGS));

	/**
	 * NMSetting8021x:phase1-peaplabel:
	 *
	 * Forces use of the new PEAP label during key derivation.  Some RADIUS
	 * servers may require forcing the new PEAP label to interoperate with
	 * PEAPv1.  Set to "1" to force use of the new PEAP label.  See the
	 * wpa_supplicant documentation for more details.
	 **/
	/* ---ifcfg-rh---
	 * property: phase1-peaplabel
	 * variable: IEEE_8021X_PEAP_FORCE_NEW_LABEL(+)
	 * values: yes, no
	 * default: no
	 * description: Use to force the new PEAP label during key derivation.
	 * ---end---
	 */
	g_object_class_install_property
		(object_class, PROP_PHASE1_PEAPLABEL,
		 g_param_spec_string (NM_SETTING_802_1X_PHASE1_PEAPLABEL, "", "",
		                      NULL,
		                      G_PARAM_READWRITE |
		                      G_PARAM_STATIC_STRINGS));

	/**
	 * NMSetting8021x:phase1-fast-provisioning:
	 *
	 * Enables or disables in-line provisioning of EAP-FAST credentials when
	 * FAST is specified as the EAP method in the #NMSetting8021x:eap property.
	 * Recognized values are "0" (disabled), "1" (allow unauthenticated
	 * provisioning), "2" (allow authenticated provisioning), and "3" (allow
	 * both authenticated and unauthenticated provisioning).  See the
	 * wpa_supplicant documentation for more details.
	 **/
	/* ---ifcfg-rh---
	 * property: phase1-fast-provisioning
	 * variable: IEEE_8021X_FAST_PROVISIONING(+)
	 * values: space-separated list of these values [allow-auth, allow-unauth]
	 * description: Enable in-line provisioning of EAP-FAST credentials.
	 * example: IEEE_8021X_FAST_PROVISIONING="allow-auth allow-unauth"
	 * ---end---
	 */
	g_object_class_install_property
		(object_class, PROP_PHASE1_FAST_PROVISIONING,
		 g_param_spec_string (NM_SETTING_802_1X_PHASE1_FAST_PROVISIONING, "", "",
		                      NULL,
		                      G_PARAM_READWRITE |
		                      G_PARAM_STATIC_STRINGS));

	/**
	 * NMSetting8021x:phase1-auth-flags:
	 *
	 * Specifies authentication flags to use in "phase 1" outer
	 * authentication using #NMSetting8021xAuthFlags options.
	 * The invidual TLS versions can be explicitly disabled. If a certain
	 * TLS disable flag is not set, it is up to the supplicant to allow
	 * or forbid it. The TLS options map to tls_disable_tlsv1_x settings.
	 * See the wpa_supplicant documentation for more details.
	 *
	 * Since: 1.8
	 */
	/* ---ifcfg-rh---
	 * property: phase1-auth-flags
	 * variable: IEEE_8021X_PHASE1_AUTH_FLAGS(+)
	 * values: space-separated list of authentication flags names
	 * description: Authentication flags for the supplicant
	 * example: IEEE_8021X_PHASE1_AUTH_FLAGS="tls-1-0-disable tls-1-1-disable"
	 * ---end---
	 */
	g_object_class_install_property
		(object_class, PROP_PHASE1_AUTH_FLAGS,
		 g_param_spec_uint (NM_SETTING_802_1X_PHASE1_AUTH_FLAGS, "", "",
		                    0, G_MAXUINT32, NM_SETTING_802_1X_AUTH_FLAGS_NONE,
		                    G_PARAM_CONSTRUCT |
		                    G_PARAM_READWRITE |
		                    G_PARAM_STATIC_STRINGS));

	/**
	 * NMSetting8021x:phase2-auth:
	 *
	 * Specifies the allowed "phase 2" inner non-EAP authentication methods when
	 * an EAP method that uses an inner TLS tunnel is specified in the
	 * #NMSetting8021x:eap property.  Recognized non-EAP "phase 2" methods are
	 * "pap", "chap", "mschap", "mschapv2", "gtc", "otp", "md5", and "tls".
	 * Each "phase 2" inner method requires specific parameters for successful
	 * authentication; see the wpa_supplicant documentation for more details.
	 **/
	/* ---ifcfg-rh---
	 * property: phase2-auth
	 * variable: IEEE_8021X_INNER_AUTH_METHODS(+)
	 * values: "PAP", "CHAP", "MSCHAP", "MSCHAPV2", "GTC", "OTP", "MD5" and "TLS"
	 * description: Inner non-EAP authentication methods. IEEE_8021X_INNER_AUTH_METHODS
	 *   can contain values both for 'phase2-auth' and 'phase2-autheap' properties.
	 * example: IEEE_8021X_INNER_AUTH_METHODS=PAP
	 * ---end---
	 */
	g_object_class_install_property
		(object_class, PROP_PHASE2_AUTH,
		 g_param_spec_string (NM_SETTING_802_1X_PHASE2_AUTH, "", "",
		                      NULL,
		                      G_PARAM_READWRITE |
		                      G_PARAM_STATIC_STRINGS));

	/**
	 * NMSetting8021x:phase2-autheap:
	 *
	 * Specifies the allowed "phase 2" inner EAP-based authentication methods
	 * when an EAP method that uses an inner TLS tunnel is specified in the
	 * #NMSetting8021x:eap property.  Recognized EAP-based "phase 2" methods are
	 * "md5", "mschapv2", "otp", "gtc", and "tls". Each "phase 2" inner method
	 * requires specific parameters for successful authentication; see the
	 * wpa_supplicant documentation for more details.
	 **/
	/* ---ifcfg-rh---
	 * property: phase2-autheap
	 * variable: IEEE_8021X_INNER_AUTH_METHODS(+)
	 * values: "EAP-MD5", "EAP-MSCHAPV2", "EAP-GTC", "EAP-OTP" and "EAP-TLS"
	 * description: Inner EAP-based authentication methods. Note that
	 *   IEEE_8021X_INNER_AUTH_METHODS is also used for 'phase2-auth' values.
	 * example: IEEE_8021X_INNER_AUTH_METHODS="MSCHAPV2 EAP-TLS"
	 * ---end---
	 */
	g_object_class_install_property
		(object_class, PROP_PHASE2_AUTHEAP,
		 g_param_spec_string (NM_SETTING_802_1X_PHASE2_AUTHEAP, "", "",
		                      NULL,
		                      G_PARAM_READWRITE |
		                      G_PARAM_STATIC_STRINGS));

	/**
	 * NMSetting8021x:phase2-ca-cert:
	 *
	 * Contains the "phase 2" CA certificate if used by the EAP method specified
	 * in the #NMSetting8021x:phase2-auth or #NMSetting8021x:phase2-autheap
	 * properties.
	 *
	 * Certificate data is specified using a "scheme"; two are currently
	 * supported: blob and path. When using the blob scheme (which is backwards
	 * compatible with NM 0.7.x) this property should be set to the
	 * certificate's DER encoded data. When using the path scheme, this property
	 * should be set to the full UTF-8 encoded path of the certificate, prefixed
	 * with the string "file://" and ending with a terminating NUL byte. This
	 * property can be unset even if the EAP method supports CA certificates,
	 * but this allows man-in-the-middle attacks and is NOT recommended.
	 *
	 * Setting this property directly is discouraged; use the
	 * nm_setting_802_1x_set_phase2_ca_cert() function instead.
	 **/
	g_object_class_install_property
		(object_class, PROP_PHASE2_CA_CERT,
		 g_param_spec_boxed (NM_SETTING_802_1X_PHASE2_CA_CERT, "", "",
		                     G_TYPE_BYTES,
		                     G_PARAM_READWRITE |
		                     G_PARAM_STATIC_STRINGS));

	/**
	 * NMSetting8021x:phase2-ca-cert-password:
	 *
	 * The password used to access the "phase2" CA certificate stored in
	 * #NMSetting8021x:phase2-ca-cert property. Only makes sense if the certificate
	 * is stored on a PKCS#<!-- -->11 token that requires a login.
	 *
	 * Since: 1.8
	 **/
	/* ---ifcfg-rh---
	 * ---end---
	 */
	g_object_class_install_property
		(object_class, PROP_PHASE2_CA_CERT_PASSWORD,
		 g_param_spec_string (NM_SETTING_802_1X_PHASE2_CA_CERT_PASSWORD, "", "",
		                      NULL,
		                      G_PARAM_READWRITE |
		                      NM_SETTING_PARAM_SECRET |
		                      G_PARAM_STATIC_STRINGS));

	/**
	 * NMSetting8021x:phase2-ca-cert-password-flags:
	 *
	 * Flags indicating how to handle the #NMSetting8021x:phase2-ca-cert-password property.
	 *
	 * Since: 1.8
	 **/
	/* ---ifcfg-rh---
	 * ---end---
	 */
	g_object_class_install_property
		(object_class, PROP_PHASE2_CA_CERT_PASSWORD_FLAGS,
		 g_param_spec_flags (NM_SETTING_802_1X_PHASE2_CA_CERT_PASSWORD_FLAGS, "", "",
		                     NM_TYPE_SETTING_SECRET_FLAGS,
		                     NM_SETTING_SECRET_FLAG_NONE,
		                     G_PARAM_READWRITE |
		                     G_PARAM_STATIC_STRINGS));

	/**
	 * NMSetting8021x:phase2-ca-path:
	 *
	 * UTF-8 encoded path to a directory containing PEM or DER formatted
	 * certificates to be added to the verification chain in addition to the
	 * certificate specified in the #NMSetting8021x:phase2-ca-cert property.
	 **/
	g_object_class_install_property
		(object_class, PROP_PHASE2_CA_PATH,
		 g_param_spec_string (NM_SETTING_802_1X_PHASE2_CA_PATH, "", "",
		                      NULL,
		                      G_PARAM_READWRITE |
		                      G_PARAM_STATIC_STRINGS));

	/**
	 * NMSetting8021x:phase2-subject-match:
	 *
	 * Substring to be matched against the subject of the certificate presented
	 * by the authentication server during the inner "phase 2"
	 * authentication. When unset, no verification of the authentication server
	 * certificate's subject is performed.  This property provides little security,
	 * if any, and its use is deprecated in favor of
	 * NMSetting8021x:phase2-domain-suffix-match.
	 **/
	/* ---ifcfg-rh---
	 * property: phase2-subject-match
	 * variable: IEEE_8021X_PHASE2_SUBJECT_MATCH(+)
	 * description: Substring to match subject of server certificate against.
	 * example: IEEE_8021X_PHASE2_SUBJECT_MATCH="Red Hat"
	 * ---end---
	 */
	g_object_class_install_property
		(object_class, PROP_PHASE2_SUBJECT_MATCH,
		 g_param_spec_string (NM_SETTING_802_1X_PHASE2_SUBJECT_MATCH, "", "",
		                      NULL,
		                      G_PARAM_READWRITE |
		                      G_PARAM_STATIC_STRINGS));

	/**
	 * NMSetting8021x:phase2-altsubject-matches:
	 *
	 * List of strings to be matched against the altSubjectName of the
	 * certificate presented by the authentication server during the inner
	 * "phase 2" authentication. If the list is empty, no verification of the
	 * server certificate's altSubjectName is performed.
	 **/
	/* ---ifcfg-rh---
	 * property: phase2-altsubject-matches
	 * variable: IEEE_8021X_PHASE2_ALTSUBJECT_MATCHES(+)
	 * ---end---
	 */
	g_object_class_install_property
		(object_class, PROP_PHASE2_ALTSUBJECT_MATCHES,
		 g_param_spec_boxed (NM_SETTING_802_1X_PHASE2_ALTSUBJECT_MATCHES, "", "",
		                     G_TYPE_STRV,
		                     G_PARAM_READWRITE |
		                     G_PARAM_STATIC_STRINGS));

	/**
	 * NMSetting8021x:phase2-domain-suffix-match:
	 *
	 * Constraint for server domain name. If set, this FQDN is used as a suffix
	 * match requirement for dNSName element(s) of the certificate presented by
	 * the authentication server during the inner "phase 2" authentication.  If
	 * a matching dNSName is found, this constraint is met.  If no dNSName
	 * values are present, this constraint is matched against SubjectName CN
	 * using same suffix match comparison.
	 *
	 * Since: 1.2
	 **/
	/* ---ifcfg-rh---
	 * property: phase2-domain-suffix-match
	 * description: Suffix to match domain of server certificate for phase 2 against.
	 * variable: IEEE_8021X_PHASE2_DOMAIN_SUFFIX_MATCH(+)
	 * ---end---
	 */
	g_object_class_install_property
		(object_class, PROP_PHASE2_DOMAIN_SUFFIX_MATCH,
		 g_param_spec_string (NM_SETTING_802_1X_PHASE2_DOMAIN_SUFFIX_MATCH, "", "",
		                      NULL,
		                      G_PARAM_READWRITE |
		                      G_PARAM_STATIC_STRINGS));

	/**
	 * NMSetting8021x:phase2-client-cert:
	 *
	 * Contains the "phase 2" client certificate if used by the EAP method
	 * specified in the #NMSetting8021x:phase2-auth or
	 * #NMSetting8021x:phase2-autheap properties.
	 *
	 * Certificate data is specified using a "scheme"; two are currently
	 * supported: blob and path. When using the blob scheme (which is backwards
	 * compatible with NM 0.7.x) this property should be set to the
	 * certificate's DER encoded data. When using the path scheme, this property
	 * should be set to the full UTF-8 encoded path of the certificate, prefixed
	 * with the string "file://" and ending with a terminating NUL byte. This
	 * property can be unset even if the EAP method supports CA certificates,
	 * but this allows man-in-the-middle attacks and is NOT recommended.
	 *
	 * Setting this property directly is discouraged; use the
	 * nm_setting_802_1x_set_phase2_client_cert() function instead.
	 **/
	/* ---ifcfg-rh---
	 * property: phase2-client-cert
	 * variable: IEEE_8021X_INNER_CLIENT_CERT(+)
	 * description: Client certificate for inner EAP method.
	 * example: IEEE_8021X_INNER_CLIENT_CERT=/home/joe/mycert.crt
	 * ---end---
	 */
	g_object_class_install_property
		(object_class, PROP_PHASE2_CLIENT_CERT,
		 g_param_spec_boxed (NM_SETTING_802_1X_PHASE2_CLIENT_CERT, "", "",
		                     G_TYPE_BYTES,
		                     G_PARAM_READWRITE |
		                     G_PARAM_STATIC_STRINGS));




	/**
	 * NMSetting8021x:phase2-client-cert-password:
	 *
	 * The password used to access the "phase2" client certificate stored in
	 * #NMSetting8021x:phase2-client-cert property. Only makes sense if the certificate
	 * is stored on a PKCS#<!-- -->11 token that requires a login.
	 *
	 * Since: 1.8
	 **/
	/* ---ifcfg-rh---
	 * ---end---
	 */
	g_object_class_install_property
		(object_class, PROP_PHASE2_CLIENT_CERT_PASSWORD,
		 g_param_spec_string (NM_SETTING_802_1X_PHASE2_CLIENT_CERT_PASSWORD, "", "",
		                      NULL,
		                      G_PARAM_READWRITE |
		                      NM_SETTING_PARAM_SECRET |
		                      G_PARAM_STATIC_STRINGS));

	/**
	 * NMSetting8021x:phase2-client-cert-password-flags:
	 *
	 * Flags indicating how to handle the #NMSetting8021x:phase2-client-cert-password property.
	 *
	 * Since: 1.8
	 **/
	/* ---ifcfg-rh---
	 * ---end---
	 */
	g_object_class_install_property
		(object_class, PROP_PHASE2_CLIENT_CERT_PASSWORD_FLAGS,
		 g_param_spec_flags (NM_SETTING_802_1X_PHASE2_CLIENT_CERT_PASSWORD_FLAGS, "", "",
		                     NM_TYPE_SETTING_SECRET_FLAGS,
		                     NM_SETTING_SECRET_FLAG_NONE,
		                     G_PARAM_READWRITE |
		                     G_PARAM_STATIC_STRINGS));

	/**
	 * NMSetting8021x:password:
	 *
	 * UTF-8 encoded password used for EAP authentication methods. If both the
	 * #NMSetting8021x:password property and the #NMSetting8021x:password-raw
	 * property are specified, #NMSetting8021x:password is preferred.
	 **/
	/* ---ifcfg-rh---
	 * property: password
	 * variable: IEEE_8021X_PASSWORD(+)
	 * description: UTF-8 encoded password used for EAP. It can also go to "key-"
	 *   lookaside file, or it can be owned by a secret agent.
	 * ---end---
	 */
	g_object_class_install_property
		(object_class, PROP_PASSWORD,
		 g_param_spec_string (NM_SETTING_802_1X_PASSWORD, "", "",
		                      NULL,
		                      G_PARAM_READWRITE |
		                      NM_SETTING_PARAM_SECRET |
		                      G_PARAM_STATIC_STRINGS));

	/**
	 * NMSetting8021x:password-flags:
	 *
	 * Flags indicating how to handle the #NMSetting8021x:password property.
	 **/
	/* ---ifcfg-rh---
	 * property: password-flags
	 * variable: IEEE_8021X_PASSWORD_FLAGS(+)
	 * format: NMSettingSecretFlags
	 * description: Password flags for IEEE_8021X_PASSWORD password.
	 * ---end---
	 */
	g_object_class_install_property
		(object_class, PROP_PASSWORD_FLAGS,
		 g_param_spec_flags (NM_SETTING_802_1X_PASSWORD_FLAGS, "", "",
		                     NM_TYPE_SETTING_SECRET_FLAGS,
		                     NM_SETTING_SECRET_FLAG_NONE,
		                     G_PARAM_READWRITE |
		                     G_PARAM_STATIC_STRINGS));

	/**
	 * NMSetting8021x:password-raw:
	 *
	 * Password used for EAP authentication methods, given as a byte array to
	 * allow passwords in other encodings than UTF-8 to be used. If both the
	 * #NMSetting8021x:password property and the #NMSetting8021x:password-raw
	 * property are specified, #NMSetting8021x:password is preferred.
	 **/
	/* ---ifcfg-rh---
	 * property: password-raw
	 * variable: (none)
	 * description: The property is not handled by ifcfg-rh plugin.
	 * ---end---
	 */
	g_object_class_install_property
		(object_class, PROP_PASSWORD_RAW,
		 g_param_spec_boxed (NM_SETTING_802_1X_PASSWORD_RAW, "", "",
		                     G_TYPE_BYTES,
		                     G_PARAM_READWRITE |
		                     NM_SETTING_PARAM_SECRET |
		                     G_PARAM_STATIC_STRINGS));

	/**
	 * NMSetting8021x:password-raw-flags:
	 *
	 * Flags indicating how to handle the #NMSetting8021x:password-raw property.
	 **/
	/* ---ifcfg-rh---
	 * property: password-raw-flags
	 * variable: (none)
	 * description: The property is not handled by ifcfg-rh plugin.
	 * ---end---
	 */
	g_object_class_install_property
		(object_class, PROP_PASSWORD_RAW_FLAGS,
		 g_param_spec_flags (NM_SETTING_802_1X_PASSWORD_RAW_FLAGS, "", "",
		                     NM_TYPE_SETTING_SECRET_FLAGS,
		                     NM_SETTING_SECRET_FLAG_NONE,
		                     G_PARAM_READWRITE |
		                     G_PARAM_STATIC_STRINGS));

	/**
	 * NMSetting8021x:private-key:
	 *
	 * Contains the private key when the #NMSetting8021x:eap property is set to
	 * "tls".
	 *
	 * Key data is specified using a "scheme"; two are currently supported: blob
	 * and path. When using the blob scheme and private keys, this property
	 * should be set to the key's encrypted PEM encoded data. When using private
	 * keys with the path scheme, this property should be set to the full UTF-8
	 * encoded path of the key, prefixed with the string "file://" and ending
	 * with a terminating NUL byte. When using PKCS#<!-- -->12 format private
	 * keys and the blob scheme, this property should be set to the
	 * PKCS#<!-- -->12 data and the #NMSetting8021x:private-key-password
	 * property must be set to password used to decrypt the PKCS#<!-- -->12
	 * certificate and key. When using PKCS#<!-- -->12 files and the path
	 * scheme, this property should be set to the full UTF-8 encoded path of the
	 * key, prefixed with the string "file://" and ending with a terminating
	 * NUL byte, and as with the blob scheme the "private-key-password" property
	 * must be set to the password used to decode the PKCS#<!-- -->12 private
	 * key and certificate.
	 *
	 * Setting this property directly is discouraged; use the
	 * nm_setting_802_1x_set_private_key() function instead.
	 *
	 * WARNING: #NMSetting8021x:private-key is not a "secret" property, and thus
	 * unencrypted private key data using the BLOB scheme may be readable by
	 * unprivileged users.  Private keys should always be encrypted with a
	 * private key password to prevent unauthorized access to unencrypted
	 * private key data.
	 **/
	/* ---ifcfg-rh---
	 * property: private-key
	 * variable: IEEE_8021X_PRIVATE_KEY(+)
	 * description: Private key for EAP-TLS.
	 * example: IEEE_8021X_PRIVATE_KEY=/home/joe/mykey.p12
	 * ---end---
	 */
	g_object_class_install_property
		(object_class, PROP_PRIVATE_KEY,
		 g_param_spec_boxed (NM_SETTING_802_1X_PRIVATE_KEY, "", "",
		                     G_TYPE_BYTES,
		                     G_PARAM_READWRITE |
		                     G_PARAM_STATIC_STRINGS));

	/**
	 * NMSetting8021x:private-key-password:
	 *
	 * The password used to decrypt the private key specified in the
	 * #NMSetting8021x:private-key property when the private key either uses the
	 * path scheme, or if the private key is a PKCS#<!-- -->12 format key.  Setting this
	 * property directly is not generally necessary except when returning
	 * secrets to NetworkManager; it is generally set automatically when setting
	 * the private key by the nm_setting_802_1x_set_private_key() function.
	 **/
	/* ---ifcfg-rh---
	 * property: private-key-password
	 * variable: IEEE_8021X_PRIVATE_KEY_PASSWORD(+)
	 * description: Password for IEEE_8021X_PRIVATE_KEY. It can also go to "key-"
	 *   lookaside file, or it can be owned by a secret agent.
	 * ---end---
	 */
	g_object_class_install_property
		(object_class, PROP_PRIVATE_KEY_PASSWORD,
		 g_param_spec_string (NM_SETTING_802_1X_PRIVATE_KEY_PASSWORD, "", "",
		                      NULL,
		                      G_PARAM_READWRITE |
		                      NM_SETTING_PARAM_SECRET |
		                      G_PARAM_STATIC_STRINGS));

	/**
	 * NMSetting8021x:private-key-password-flags:
	 *
	 * Flags indicating how to handle the #NMSetting8021x:private-key-password
	 * property.
	 **/
	/* ---ifcfg-rh---
	 * property: private-key-password-flags
	 * variable: IEEE_8021X_PRIVATE_KEY_PASSWORD_FLAGS(+)
	 * format: NMSettingSecretFlags
	 * description: Password flags for IEEE_8021X_PRIVATE_KEY_PASSWORD password.
	 * ---end---
	 */
	g_object_class_install_property
		(object_class, PROP_PRIVATE_KEY_PASSWORD_FLAGS,
		 g_param_spec_flags (NM_SETTING_802_1X_PRIVATE_KEY_PASSWORD_FLAGS, "", "",
		                     NM_TYPE_SETTING_SECRET_FLAGS,
		                     NM_SETTING_SECRET_FLAG_NONE,
		                     G_PARAM_READWRITE |
		                     G_PARAM_STATIC_STRINGS));

	/**
	 * NMSetting8021x:phase2-private-key:
	 *
	 * Contains the "phase 2" inner private key when the
	 * #NMSetting8021x:phase2-auth or #NMSetting8021x:phase2-autheap property is
	 * set to "tls".
	 *
	 * Key data is specified using a "scheme"; two are currently supported: blob
	 * and path. When using the blob scheme and private keys, this property
	 * should be set to the key's encrypted PEM encoded data. When using private
	 * keys with the path scheme, this property should be set to the full UTF-8
	 * encoded path of the key, prefixed with the string "file://" and ending
	 * with a terminating NUL byte. When using PKCS#<!-- -->12 format private
	 * keys and the blob scheme, this property should be set to the
	 * PKCS#<!-- -->12 data and the #NMSetting8021x:phase2-private-key-password
	 * property must be set to password used to decrypt the PKCS#<!-- -->12
	 * certificate and key. When using PKCS#<!-- -->12 files and the path
	 * scheme, this property should be set to the full UTF-8 encoded path of the
	 * key, prefixed with the string "file://" and ending with a terminating
	 * NUL byte, and as with the blob scheme the
	 * #NMSetting8021x:phase2-private-key-password property must be set to the
	 * password used to decode the PKCS#<!-- -->12 private key and certificate.
	 *
	 * Setting this property directly is discouraged; use the
	 * nm_setting_802_1x_set_phase2_private_key() function instead.
	 **/
	/* ---ifcfg-rh---
	 * property: phase2-private-key
	 * variable: IEEE_8021X_INNER_PRIVATE_KEY(+)
	 * description: Private key for inner authentication method for EAP-TLS.
	 * ---end---
	 */
	g_object_class_install_property
		(object_class, PROP_PHASE2_PRIVATE_KEY,
		 g_param_spec_boxed (NM_SETTING_802_1X_PHASE2_PRIVATE_KEY, "", "",
		                     G_TYPE_BYTES,
		                     G_PARAM_READWRITE |
		                     G_PARAM_STATIC_STRINGS));

	/**
	 * NMSetting8021x:phase2-private-key-password:
	 *
	 * The password used to decrypt the "phase 2" private key specified in the
	 * #NMSetting8021x:phase2-private-key property when the private key either
	 * uses the path scheme, or is a PKCS#<!-- -->12 format key.  Setting this
	 * property directly is not generally necessary except when returning
	 * secrets to NetworkManager; it is generally set automatically when setting
	 * the private key by the nm_setting_802_1x_set_phase2_private_key()
	 * function.
	 **/
	/* ---ifcfg-rh---
	 * property: phase2-private-key-password
	 * variable: IEEE_8021X_INNER_PRIVATE_KEY_PASSWORD(+)
	 * description: Password for IEEE_8021X_INNER_PRIVATE_KEY. It can also go to "key-"
	 *   lookaside file, or it can be owned by a secret agent.
	 * ---end---
	 */
	g_object_class_install_property
		(object_class, PROP_PHASE2_PRIVATE_KEY_PASSWORD,
		 g_param_spec_string (NM_SETTING_802_1X_PHASE2_PRIVATE_KEY_PASSWORD, "", "",
		                      NULL,
		                      G_PARAM_READWRITE |
		                      NM_SETTING_PARAM_SECRET |
		                      G_PARAM_STATIC_STRINGS));

	/**
	 * NMSetting8021x:phase2-private-key-password-flags:
	 *
	 * Flags indicating how to handle the
	 * #NMSetting8021x:phase2-private-key-password property.
	 **/
	/* ---ifcfg-rh---
	 * property: phase2-private-key-password-flags
	 * variable: IEEE_8021X_INNER_PRIVATE_KEY_PASSWORD_FLAGS(+)
	 * format: NMSettingSecretFlags
	 * description: Password flags for IEEE_8021X_INNER_PRIVATE_KEY_PASSWORD password.
	 * ---end---
	 */
	g_object_class_install_property
		(object_class, PROP_PHASE2_PRIVATE_KEY_PASSWORD_FLAGS,
		 g_param_spec_flags (NM_SETTING_802_1X_PHASE2_PRIVATE_KEY_PASSWORD_FLAGS, "", "",
		                     NM_TYPE_SETTING_SECRET_FLAGS,
		                     NM_SETTING_SECRET_FLAG_NONE,
		                     G_PARAM_READWRITE |
		                     G_PARAM_STATIC_STRINGS));

	/**
	 * NMSetting8021x:pin:
	 *
	 * PIN used for EAP authentication methods.
	 **/
	/* ---ifcfg-rh---
	 * property: pin
	 * variable: (none)
	 * description: The property is not handled by ifcfg-rh plugin.
	 * ---end---
	 */
	g_object_class_install_property
		(object_class, PROP_PIN,
		 g_param_spec_string (NM_SETTING_802_1X_PIN, "", "",
		                      NULL,
		                      G_PARAM_READWRITE |
		                      NM_SETTING_PARAM_SECRET |
		                      G_PARAM_STATIC_STRINGS));

	/**
	 * NMSetting8021x:pin-flags:
	 *
	 * Flags indicating how to handle the #NMSetting8021x:pin property.
	 **/
	/* ---ifcfg-rh---
	 * property: pin-flags
	 * variable: (none)
	 * description: The property is not handled by ifcfg-rh plugin.
	 * ---end---
	 */
	g_object_class_install_property
		(object_class, PROP_PIN_FLAGS,
		 g_param_spec_flags (NM_SETTING_802_1X_PIN_FLAGS, "", "",
		                     NM_TYPE_SETTING_SECRET_FLAGS,
		                     NM_SETTING_SECRET_FLAG_NONE,
		                     G_PARAM_READWRITE |
		                     G_PARAM_STATIC_STRINGS));

	/**
	 * NMSetting8021x:system-ca-certs:
	 *
	 * When %TRUE, overrides the #NMSetting8021x:ca-path and
	 * #NMSetting8021x:phase2-ca-path properties using the system CA directory
	 * specified at configure time with the --system-ca-path switch.  The
	 * certificates in this directory are added to the verification chain in
	 * addition to any certificates specified by the #NMSetting8021x:ca-cert and
	 * #NMSetting8021x:phase2-ca-cert properties. If the path provided with
	 * --system-ca-path is rather a file name (bundle of trusted CA certificates),
	 * it overrides #NMSetting8021x:ca-cert and #NMSetting8021x:phase2-ca-cert
	 * properties instead (sets ca_cert/ca_cert2 options for wpa_supplicant).
	 **/
	/* ---ifcfg-rh---
	 * property: system-ca-certs
	 * variable: (none)
	 * description: The property is not handled by ifcfg-rh plugin.
	 * ---end---
	 */
	g_object_class_install_property
		(object_class, PROP_SYSTEM_CA_CERTS,
		 g_param_spec_boolean (NM_SETTING_802_1X_SYSTEM_CA_CERTS, "", "",
		                       FALSE,
		                       G_PARAM_READWRITE |
		                       G_PARAM_CONSTRUCT |
		                       G_PARAM_STATIC_STRINGS));

	/**
	 * NMSetting8021x:auth-timeout:
	 *
	 * A timeout for the authentication. Zero means the global default; if the
	 * global default is not set, the authentication timeout is 25 seconds.
	 *
	 * Since: 1.8
	 **/
	/* ---ifcfg-rh---
	 * property: auth-timeout
	 * variable: IEEE_8021X_AUTH_TIMEOUT(+)
	 * default: 0
	 * description: Timeout in seconds for the 802.1X authentication. Zero means the global default or 25.
	 * ---end---
	 */
	g_object_class_install_property
		(object_class, PROP_AUTH_TIMEOUT,
		 g_param_spec_int (NM_SETTING_802_1X_AUTH_TIMEOUT, "", "",
		                   0, G_MAXINT32, 0,
		                   G_PARAM_READWRITE |
		                   NM_SETTING_PARAM_FUZZY_IGNORE |
		                   G_PARAM_STATIC_STRINGS));

}<|MERGE_RESOLUTION|>--- conflicted
+++ resolved
@@ -2778,11 +2778,7 @@
 {
 	NMCryptoFileFormat format = NM_CRYPTO_FILE_FORMAT_UNKNOWN;
 
-<<<<<<< HEAD
-	if (flags & NM_SETTING_SECRET_FLAG_NOT_REQUIRED)
-=======
 	if (flags == NM_SETTING_SECRET_FLAG_NONE || flags & NM_SETTING_SECRET_FLAG_NOT_REQUIRED)
->>>>>>> 4dc905a9
 		return FALSE;
 
 	/* Private key password is required */
@@ -2826,23 +2822,15 @@
 
 		scheme = nm_setting_802_1x_get_phase2_ca_cert_scheme (self);
 		if (    scheme == NM_SETTING_802_1X_CK_SCHEME_PKCS11
-<<<<<<< HEAD
-		    && !(priv->phase2_ca_cert_password_flags & NM_SETTING_SECRET_FLAG_NOT_REQUIRED)
-=======
 		    && !(   priv->phase2_ca_cert_password_flags == NM_SETTING_SECRET_FLAG_NONE
 		         || priv->phase2_ca_cert_password_flags & NM_SETTING_SECRET_FLAG_NOT_REQUIRED)
->>>>>>> 4dc905a9
 		    && !priv->phase2_ca_cert_password)
 			g_ptr_array_add (secrets, NM_SETTING_802_1X_PHASE2_CA_CERT_PASSWORD);
 
 		scheme = nm_setting_802_1x_get_phase2_client_cert_scheme (self);
 		if (    scheme == NM_SETTING_802_1X_CK_SCHEME_PKCS11
-<<<<<<< HEAD
-		    && !(priv->phase2_client_cert_password_flags & NM_SETTING_SECRET_FLAG_NOT_REQUIRED)
-=======
 		    && !(   priv->phase2_client_cert_password_flags & NM_SETTING_SECRET_FLAG_NOT_REQUIRED
 		         || priv->phase2_client_cert_password_flags == NM_SETTING_SECRET_FLAG_NONE)
->>>>>>> 4dc905a9
 		    && !priv->phase2_client_cert_password)
 			g_ptr_array_add (secrets, NM_SETTING_802_1X_PHASE2_CLIENT_CERT_PASSWORD);
 	} else {
@@ -2861,23 +2849,15 @@
 
 		scheme = nm_setting_802_1x_get_ca_cert_scheme (self);
 		if (    scheme == NM_SETTING_802_1X_CK_SCHEME_PKCS11
-<<<<<<< HEAD
-		    && !(priv->ca_cert_password_flags & NM_SETTING_SECRET_FLAG_NOT_REQUIRED)
-=======
 		    && !(   priv->ca_cert_password_flags & NM_SETTING_SECRET_FLAG_NOT_REQUIRED
 		         || priv->ca_cert_password_flags == NM_SETTING_SECRET_FLAG_NONE)
->>>>>>> 4dc905a9
 		    && !priv->ca_cert_password)
 			g_ptr_array_add (secrets, NM_SETTING_802_1X_CA_CERT_PASSWORD);
 
 		scheme = nm_setting_802_1x_get_client_cert_scheme (self);
 		if (    scheme == NM_SETTING_802_1X_CK_SCHEME_PKCS11
-<<<<<<< HEAD
-		    && !(priv->client_cert_password_flags & NM_SETTING_SECRET_FLAG_NOT_REQUIRED)
-=======
 		    && !(   priv->client_cert_password_flags == NM_SETTING_SECRET_FLAG_NONE
 		         || priv->client_cert_password_flags & NM_SETTING_SECRET_FLAG_NOT_REQUIRED)
->>>>>>> 4dc905a9
 		    && !priv->client_cert_password)
 			g_ptr_array_add (secrets, NM_SETTING_802_1X_CLIENT_CERT_PASSWORD);
 	}
