--- conflicted
+++ resolved
@@ -945,11 +945,7 @@
 		                       G_PARAM_STATIC_STRINGS));
 
 	/**
-<<<<<<< HEAD
-	 * NMSettingVpn:data: (type GHashTable(utf8,utf8))
-=======
 	 * NMSettingVpn:data: (type GHashTable(utf8,utf8)):
->>>>>>> a7513987
 	 *
 	 * Dictionary of key/value pairs of VPN plugin specific data.  Both keys and
 	 * values must be strings.
@@ -974,11 +970,7 @@
 	                                      _nm_utils_strdict_from_dbus);
 
 	/**
-<<<<<<< HEAD
-	 * NMSettingVpn:secrets: (type GHashTable(utf8,utf8))
-=======
 	 * NMSettingVpn:secrets: (type GHashTable(utf8,utf8)):
->>>>>>> a7513987
 	 *
 	 * Dictionary of key/value pairs of VPN plugin specific secrets like
 	 * passwords or private keys.  Both keys and values must be strings.
