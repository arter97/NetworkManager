/* SPDX-License-Identifier: LGPL-2.1+ */

#include "nm-sd-adapt-shared.h"

#include <arpa/inet.h>
#include <errno.h>
#include <limits.h>
#include <net/if.h>
#include <netdb.h>
#include <netinet/ip.h>
#include <poll.h>
#include <stddef.h>
#include <stdint.h>
#include <stdio.h>
#include <stdlib.h>
#include <string.h>
#include <unistd.h>

#include "alloc-util.h"
#include "errno-util.h"
#include "escape.h"
#include "fd-util.h"
#include "fileio.h"
#include "format-util.h"
#include "log.h"
#include "macro.h"
#include "memory-util.h"
#include "missing.h"
#include "parse-util.h"
#include "path-util.h"
#include "process-util.h"
#include "socket-util.h"
#include "string-table.h"
#include "string-util.h"
#include "strv.h"
#include "user-util.h"
#include "utf8.h"

#if 0 /* NM_IGNORED */
#if ENABLE_IDN
#  define IDN_FLAGS NI_IDN
#else
#  define IDN_FLAGS 0
#endif

static const char* const socket_address_type_table[] = {
        [SOCK_STREAM] = "Stream",
        [SOCK_DGRAM] = "Datagram",
        [SOCK_RAW] = "Raw",
        [SOCK_RDM] = "ReliableDatagram",
        [SOCK_SEQPACKET] = "SequentialPacket",
        [SOCK_DCCP] = "DatagramCongestionControl",
};

DEFINE_STRING_TABLE_LOOKUP(socket_address_type, int);

int socket_address_parse(SocketAddress *a, const char *s) {
        _cleanup_free_ char *n = NULL;
        char *e;
        int r;

        assert(a);
        assert(s);

        *a = (SocketAddress) {
                .type = SOCK_STREAM,
        };

        if (*s == '[') {
                uint16_t port;

                /* IPv6 in [x:.....:z]:p notation */

                e = strchr(s+1, ']');
                if (!e)
                        return -EINVAL;

                n = strndup(s+1, e-s-1);
                if (!n)
                        return -ENOMEM;

                errno = 0;
                if (inet_pton(AF_INET6, n, &a->sockaddr.in6.sin6_addr) <= 0)
                        return errno > 0 ? -errno : -EINVAL;

                e++;
                if (*e != ':')
                        return -EINVAL;

                e++;
                r = parse_ip_port(e, &port);
                if (r < 0)
                        return r;

                a->sockaddr.in6.sin6_family = AF_INET6;
                a->sockaddr.in6.sin6_port = htobe16(port);
                a->size = sizeof(struct sockaddr_in6);

        } else if (*s == '/') {
                /* AF_UNIX socket */

                size_t l;

                l = strlen(s);
                if (l >= sizeof(a->sockaddr.un.sun_path)) /* Note that we refuse non-NUL-terminated sockets when
                                                           * parsing (the kernel itself is less strict here in what it
                                                           * accepts) */
                        return -EINVAL;

                a->sockaddr.un.sun_family = AF_UNIX;
                memcpy(a->sockaddr.un.sun_path, s, l);
                a->size = offsetof(struct sockaddr_un, sun_path) + l + 1;

        } else if (*s == '@') {
                /* Abstract AF_UNIX socket */
                size_t l;

                l = strlen(s+1);
                if (l >= sizeof(a->sockaddr.un.sun_path) - 1) /* Note that we refuse non-NUL-terminated sockets here
                                                               * when parsing, even though abstract namespace sockets
                                                               * explicitly allow embedded NUL bytes and don't consider
                                                               * them special. But it's simply annoying to debug such
                                                               * sockets. */
                        return -EINVAL;

                a->sockaddr.un.sun_family = AF_UNIX;
                memcpy(a->sockaddr.un.sun_path+1, s+1, l);
                a->size = offsetof(struct sockaddr_un, sun_path) + 1 + l;

        } else if (startswith(s, "vsock:")) {
                /* AF_VSOCK socket in vsock:cid:port notation */
                const char *cid_start = s + STRLEN("vsock:");
                unsigned port;

                e = strchr(cid_start, ':');
                if (!e)
                        return -EINVAL;

                r = safe_atou(e+1, &port);
                if (r < 0)
                        return r;

                n = strndup(cid_start, e - cid_start);
                if (!n)
                        return -ENOMEM;

                if (!isempty(n)) {
                        r = safe_atou(n, &a->sockaddr.vm.svm_cid);
                        if (r < 0)
                                return r;
                } else
                        a->sockaddr.vm.svm_cid = VMADDR_CID_ANY;

                a->sockaddr.vm.svm_family = AF_VSOCK;
                a->sockaddr.vm.svm_port = port;
                a->size = sizeof(struct sockaddr_vm);

        } else {
                uint16_t port;

                e = strchr(s, ':');
                if (e) {
                        r = parse_ip_port(e + 1, &port);
                        if (r < 0)
                                return r;

                        n = strndup(s, e-s);
                        if (!n)
                                return -ENOMEM;

                        /* IPv4 in w.x.y.z:p notation? */
                        r = inet_pton(AF_INET, n, &a->sockaddr.in.sin_addr);
                        if (r < 0)
                                return -errno;

                        if (r > 0) {
                                /* Gotcha, it's a traditional IPv4 address */
                                a->sockaddr.in.sin_family = AF_INET;
                                a->sockaddr.in.sin_port = htobe16(port);
                                a->size = sizeof(struct sockaddr_in);
                        } else {
                                unsigned idx;

                                if (strlen(n) > IF_NAMESIZE-1)
                                        return -EINVAL;

                                /* Uh, our last resort, an interface name */
                                idx = if_nametoindex(n);
                                if (idx == 0)
                                        return -EINVAL;

                                a->sockaddr.in6.sin6_family = AF_INET6;
                                a->sockaddr.in6.sin6_port = htobe16(port);
                                a->sockaddr.in6.sin6_scope_id = idx;
                                a->sockaddr.in6.sin6_addr = in6addr_any;
                                a->size = sizeof(struct sockaddr_in6);
                        }
                } else {

                        /* Just a port */
                        r = parse_ip_port(s, &port);
                        if (r < 0)
                                return r;

                        if (socket_ipv6_is_supported()) {
                                a->sockaddr.in6.sin6_family = AF_INET6;
                                a->sockaddr.in6.sin6_port = htobe16(port);
                                a->sockaddr.in6.sin6_addr = in6addr_any;
                                a->size = sizeof(struct sockaddr_in6);
                        } else {
                                a->sockaddr.in.sin_family = AF_INET;
                                a->sockaddr.in.sin_port = htobe16(port);
                                a->sockaddr.in.sin_addr.s_addr = INADDR_ANY;
                                a->size = sizeof(struct sockaddr_in);
                        }
                }
        }

        return 0;
}

int socket_address_parse_and_warn(SocketAddress *a, const char *s) {
        SocketAddress b;
        int r;

        /* Similar to socket_address_parse() but warns for IPv6 sockets when we don't support them. */

        r = socket_address_parse(&b, s);
        if (r < 0)
                return r;

        if (!socket_ipv6_is_supported() && b.sockaddr.sa.sa_family == AF_INET6) {
                log_warning("Binding to IPv6 address not available since kernel does not support IPv6.");
                return -EAFNOSUPPORT;
        }

        *a = b;
        return 0;
}

int socket_address_parse_netlink(SocketAddress *a, const char *s) {
        _cleanup_free_ char *word = NULL;
        unsigned group = 0;
        int family, r;

        assert(a);
        assert(s);

        zero(*a);
        a->type = SOCK_RAW;

        r = extract_first_word(&s, &word, NULL, 0);
        if (r < 0)
                return r;
        if (r == 0)
                return -EINVAL;

        family = netlink_family_from_string(word);
        if (family < 0)
                return -EINVAL;

        if (!isempty(s)) {
                r = safe_atou(s, &group);
                if (r < 0)
                        return r;
        }

        a->sockaddr.nl.nl_family = AF_NETLINK;
        a->sockaddr.nl.nl_groups = group;

        a->type = SOCK_RAW;
        a->size = sizeof(struct sockaddr_nl);
        a->protocol = family;

        return 0;
}

int socket_address_verify(const SocketAddress *a, bool strict) {
        assert(a);

        /* With 'strict' we enforce additional sanity constraints which are not set by the standard,
         * but should only apply to sockets we create ourselves. */

        switch (socket_address_family(a)) {

        case AF_INET:
                if (a->size != sizeof(struct sockaddr_in))
                        return -EINVAL;

                if (a->sockaddr.in.sin_port == 0)
                        return -EINVAL;

                if (!IN_SET(a->type, SOCK_STREAM, SOCK_DGRAM))
                        return -EINVAL;

                return 0;

        case AF_INET6:
                if (a->size != sizeof(struct sockaddr_in6))
                        return -EINVAL;

                if (a->sockaddr.in6.sin6_port == 0)
                        return -EINVAL;

                if (!IN_SET(a->type, SOCK_STREAM, SOCK_DGRAM))
                        return -EINVAL;

                return 0;

        case AF_UNIX:
                if (a->size < offsetof(struct sockaddr_un, sun_path))
                        return -EINVAL;
                if (a->size > sizeof(struct sockaddr_un) + !strict)
                        /* If !strict, allow one extra byte, since getsockname() on Linux will append
                         * a NUL byte if we have path sockets that are above sun_path's full size. */
                        return -EINVAL;

                if (a->size > offsetof(struct sockaddr_un, sun_path) &&
                    a->sockaddr.un.sun_path[0] != 0 &&
                    strict) {
                        /* Only validate file system sockets here, and only in strict mode */
                        const char *e;

                        e = memchr(a->sockaddr.un.sun_path, 0, sizeof(a->sockaddr.un.sun_path));
                        if (e) {
                                /* If there's an embedded NUL byte, make sure the size of the socket address matches it */
                                if (a->size != offsetof(struct sockaddr_un, sun_path) + (e - a->sockaddr.un.sun_path) + 1)
                                        return -EINVAL;
                        } else {
                                /* If there's no embedded NUL byte, then then the size needs to match the whole
                                 * structure or the structure with one extra NUL byte suffixed. (Yeah, Linux is awful,
                                 * and considers both equivalent: getsockname() even extends sockaddr_un beyond its
                                 * size if the path is non NUL terminated.)*/
                                if (!IN_SET(a->size, sizeof(a->sockaddr.un.sun_path), sizeof(a->sockaddr.un.sun_path)+1))
                                        return -EINVAL;
                        }
                }

                if (!IN_SET(a->type, SOCK_STREAM, SOCK_DGRAM, SOCK_SEQPACKET))
                        return -EINVAL;

                return 0;

        case AF_NETLINK:

                if (a->size != sizeof(struct sockaddr_nl))
                        return -EINVAL;

                if (!IN_SET(a->type, SOCK_RAW, SOCK_DGRAM))
                        return -EINVAL;

                return 0;

        case AF_VSOCK:
                if (a->size != sizeof(struct sockaddr_vm))
                        return -EINVAL;

                if (!IN_SET(a->type, SOCK_STREAM, SOCK_DGRAM))
                        return -EINVAL;

                return 0;

        default:
                return -EAFNOSUPPORT;
        }
}

int socket_address_print(const SocketAddress *a, char **ret) {
        int r;

        assert(a);
        assert(ret);

        r = socket_address_verify(a, false); /* We do non-strict validation, because we want to be
                                              * able to pretty-print any socket the kernel considers
                                              * valid. We still need to do validation to know if we
                                              * can meaningfully print the address. */
        if (r < 0)
                return r;

        if (socket_address_family(a) == AF_NETLINK) {
                _cleanup_free_ char *sfamily = NULL;

                r = netlink_family_to_string_alloc(a->protocol, &sfamily);
                if (r < 0)
                        return r;

                r = asprintf(ret, "%s %u", sfamily, a->sockaddr.nl.nl_groups);
                if (r < 0)
                        return -ENOMEM;

                return 0;
        }

        return sockaddr_pretty(&a->sockaddr.sa, a->size, false, true, ret);
}

bool socket_address_can_accept(const SocketAddress *a) {
        assert(a);

        return
                IN_SET(a->type, SOCK_STREAM, SOCK_SEQPACKET);
}

bool socket_address_equal(const SocketAddress *a, const SocketAddress *b) {
        assert(a);
        assert(b);

        /* Invalid addresses are unequal to all */
        if (socket_address_verify(a, false) < 0 ||
            socket_address_verify(b, false) < 0)
                return false;

        if (a->type != b->type)
                return false;

        if (socket_address_family(a) != socket_address_family(b))
                return false;

        switch (socket_address_family(a)) {

        case AF_INET:
                if (a->sockaddr.in.sin_addr.s_addr != b->sockaddr.in.sin_addr.s_addr)
                        return false;

                if (a->sockaddr.in.sin_port != b->sockaddr.in.sin_port)
                        return false;

                break;

        case AF_INET6:
                if (memcmp(&a->sockaddr.in6.sin6_addr, &b->sockaddr.in6.sin6_addr, sizeof(a->sockaddr.in6.sin6_addr)) != 0)
                        return false;

                if (a->sockaddr.in6.sin6_port != b->sockaddr.in6.sin6_port)
                        return false;

                break;

        case AF_UNIX:
                if (a->size <= offsetof(struct sockaddr_un, sun_path) ||
                    b->size <= offsetof(struct sockaddr_un, sun_path))
                        return false;

                if ((a->sockaddr.un.sun_path[0] == 0) != (b->sockaddr.un.sun_path[0] == 0))
                        return false;

                if (a->sockaddr.un.sun_path[0]) {
                        if (!path_equal_or_files_same(a->sockaddr.un.sun_path, b->sockaddr.un.sun_path, 0))
                                return false;
                } else {
                        if (a->size != b->size)
                                return false;

                        if (memcmp(a->sockaddr.un.sun_path, b->sockaddr.un.sun_path, a->size) != 0)
                                return false;
                }

                break;

        case AF_NETLINK:
                if (a->protocol != b->protocol)
                        return false;

                if (a->sockaddr.nl.nl_groups != b->sockaddr.nl.nl_groups)
                        return false;

                break;

        case AF_VSOCK:
                if (a->sockaddr.vm.svm_cid != b->sockaddr.vm.svm_cid)
                        return false;

                if (a->sockaddr.vm.svm_port != b->sockaddr.vm.svm_port)
                        return false;

                break;

        default:
                /* Cannot compare, so we assume the addresses are different */
                return false;
        }

        return true;
}

bool socket_address_is(const SocketAddress *a, const char *s, int type) {
        struct SocketAddress b;

        assert(a);
        assert(s);

        if (socket_address_parse(&b, s) < 0)
                return false;

        b.type = type;

        return socket_address_equal(a, &b);
}

bool socket_address_is_netlink(const SocketAddress *a, const char *s) {
        struct SocketAddress b;

        assert(a);
        assert(s);

        if (socket_address_parse_netlink(&b, s) < 0)
                return false;

        return socket_address_equal(a, &b);
}

const char* socket_address_get_path(const SocketAddress *a) {
        assert(a);

        if (socket_address_family(a) != AF_UNIX)
                return NULL;

        if (a->sockaddr.un.sun_path[0] == 0)
                return NULL;

        /* Note that this is only safe because we know that there's an extra NUL byte after the sockaddr_un
         * structure. On Linux AF_UNIX file system socket addresses don't have to be NUL terminated if they take up the
         * full sun_path space. */
        assert_cc(sizeof(union sockaddr_union) >= sizeof(struct sockaddr_un)+1);
        return a->sockaddr.un.sun_path;
}

bool socket_ipv6_is_supported(void) {
        if (access("/proc/net/if_inet6", F_OK) != 0)
                return false;

        return true;
}

bool socket_address_matches_fd(const SocketAddress *a, int fd) {
        SocketAddress b;
        socklen_t solen;

        assert(a);
        assert(fd >= 0);

        b.size = sizeof(b.sockaddr);
        if (getsockname(fd, &b.sockaddr.sa, &b.size) < 0)
                return false;

        if (b.sockaddr.sa.sa_family != a->sockaddr.sa.sa_family)
                return false;

        solen = sizeof(b.type);
        if (getsockopt(fd, SOL_SOCKET, SO_TYPE, &b.type, &solen) < 0)
                return false;

        if (b.type != a->type)
                return false;

        if (a->protocol != 0)  {
                solen = sizeof(b.protocol);
                if (getsockopt(fd, SOL_SOCKET, SO_PROTOCOL, &b.protocol, &solen) < 0)
                        return false;

                if (b.protocol != a->protocol)
                        return false;
        }

        return socket_address_equal(a, &b);
}

int sockaddr_port(const struct sockaddr *_sa, unsigned *ret_port) {
        union sockaddr_union *sa = (union sockaddr_union*) _sa;

        /* Note, this returns the port as 'unsigned' rather than 'uint16_t', as AF_VSOCK knows larger ports */

        assert(sa);

        switch (sa->sa.sa_family) {

        case AF_INET:
                *ret_port = be16toh(sa->in.sin_port);
                return 0;

        case AF_INET6:
                *ret_port = be16toh(sa->in6.sin6_port);
                return 0;

        case AF_VSOCK:
                *ret_port = sa->vm.svm_port;
                return 0;

        default:
                return -EAFNOSUPPORT;
        }
}

int sockaddr_pretty(
                const struct sockaddr *_sa,
                socklen_t salen,
                bool translate_ipv6,
                bool include_port,
                char **ret) {

        union sockaddr_union *sa = (union sockaddr_union*) _sa;
        char *p;
        int r;

        assert(sa);
        assert(salen >= sizeof(sa->sa.sa_family));

        switch (sa->sa.sa_family) {

        case AF_INET: {
                uint32_t a;

                a = be32toh(sa->in.sin_addr.s_addr);

                if (include_port)
                        r = asprintf(&p,
                                     "%u.%u.%u.%u:%u",
                                     a >> 24, (a >> 16) & 0xFF, (a >> 8) & 0xFF, a & 0xFF,
                                     be16toh(sa->in.sin_port));
                else
                        r = asprintf(&p,
                                     "%u.%u.%u.%u",
                                     a >> 24, (a >> 16) & 0xFF, (a >> 8) & 0xFF, a & 0xFF);
                if (r < 0)
                        return -ENOMEM;
                break;
        }

        case AF_INET6: {
                static const unsigned char ipv4_prefix[] = {
                        0, 0, 0, 0, 0, 0, 0, 0, 0, 0, 0xFF, 0xFF
                };

                if (translate_ipv6 &&
                    memcmp(&sa->in6.sin6_addr, ipv4_prefix, sizeof(ipv4_prefix)) == 0) {
                        const uint8_t *a = sa->in6.sin6_addr.s6_addr+12;
                        if (include_port)
                                r = asprintf(&p,
                                             "%u.%u.%u.%u:%u",
                                             a[0], a[1], a[2], a[3],
                                             be16toh(sa->in6.sin6_port));
                        else
                                r = asprintf(&p,
                                             "%u.%u.%u.%u",
                                             a[0], a[1], a[2], a[3]);
                        if (r < 0)
                                return -ENOMEM;
                } else {
                        char a[INET6_ADDRSTRLEN];

                        inet_ntop(AF_INET6, &sa->in6.sin6_addr, a, sizeof(a));

                        if (include_port) {
                                r = asprintf(&p,
                                             "[%s]:%u",
                                             a,
                                             be16toh(sa->in6.sin6_port));
                                if (r < 0)
                                        return -ENOMEM;
                        } else {
                                p = strdup(a);
                                if (!p)
                                        return -ENOMEM;
                        }
                }

                break;
        }

        case AF_UNIX:
                if (salen <= offsetof(struct sockaddr_un, sun_path) ||
                    (sa->un.sun_path[0] == 0 && salen == offsetof(struct sockaddr_un, sun_path) + 1))
                        /* The name must have at least one character (and the leading NUL does not count) */
                        p = strdup("<unnamed>");
                else {
                        /* Note that we calculate the path pointer here through the .un_buffer[] field, in order to
                         * outtrick bounds checking tools such as ubsan, which are too smart for their own good: on
                         * Linux the kernel may return sun_path[] data one byte longer than the declared size of the
                         * field. */
                        char *path = (char*) sa->un_buffer + offsetof(struct sockaddr_un, sun_path);
                        size_t path_len = salen - offsetof(struct sockaddr_un, sun_path);

                        if (path[0] == 0) {
                                /* Abstract socket. When parsing address information from, we
                                 * explicitly reject overly long paths and paths with embedded NULs.
                                 * But we might get such a socket from the outside. Let's return
                                 * something meaningful and printable in this case. */

                                _cleanup_free_ char *e = NULL;

                                e = cescape_length(path + 1, path_len - 1);
                                if (!e)
                                        return -ENOMEM;

                                p = strjoin("@", e);
                        } else {
                                if (path[path_len - 1] == '\0')
                                        /* We expect a terminating NUL and don't print it */
                                        path_len --;

                                p = cescape_length(path, path_len);
                        }
                }
                if (!p)
                        return -ENOMEM;

                break;

        case AF_VSOCK:
                if (include_port) {
                        if (sa->vm.svm_cid == VMADDR_CID_ANY)
                                r = asprintf(&p, "vsock::%u", sa->vm.svm_port);
                        else
                                r = asprintf(&p, "vsock:%u:%u", sa->vm.svm_cid, sa->vm.svm_port);
                } else
                        r = asprintf(&p, "vsock:%u", sa->vm.svm_cid);
                if (r < 0)
                        return -ENOMEM;
                break;

        default:
                return -EOPNOTSUPP;
        }

        *ret = p;
        return 0;
}

int getpeername_pretty(int fd, bool include_port, char **ret) {
        union sockaddr_union sa;
        socklen_t salen = sizeof(sa);
        int r;

        assert(fd >= 0);
        assert(ret);

        if (getpeername(fd, &sa.sa, &salen) < 0)
                return -errno;

        if (sa.sa.sa_family == AF_UNIX) {
                struct ucred ucred = {};

                /* UNIX connection sockets are anonymous, so let's use
                 * PID/UID as pretty credentials instead */

                r = getpeercred(fd, &ucred);
                if (r < 0)
                        return r;

                if (asprintf(ret, "PID "PID_FMT"/UID "UID_FMT, ucred.pid, ucred.uid) < 0)
                        return -ENOMEM;

                return 0;
        }

        /* For remote sockets we translate IPv6 addresses back to IPv4
         * if applicable, since that's nicer. */

        return sockaddr_pretty(&sa.sa, salen, true, include_port, ret);
}

int getsockname_pretty(int fd, char **ret) {
        union sockaddr_union sa;
        socklen_t salen = sizeof(sa);

        assert(fd >= 0);
        assert(ret);

        if (getsockname(fd, &sa.sa, &salen) < 0)
                return -errno;

        /* For local sockets we do not translate IPv6 addresses back
         * to IPv6 if applicable, since this is usually used for
         * listening sockets where the difference between IPv4 and
         * IPv6 matters. */

        return sockaddr_pretty(&sa.sa, salen, false, true, ret);
}

int socknameinfo_pretty(union sockaddr_union *sa, socklen_t salen, char **_ret) {
        int r;
        char host[NI_MAXHOST], *ret;

        assert(_ret);

        r = getnameinfo(&sa->sa, salen, host, sizeof(host), NULL, 0, IDN_FLAGS);
        if (r != 0) {
                int saved_errno = errno;

                r = sockaddr_pretty(&sa->sa, salen, true, true, &ret);
                if (r < 0)
                        return r;

                log_debug_errno(saved_errno, "getnameinfo(%s) failed: %m", ret);
        } else {
                ret = strdup(host);
                if (!ret)
                        return -ENOMEM;
        }

        *_ret = ret;
        return 0;
}

static const char* const netlink_family_table[] = {
        [NETLINK_ROUTE] = "route",
        [NETLINK_FIREWALL] = "firewall",
        [NETLINK_INET_DIAG] = "inet-diag",
        [NETLINK_NFLOG] = "nflog",
        [NETLINK_XFRM] = "xfrm",
        [NETLINK_SELINUX] = "selinux",
        [NETLINK_ISCSI] = "iscsi",
        [NETLINK_AUDIT] = "audit",
        [NETLINK_FIB_LOOKUP] = "fib-lookup",
        [NETLINK_CONNECTOR] = "connector",
        [NETLINK_NETFILTER] = "netfilter",
        [NETLINK_IP6_FW] = "ip6-fw",
        [NETLINK_DNRTMSG] = "dnrtmsg",
        [NETLINK_KOBJECT_UEVENT] = "kobject-uevent",
        [NETLINK_GENERIC] = "generic",
        [NETLINK_SCSITRANSPORT] = "scsitransport",
        [NETLINK_ECRYPTFS] = "ecryptfs",
        [NETLINK_RDMA] = "rdma",
};

DEFINE_STRING_TABLE_LOOKUP_WITH_FALLBACK(netlink_family, int, INT_MAX);

static const char* const socket_address_bind_ipv6_only_table[_SOCKET_ADDRESS_BIND_IPV6_ONLY_MAX] = {
        [SOCKET_ADDRESS_DEFAULT] = "default",
        [SOCKET_ADDRESS_BOTH] = "both",
        [SOCKET_ADDRESS_IPV6_ONLY] = "ipv6-only"
};

DEFINE_STRING_TABLE_LOOKUP(socket_address_bind_ipv6_only, SocketAddressBindIPv6Only);

SocketAddressBindIPv6Only socket_address_bind_ipv6_only_or_bool_from_string(const char *n) {
        int r;

        r = parse_boolean(n);
        if (r > 0)
                return SOCKET_ADDRESS_IPV6_ONLY;
        if (r == 0)
                return SOCKET_ADDRESS_BOTH;

        return socket_address_bind_ipv6_only_from_string(n);
}

bool sockaddr_equal(const union sockaddr_union *a, const union sockaddr_union *b) {
        assert(a);
        assert(b);

        if (a->sa.sa_family != b->sa.sa_family)
                return false;

        if (a->sa.sa_family == AF_INET)
                return a->in.sin_addr.s_addr == b->in.sin_addr.s_addr;

        if (a->sa.sa_family == AF_INET6)
                return memcmp(&a->in6.sin6_addr, &b->in6.sin6_addr, sizeof(a->in6.sin6_addr)) == 0;

        if (a->sa.sa_family == AF_VSOCK)
                return a->vm.svm_cid == b->vm.svm_cid;

        return false;
}

int fd_inc_sndbuf(int fd, size_t n) {
        int r, value;
        socklen_t l = sizeof(value);

        r = getsockopt(fd, SOL_SOCKET, SO_SNDBUF, &value, &l);
        if (r >= 0 && l == sizeof(value) && (size_t) value >= n*2)
                return 0;

        /* If we have the privileges we will ignore the kernel limit. */

        if (setsockopt_int(fd, SOL_SOCKET, SO_SNDBUF, n) < 0) {
                r = setsockopt_int(fd, SOL_SOCKET, SO_SNDBUFFORCE, n);
                if (r < 0)
                        return r;
        }

        return 1;
}

int fd_inc_rcvbuf(int fd, size_t n) {
        int r, value;
        socklen_t l = sizeof(value);

        r = getsockopt(fd, SOL_SOCKET, SO_RCVBUF, &value, &l);
        if (r >= 0 && l == sizeof(value) && (size_t) value >= n*2)
                return 0;

        /* If we have the privileges we will ignore the kernel limit. */

        if (setsockopt_int(fd, SOL_SOCKET, SO_RCVBUF, n) < 0) {
                r = setsockopt_int(fd, SOL_SOCKET, SO_RCVBUFFORCE, n);
                if (r < 0)
                        return r;
        }

        return 1;
}

static const char* const ip_tos_table[] = {
        [IPTOS_LOWDELAY] = "low-delay",
        [IPTOS_THROUGHPUT] = "throughput",
        [IPTOS_RELIABILITY] = "reliability",
        [IPTOS_LOWCOST] = "low-cost",
};

DEFINE_STRING_TABLE_LOOKUP_WITH_FALLBACK(ip_tos, int, 0xff);

bool ifname_valid(const char *p) {
        bool numeric = true;

        /* Checks whether a network interface name is valid. This is inspired by dev_valid_name() in the kernel sources
         * but slightly stricter, as we only allow non-control, non-space ASCII characters in the interface name. We
         * also don't permit names that only container numbers, to avoid confusion with numeric interface indexes. */

        if (isempty(p))
                return false;

        if (strlen(p) >= IFNAMSIZ)
                return false;

        if (dot_or_dot_dot(p))
                return false;

        while (*p) {
                if ((unsigned char) *p >= 127U)
                        return false;

                if ((unsigned char) *p <= 32U)
                        return false;

                if (IN_SET(*p, ':', '/'))
                        return false;

                numeric = numeric && (*p >= '0' && *p <= '9');
                p++;
        }

        if (numeric)
                return false;

        return true;
}

bool address_label_valid(const char *p) {

        if (isempty(p))
                return false;

        if (strlen(p) >= IFNAMSIZ)
                return false;

        while (*p) {
                if ((uint8_t) *p >= 127U)
                        return false;

                if ((uint8_t) *p <= 31U)
                        return false;
                p++;
        }

        return true;
}

int getpeercred(int fd, struct ucred *ucred) {
        socklen_t n = sizeof(struct ucred);
        struct ucred u;
        int r;

        assert(fd >= 0);
        assert(ucred);

        r = getsockopt(fd, SOL_SOCKET, SO_PEERCRED, &u, &n);
        if (r < 0)
                return -errno;

        if (n != sizeof(struct ucred))
                return -EIO;

        /* Check if the data is actually useful and not suppressed due to namespacing issues */
        if (!pid_is_valid(u.pid))
                return -ENODATA;

        /* Note that we don't check UID/GID here, as namespace translation works differently there: instead of
         * receiving in "invalid" user/group we get the overflow UID/GID. */

        *ucred = u;
        return 0;
}

int getpeersec(int fd, char **ret) {
        _cleanup_free_ char *s = NULL;
        socklen_t n = 64;

        assert(fd >= 0);
        assert(ret);

        for (;;) {
                s = new0(char, n+1);
                if (!s)
                        return -ENOMEM;

                if (getsockopt(fd, SOL_SOCKET, SO_PEERSEC, s, &n) >= 0)
                        break;

                if (errno != ERANGE)
                        return -errno;

                s = mfree(s);
        }

        if (isempty(s))
                return -EOPNOTSUPP;

        *ret = TAKE_PTR(s);

        return 0;
}

int getpeergroups(int fd, gid_t **ret) {
        socklen_t n = sizeof(gid_t) * 64;
        _cleanup_free_ gid_t *d = NULL;

        assert(fd >= 0);
        assert(ret);

        for (;;) {
                d = malloc(n);
                if (!d)
                        return -ENOMEM;

                if (getsockopt(fd, SOL_SOCKET, SO_PEERGROUPS, d, &n) >= 0)
                        break;

                if (errno != ERANGE)
                        return -errno;

                d = mfree(d);
        }

        assert_se(n % sizeof(gid_t) == 0);
        n /= sizeof(gid_t);

        if ((socklen_t) (int) n != n)
                return -E2BIG;

        *ret = TAKE_PTR(d);

        return (int) n;
}

ssize_t send_one_fd_iov_sa(
                int transport_fd,
                int fd,
                struct iovec *iov, size_t iovlen,
                const struct sockaddr *sa, socklen_t len,
                int flags) {

        union {
                struct cmsghdr cmsghdr;
                uint8_t buf[CMSG_SPACE(sizeof(int))];
        } control = {};
        struct msghdr mh = {
                .msg_name = (struct sockaddr*) sa,
                .msg_namelen = len,
                .msg_iov = iov,
                .msg_iovlen = iovlen,
        };
        ssize_t k;

        assert(transport_fd >= 0);

        /*
         * We need either an FD or data to send.
         * If there's nothing, return an error.
         */
        if (fd < 0 && !iov)
                return -EINVAL;

        if (fd >= 0) {
                struct cmsghdr *cmsg;

                mh.msg_control = &control;
                mh.msg_controllen = sizeof(control);

                cmsg = CMSG_FIRSTHDR(&mh);
                cmsg->cmsg_level = SOL_SOCKET;
                cmsg->cmsg_type = SCM_RIGHTS;
                cmsg->cmsg_len = CMSG_LEN(sizeof(int));
                memcpy(CMSG_DATA(cmsg), &fd, sizeof(int));

                mh.msg_controllen = CMSG_SPACE(sizeof(int));
        }
        k = sendmsg(transport_fd, &mh, MSG_NOSIGNAL | flags);
        if (k < 0)
                return (ssize_t) -errno;

        return k;
}

int send_one_fd_sa(
                int transport_fd,
                int fd,
                const struct sockaddr *sa, socklen_t len,
                int flags) {

        assert(fd >= 0);

        return (int) send_one_fd_iov_sa(transport_fd, fd, NULL, 0, sa, len, flags);
}

ssize_t receive_one_fd_iov(
                int transport_fd,
                struct iovec *iov, size_t iovlen,
                int flags,
                int *ret_fd) {

        union {
                struct cmsghdr cmsghdr;
                uint8_t buf[CMSG_SPACE(sizeof(int))];
        } control = {};
        struct msghdr mh = {
                .msg_control = &control,
                .msg_controllen = sizeof(control),
                .msg_iov = iov,
                .msg_iovlen = iovlen,
        };
        struct cmsghdr *cmsg, *found = NULL;
        ssize_t k;

        assert(transport_fd >= 0);
        assert(ret_fd);

        /*
         * Receive a single FD via @transport_fd. We don't care for
         * the transport-type. We retrieve a single FD at most, so for
         * packet-based transports, the caller must ensure to send
         * only a single FD per packet.  This is best used in
         * combination with send_one_fd().
         */

        k = recvmsg(transport_fd, &mh, MSG_CMSG_CLOEXEC | flags);
        if (k < 0)
                return (ssize_t) -errno;

        CMSG_FOREACH(cmsg, &mh) {
                if (cmsg->cmsg_level == SOL_SOCKET &&
                    cmsg->cmsg_type == SCM_RIGHTS &&
                    cmsg->cmsg_len == CMSG_LEN(sizeof(int))) {
                        assert(!found);
                        found = cmsg;
                        break;
                }
        }

        if (!found)
                cmsg_close_all(&mh);

        /* If didn't receive an FD or any data, return an error. */
        if (k == 0 && !found)
                return -EIO;

        if (found)
                *ret_fd = *(int*) CMSG_DATA(found);
        else
                *ret_fd = -1;

        return k;
}

int receive_one_fd(int transport_fd, int flags) {
        int fd;
        ssize_t k;

        k = receive_one_fd_iov(transport_fd, NULL, 0, flags, &fd);
        if (k == 0)
                return fd;

        /* k must be negative, since receive_one_fd_iov() only returns
         * a positive value if data was received through the iov. */
        assert(k < 0);
        return (int) k;
}
#endif /* NM_IGNORED */

ssize_t next_datagram_size_fd(int fd) {
        ssize_t l;
        int k;

        /* This is a bit like FIONREAD/SIOCINQ, however a bit more powerful. The difference being: recv(MSG_PEEK) will
         * actually cause the next datagram in the queue to be validated regarding checksums, which FIONREAD doesn't
         * do. This difference is actually of major importance as we need to be sure that the size returned here
         * actually matches what we will read with recvmsg() next, as otherwise we might end up allocating a buffer of
         * the wrong size. */

        l = recv(fd, NULL, 0, MSG_PEEK|MSG_TRUNC);
        if (l < 0) {
                if (IN_SET(errno, EOPNOTSUPP, EFAULT))
                        goto fallback;

                return -errno;
        }
        if (l == 0)
                goto fallback;

        return l;

fallback:
        k = 0;

        /* Some sockets (AF_PACKET) do not support null-sized recv() with MSG_TRUNC set, let's fall back to FIONREAD
         * for them. Checksums don't matter for raw sockets anyway, hence this should be fine. */

        if (ioctl(fd, FIONREAD, &k) < 0)
                return -errno;

        return (ssize_t) k;
}

<<<<<<< HEAD
#if 0 /* NM_IGNORED */
=======
/* Put a limit on how many times will attempt to call accept4(). We loop
 * only on "transient" errors, but let's make sure we don't loop forever. */
#define MAX_FLUSH_ITERATIONS 1024

>>>>>>> f61a12ee
int flush_accept(int fd) {

        struct pollfd pollfd = {
                .fd = fd,
                .events = POLLIN,
        };
        int r, b;
        socklen_t l = sizeof(b);

        /* Similar to flush_fd() but flushes all incoming connections by accepting and immediately closing
         * them. */

        if (getsockopt(fd, SOL_SOCKET, SO_ACCEPTCONN, &b, &l) < 0)
                return -errno;

        assert(l == sizeof(b));
        if (!b) /* Let's check if this socket accepts connections before calling accept(). accept4() can
                 * return EOPNOTSUPP if the fd is not a listening socket, which we should treat as a fatal
                 * error, or in case the incoming TCP connection triggered a network issue, which we want to
                 * treat as a transient error. Thus, let's rule out the first reason for EOPNOTSUPP early, so
                 * we can loop safely on transient errors below. */
                return -ENOTTY;

        for (unsigned iteration = 0;; iteration++) {
                int cfd;

                r = poll(&pollfd, 1, 0);
                if (r < 0) {
                        if (errno == EINTR)
                                continue;

                        return -errno;
                }
                if (r == 0)
                        return 0;

                if (iteration >= MAX_FLUSH_ITERATIONS)
                        return log_debug_errno(SYNTHETIC_ERRNO(EBUSY),
                                               "Failed to flush connections within " STRINGIFY(MAX_FLUSH_ITERATIONS) " iterations.");

                cfd = accept4(fd, NULL, NULL, SOCK_NONBLOCK|SOCK_CLOEXEC);
                if (cfd < 0) {
                        if (errno == EAGAIN)
                                return 0;

                        if (ERRNO_IS_ACCEPT_AGAIN(errno))
                                continue;

                        return -errno;
                }

                safe_close(cfd);
        }
}

struct cmsghdr* cmsg_find(struct msghdr *mh, int level, int type, socklen_t length) {
        struct cmsghdr *cmsg;

        assert(mh);

        CMSG_FOREACH(cmsg, mh)
                if (cmsg->cmsg_level == level &&
                    cmsg->cmsg_type == type &&
                    (length == (socklen_t) -1 || length == cmsg->cmsg_len))
                        return cmsg;

        return NULL;
}

int socket_ioctl_fd(void) {
        int fd;

        /* Create a socket to invoke the various network interface ioctl()s on. Traditionally only AF_INET was good for
         * that. Since kernel 4.6 AF_NETLINK works for this too. We first try to use AF_INET hence, but if that's not
         * available (for example, because it is made unavailable via SECCOMP or such), we'll fall back to the more
         * generic AF_NETLINK. */

        fd = socket(AF_INET, SOCK_DGRAM|SOCK_CLOEXEC, 0);
        if (fd < 0)
                fd = socket(AF_NETLINK, SOCK_RAW|SOCK_CLOEXEC, NETLINK_GENERIC);
        if (fd < 0)
                return -errno;

        return fd;
}

int sockaddr_un_unlink(const struct sockaddr_un *sa) {
        const char *p, * nul;

        assert(sa);

        if (sa->sun_family != AF_UNIX)
                return -EPROTOTYPE;

        if (sa->sun_path[0] == 0) /* Nothing to do for abstract sockets */
                return 0;

        /* The path in .sun_path is not necessarily NUL terminated. Let's fix that. */
        nul = memchr(sa->sun_path, 0, sizeof(sa->sun_path));
        if (nul)
                p = sa->sun_path;
        else
                p = memdupa_suffix0(sa->sun_path, sizeof(sa->sun_path));

        if (unlink(p) < 0)
                return -errno;

        return 1;
}

int sockaddr_un_set_path(struct sockaddr_un *ret, const char *path) {
        size_t l;

        assert(ret);
        assert(path);

        /* Initialize ret->sun_path from the specified argument. This will interpret paths starting with '@' as
         * abstract namespace sockets, and those starting with '/' as regular filesystem sockets. It won't accept
         * anything else (i.e. no relative paths), to avoid ambiguities. Note that this function cannot be used to
         * reference paths in the abstract namespace that include NUL bytes in the name. */

        l = strlen(path);
        if (l == 0)
                return -EINVAL;
        if (!IN_SET(path[0], '/', '@'))
                return -EINVAL;
        if (path[1] == 0)
                return -EINVAL;

        /* Don't allow paths larger than the space in sockaddr_un. Note that we are a tiny bit more restrictive than
         * the kernel is: we insist on NUL termination (both for abstract namespace and regular file system socket
         * addresses!), which the kernel doesn't. We do this to reduce chance of incompatibility with other apps that
         * do not expect non-NUL terminated file system path*/
        if (l+1 > sizeof(ret->sun_path))
                return -EINVAL;

        *ret = (struct sockaddr_un) {
                .sun_family = AF_UNIX,
        };

        if (path[0] == '@') {
                /* Abstract namespace socket */
                memcpy(ret->sun_path + 1, path + 1, l); /* copy *with* trailing NUL byte */
                return (int) (offsetof(struct sockaddr_un, sun_path) + l); /* 🔥 *don't* 🔥 include trailing NUL in size */

        } else {
                assert(path[0] == '/');

                /* File system socket */
                memcpy(ret->sun_path, path, l + 1); /* copy *with* trailing NUL byte */
                return (int) (offsetof(struct sockaddr_un, sun_path) + l + 1); /* include trailing NUL in size */
        }
}
#endif /* NM_IGNORED */

int socket_bind_to_ifname(int fd, const char *ifname) {
        assert(fd >= 0);

        /* Call with NULL to drop binding */

        if (setsockopt(fd, SOL_SOCKET, SO_BINDTODEVICE, ifname, strlen_ptr(ifname)) < 0)
                return -errno;

        return 0;
}

int socket_bind_to_ifindex(int fd, int ifindex) {
        char ifname[IFNAMSIZ] = "";

        assert(fd >= 0);

        if (ifindex <= 0) {
                /* Drop binding */
                if (setsockopt(fd, SOL_SOCKET, SO_BINDTODEVICE, NULL, 0) < 0)
                        return -errno;

                return 0;
        }

        if (setsockopt(fd, SOL_SOCKET, SO_BINDTOIFINDEX, &ifindex, sizeof(ifindex)) >= 0)
                return 0;
        if (errno != ENOPROTOOPT)
                return -errno;

        /* Fall back to SO_BINDTODEVICE on kernels < 5.0 which didn't have SO_BINDTOIFINDEX */
        if (!if_indextoname(ifindex, ifname))
                return -errno;

        return socket_bind_to_ifname(fd, ifname);
}<|MERGE_RESOLUTION|>--- conflicted
+++ resolved
@@ -1223,14 +1223,11 @@
         return (ssize_t) k;
 }
 
-<<<<<<< HEAD
 #if 0 /* NM_IGNORED */
-=======
 /* Put a limit on how many times will attempt to call accept4(). We loop
  * only on "transient" errors, but let's make sure we don't loop forever. */
 #define MAX_FLUSH_ITERATIONS 1024
 
->>>>>>> f61a12ee
 int flush_accept(int fd) {
 
         struct pollfd pollfd = {
