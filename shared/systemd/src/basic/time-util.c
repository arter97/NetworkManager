/* SPDX-License-Identifier: LGPL-2.1+ */

#include "nm-sd-adapt-shared.h"

#include <ctype.h>
#include <errno.h>
#include <limits.h>
#include <stdlib.h>
#include <sys/mman.h>
#include <sys/time.h>
#include <sys/timerfd.h>
#include <sys/timex.h>
#include <sys/types.h>
#include <unistd.h>

#include "alloc-util.h"
#include "fd-util.h"
#include "fileio.h"
#include "fs-util.h"
#include "io-util.h"
#include "log.h"
#include "macro.h"
#include "missing_timerfd.h"
#include "parse-util.h"
#include "path-util.h"
#include "process-util.h"
#include "stat-util.h"
#include "string-table.h"
#include "string-util.h"
#include "strv.h"
#include "time-util.h"

static clockid_t map_clock_id(clockid_t c) {

        /* Some more exotic archs (s390, ppc, …) lack the "ALARM" flavour of the clocks. Thus, clock_gettime() will
         * fail for them. Since they are essentially the same as their non-ALARM pendants (their only difference is
         * when timers are set on them), let's just map them accordingly. This way, we can get the correct time even on
         * those archs. */

        switch (c) {

        case CLOCK_BOOTTIME_ALARM:
                return CLOCK_BOOTTIME;

        case CLOCK_REALTIME_ALARM:
                return CLOCK_REALTIME;

        default:
                return c;
        }
}

usec_t now(clockid_t clock_id) {
        struct timespec ts;

        assert_se(clock_gettime(map_clock_id(clock_id), &ts) == 0);

        return timespec_load(&ts);
}

nsec_t now_nsec(clockid_t clock_id) {
        struct timespec ts;

        assert_se(clock_gettime(map_clock_id(clock_id), &ts) == 0);

        return timespec_load_nsec(&ts);
}

dual_timestamp* dual_timestamp_get(dual_timestamp *ts) {
        assert(ts);

        ts->realtime = now(CLOCK_REALTIME);
        ts->monotonic = now(CLOCK_MONOTONIC);

        return ts;
}

triple_timestamp* triple_timestamp_get(triple_timestamp *ts) {
        assert(ts);

        ts->realtime = now(CLOCK_REALTIME);
        ts->monotonic = now(CLOCK_MONOTONIC);
        ts->boottime = clock_boottime_supported() ? now(CLOCK_BOOTTIME) : USEC_INFINITY;

        return ts;
}

static usec_t map_clock_usec_internal(usec_t from, usec_t from_base, usec_t to_base) {

        /* Maps the time 'from' between two clocks, based on a common reference point where the first clock
         * is at 'from_base' and the second clock at 'to_base'. Basically calculates:
         *
         *         from - from_base + to_base
         *
         * But takes care of overflows/underflows and avoids signed operations. */

        if (from >= from_base) { /* In the future */
                usec_t delta = from - from_base;

                if (to_base >= USEC_INFINITY - delta) /* overflow? */
                        return USEC_INFINITY;

                return to_base + delta;

        } else { /* In the past */
                usec_t delta = from_base - from;

                if (to_base <= delta) /* underflow? */
                        return 0;

                return to_base - delta;
        }
}

usec_t map_clock_usec(usec_t from, clockid_t from_clock, clockid_t to_clock) {

        /* Try to avoid any inaccuracy needlessly added in case we convert from effectively the same clock
         * onto itself */
        if (map_clock_id(from_clock) == map_clock_id(to_clock))
                return from;

        /* Keep infinity as is */
        if (from == USEC_INFINITY)
                return from;

        return map_clock_usec_internal(from, now(from_clock), now(to_clock));
}

dual_timestamp* dual_timestamp_from_realtime(dual_timestamp *ts, usec_t u) {
        assert(ts);

        if (u == USEC_INFINITY || u == 0) {
                ts->realtime = ts->monotonic = u;
                return ts;
        }

        ts->realtime = u;
        ts->monotonic = map_clock_usec(u, CLOCK_REALTIME, CLOCK_MONOTONIC);
        return ts;
}

triple_timestamp* triple_timestamp_from_realtime(triple_timestamp *ts, usec_t u) {
        usec_t nowr;

        assert(ts);

        if (u == USEC_INFINITY || u == 0) {
                ts->realtime = ts->monotonic = ts->boottime = u;
                return ts;
        }

        nowr = now(CLOCK_REALTIME);

        ts->realtime = u;
        ts->monotonic = map_clock_usec_internal(u, nowr, now(CLOCK_MONOTONIC));
        ts->boottime = clock_boottime_supported() ?
                map_clock_usec_internal(u, nowr, now(CLOCK_BOOTTIME)) :
                USEC_INFINITY;

        return ts;
}

dual_timestamp* dual_timestamp_from_monotonic(dual_timestamp *ts, usec_t u) {
        assert(ts);

        if (u == USEC_INFINITY) {
                ts->realtime = ts->monotonic = USEC_INFINITY;
                return ts;
        }

        ts->monotonic = u;
        ts->realtime = map_clock_usec(u, CLOCK_MONOTONIC, CLOCK_REALTIME);
        return ts;
}

dual_timestamp* dual_timestamp_from_boottime_or_monotonic(dual_timestamp *ts, usec_t u) {
        clockid_t cid;
        usec_t nowm;

        if (u == USEC_INFINITY) {
                ts->realtime = ts->monotonic = USEC_INFINITY;
                return ts;
        }

        cid = clock_boottime_or_monotonic();
        nowm = now(cid);

        if (cid == CLOCK_MONOTONIC)
                ts->monotonic = u;
        else
                ts->monotonic = map_clock_usec_internal(u, nowm, now(CLOCK_MONOTONIC));

        ts->realtime = map_clock_usec_internal(u, nowm, now(CLOCK_REALTIME));
        return ts;
}

usec_t triple_timestamp_by_clock(triple_timestamp *ts, clockid_t clock) {

        switch (clock) {

        case CLOCK_REALTIME:
        case CLOCK_REALTIME_ALARM:
                return ts->realtime;

        case CLOCK_MONOTONIC:
                return ts->monotonic;

        case CLOCK_BOOTTIME:
        case CLOCK_BOOTTIME_ALARM:
                return ts->boottime;

        default:
                return USEC_INFINITY;
        }
}

usec_t timespec_load(const struct timespec *ts) {
        assert(ts);

        if (ts->tv_sec < 0 || ts->tv_nsec < 0)
                return USEC_INFINITY;

        if ((usec_t) ts->tv_sec > (UINT64_MAX - (ts->tv_nsec / NSEC_PER_USEC)) / USEC_PER_SEC)
                return USEC_INFINITY;

        return
                (usec_t) ts->tv_sec * USEC_PER_SEC +
                (usec_t) ts->tv_nsec / NSEC_PER_USEC;
}

nsec_t timespec_load_nsec(const struct timespec *ts) {
        assert(ts);

        if (ts->tv_sec < 0 || ts->tv_nsec < 0)
                return NSEC_INFINITY;

        if ((nsec_t) ts->tv_sec >= (UINT64_MAX - ts->tv_nsec) / NSEC_PER_SEC)
                return NSEC_INFINITY;

        return (nsec_t) ts->tv_sec * NSEC_PER_SEC + (nsec_t) ts->tv_nsec;
}

struct timespec *timespec_store(struct timespec *ts, usec_t u)  {
        assert(ts);

        if (u == USEC_INFINITY ||
            u / USEC_PER_SEC >= TIME_T_MAX) {
                ts->tv_sec = (time_t) -1;
                ts->tv_nsec = -1L;
                return ts;
        }

        ts->tv_sec = (time_t) (u / USEC_PER_SEC);
        ts->tv_nsec = (long) ((u % USEC_PER_SEC) * NSEC_PER_USEC);

        return ts;
}

struct timespec *timespec_store_nsec(struct timespec *ts, nsec_t n)  {
        assert(ts);

        if (n == NSEC_INFINITY ||
            n / NSEC_PER_SEC >= TIME_T_MAX) {
                ts->tv_sec = (time_t) -1;
                ts->tv_nsec = -1L;
                return ts;
        }

        ts->tv_sec = (time_t) (n / NSEC_PER_SEC);
        ts->tv_nsec = (long) (n % NSEC_PER_SEC);

        return ts;
}

#if 0 /* NM_IGNORED */
usec_t timeval_load(const struct timeval *tv) {
        assert(tv);

        if (tv->tv_sec < 0 || tv->tv_usec < 0)
                return USEC_INFINITY;

        if ((usec_t) tv->tv_sec > (UINT64_MAX - tv->tv_usec) / USEC_PER_SEC)
                return USEC_INFINITY;

        return
                (usec_t) tv->tv_sec * USEC_PER_SEC +
                (usec_t) tv->tv_usec;
}

struct timeval *timeval_store(struct timeval *tv, usec_t u) {
        assert(tv);

        if (u == USEC_INFINITY ||
            u / USEC_PER_SEC > TIME_T_MAX) {
                tv->tv_sec = (time_t) -1;
                tv->tv_usec = (suseconds_t) -1;
        } else {
                tv->tv_sec = (time_t) (u / USEC_PER_SEC);
                tv->tv_usec = (suseconds_t) (u % USEC_PER_SEC);
        }

        return tv;
}

char *format_timestamp_style(
                char *buf,
                size_t l,
                usec_t t,
                TimestampStyle style) {

        /* The weekdays in non-localized (English) form. We use this instead of the localized form, so that our
         * generated timestamps may be parsed with parse_timestamp(), and always read the same. */
        static const char * const weekdays[] = {
                [0] = "Sun",
                [1] = "Mon",
                [2] = "Tue",
                [3] = "Wed",
                [4] = "Thu",
                [5] = "Fri",
                [6] = "Sat",
        };

        struct tm tm;
        time_t sec;
        size_t n;
        bool utc = false, us = false;

        assert(buf);

        switch (style) {
                case TIMESTAMP_PRETTY:
                        break;
                case TIMESTAMP_US:
                        us = true;
                        break;
                case TIMESTAMP_UTC:
                        utc = true;
                        break;
                case TIMESTAMP_US_UTC:
                        us = true;
                        utc = true;
                        break;
                default:
                        return NULL;
        }

        if (l < (size_t) (3 +                  /* week day */
                          1 + 10 +             /* space and date */
                          1 + 8 +              /* space and time */
                          (us ? 1 + 6 : 0) +   /* "." and microsecond part */
                          1 + 1 +              /* space and shortest possible zone */
                          1))
                return NULL; /* Not enough space even for the shortest form. */
        if (t <= 0 || t == USEC_INFINITY)
                return NULL; /* Timestamp is unset */

        /* Let's not format times with years > 9999 */
        if (t > USEC_TIMESTAMP_FORMATTABLE_MAX) {
                assert(l >= STRLEN("--- XXXX-XX-XX XX:XX:XX") + 1);
                strcpy(buf, "--- XXXX-XX-XX XX:XX:XX");
                return buf;
        }

        sec = (time_t) (t / USEC_PER_SEC); /* Round down */

        if (!localtime_or_gmtime_r(&sec, &tm, utc))
                return NULL;

        /* Start with the week day */
        assert((size_t) tm.tm_wday < ELEMENTSOF(weekdays));
        memcpy(buf, weekdays[tm.tm_wday], 4);

        /* Add the main components */
        if (strftime(buf + 3, l - 3, " %Y-%m-%d %H:%M:%S", &tm) <= 0)
                return NULL; /* Doesn't fit */

        /* Append the microseconds part, if that's requested */
        if (us) {
                n = strlen(buf);
                if (n + 8 > l)
                        return NULL; /* Microseconds part doesn't fit. */

                sprintf(buf + n, ".%06"PRI_USEC, t % USEC_PER_SEC);
        }

        /* Append the timezone */
        n = strlen(buf);
        if (utc) {
                /* If this is UTC then let's explicitly use the "UTC" string here, because gmtime_r() normally uses the
                 * obsolete "GMT" instead. */
                if (n + 5 > l)
                        return NULL; /* "UTC" doesn't fit. */

                strcpy(buf + n, " UTC");

        } else if (!isempty(tm.tm_zone)) {
                size_t tn;

                /* An explicit timezone is specified, let's use it, if it fits */
                tn = strlen(tm.tm_zone);
                if (n + 1 + tn + 1 > l) {
                        /* The full time zone does not fit in. Yuck. */

                        if (n + 1 + _POSIX_TZNAME_MAX + 1 > l)
                                return NULL; /* Not even enough space for the POSIX minimum (of 6)? In that case, complain that it doesn't fit */

                        /* So the time zone doesn't fit in fully, but the caller passed enough space for the POSIX
                         * minimum time zone length. In this case suppress the timezone entirely, in order not to dump
                         * an overly long, hard to read string on the user. This should be safe, because the user will
                         * assume the local timezone anyway if none is shown. And so does parse_timestamp(). */
                } else {
                        buf[n++] = ' ';
                        strcpy(buf + n, tm.tm_zone);
                }
        }

        return buf;
}

char *format_timestamp_relative(char *buf, size_t l, usec_t t) {
        const char *s;
        usec_t n, d;

        if (t <= 0 || t == USEC_INFINITY)
                return NULL;

        n = now(CLOCK_REALTIME);
        if (n > t) {
                d = n - t;
                s = "ago";
        } else {
                d = t - n;
                s = "left";
        }

        if (d >= USEC_PER_YEAR)
                snprintf(buf, l, USEC_FMT " years " USEC_FMT " months %s",
                         d / USEC_PER_YEAR,
                         (d % USEC_PER_YEAR) / USEC_PER_MONTH, s);
        else if (d >= USEC_PER_MONTH)
                snprintf(buf, l, USEC_FMT " months " USEC_FMT " days %s",
                         d / USEC_PER_MONTH,
                         (d % USEC_PER_MONTH) / USEC_PER_DAY, s);
        else if (d >= USEC_PER_WEEK)
                snprintf(buf, l, USEC_FMT " weeks " USEC_FMT " days %s",
                         d / USEC_PER_WEEK,
                         (d % USEC_PER_WEEK) / USEC_PER_DAY, s);
        else if (d >= 2*USEC_PER_DAY)
                snprintf(buf, l, USEC_FMT " days %s", d / USEC_PER_DAY, s);
        else if (d >= 25*USEC_PER_HOUR)
                snprintf(buf, l, "1 day " USEC_FMT "h %s",
                         (d - USEC_PER_DAY) / USEC_PER_HOUR, s);
        else if (d >= 6*USEC_PER_HOUR)
                snprintf(buf, l, USEC_FMT "h %s",
                         d / USEC_PER_HOUR, s);
        else if (d >= USEC_PER_HOUR)
                snprintf(buf, l, USEC_FMT "h " USEC_FMT "min %s",
                         d / USEC_PER_HOUR,
                         (d % USEC_PER_HOUR) / USEC_PER_MINUTE, s);
        else if (d >= 5*USEC_PER_MINUTE)
                snprintf(buf, l, USEC_FMT "min %s",
                         d / USEC_PER_MINUTE, s);
        else if (d >= USEC_PER_MINUTE)
                snprintf(buf, l, USEC_FMT "min " USEC_FMT "s %s",
                         d / USEC_PER_MINUTE,
                         (d % USEC_PER_MINUTE) / USEC_PER_SEC, s);
        else if (d >= USEC_PER_SEC)
                snprintf(buf, l, USEC_FMT "s %s",
                         d / USEC_PER_SEC, s);
        else if (d >= USEC_PER_MSEC)
                snprintf(buf, l, USEC_FMT "ms %s",
                         d / USEC_PER_MSEC, s);
        else if (d > 0)
                snprintf(buf, l, USEC_FMT"us %s",
                         d, s);
        else
                snprintf(buf, l, "now");

        buf[l-1] = 0;
        return buf;
}
#endif /* NM_IGNORED */

char *format_timespan(char *buf, size_t l, usec_t t, usec_t accuracy) {
        static const struct {
                const char *suffix;
                usec_t usec;
        } table[] = {
                { "y",     USEC_PER_YEAR   },
                { "month", USEC_PER_MONTH  },
                { "w",     USEC_PER_WEEK   },
                { "d",     USEC_PER_DAY    },
                { "h",     USEC_PER_HOUR   },
                { "min",   USEC_PER_MINUTE },
                { "s",     USEC_PER_SEC    },
                { "ms",    USEC_PER_MSEC   },
                { "us",    1               },
        };

        size_t i;
        char *p = buf;
        bool something = false;

        assert(buf);
        assert(l > 0);

        if (t == USEC_INFINITY) {
                strncpy(p, "infinity", l-1);
                p[l-1] = 0;
                return p;
        }

        if (t <= 0) {
                strncpy(p, "0", l-1);
                p[l-1] = 0;
                return p;
        }

        /* The result of this function can be parsed with parse_sec */

        for (i = 0; i < ELEMENTSOF(table); i++) {
                int k = 0;
                size_t n;
                bool done = false;
                usec_t a, b;

                if (t <= 0)
                        break;

                if (t < accuracy && something)
                        break;

                if (t < table[i].usec)
                        continue;

                if (l <= 1)
                        break;

                a = t / table[i].usec;
                b = t % table[i].usec;

                /* Let's see if we should shows this in dot notation */
                if (t < USEC_PER_MINUTE && b > 0) {
                        usec_t cc;
                        signed char j;

                        j = 0;
                        for (cc = table[i].usec; cc > 1; cc /= 10)
                                j++;

                        for (cc = accuracy; cc > 1; cc /= 10) {
                                b /= 10;
                                j--;
                        }

                        if (j > 0) {
                                k = snprintf(p, l,
                                             "%s"USEC_FMT".%0*"PRI_USEC"%s",
                                             p > buf ? " " : "",
                                             a,
                                             j,
                                             b,
                                             table[i].suffix);

                                t = 0;
                                done = true;
                        }
                }

                /* No? Then let's show it normally */
                if (!done) {
                        k = snprintf(p, l,
                                     "%s"USEC_FMT"%s",
                                     p > buf ? " " : "",
                                     a,
                                     table[i].suffix);

                        t = b;
                }

                n = MIN((size_t) k, l);

                l -= n;
                p += n;

                something = true;
        }

        *p = 0;

        return buf;
}

#if 0 /* NM_IGNORED */
static int parse_timestamp_impl(const char *t, usec_t *usec, bool with_tz) {
        static const struct {
                const char *name;
                const int nr;
        } day_nr[] = {
                { "Sunday",    0 },
                { "Sun",       0 },
                { "Monday",    1 },
                { "Mon",       1 },
                { "Tuesday",   2 },
                { "Tue",       2 },
                { "Wednesday", 3 },
                { "Wed",       3 },
                { "Thursday",  4 },
                { "Thu",       4 },
                { "Friday",    5 },
                { "Fri",       5 },
                { "Saturday",  6 },
                { "Sat",       6 },
        };

        const char *k, *utc = NULL, *tzn = NULL;
        struct tm tm, copy;
        time_t x;
        usec_t x_usec, plus = 0, minus = 0, ret;
        int r, weekday = -1, dst = -1;
        size_t i;

        /* Allowed syntaxes:
         *
         *   2012-09-22 16:34:22
         *   2012-09-22 16:34     (seconds will be set to 0)
         *   2012-09-22           (time will be set to 00:00:00)
         *   16:34:22             (date will be set to today)
         *   16:34                (date will be set to today, seconds to 0)
         *   now
         *   yesterday            (time is set to 00:00:00)
         *   today                (time is set to 00:00:00)
         *   tomorrow             (time is set to 00:00:00)
         *   +5min
         *   -5days
         *   @2147483647          (seconds since epoch)
         */

        assert(t);

        if (t[0] == '@' && !with_tz)
                return parse_sec(t + 1, usec);

        ret = now(CLOCK_REALTIME);

        if (!with_tz) {
                if (streq(t, "now"))
                        goto finish;

                else if (t[0] == '+') {
                        r = parse_sec(t+1, &plus);
                        if (r < 0)
                                return r;

                        goto finish;

                } else if (t[0] == '-') {
                        r = parse_sec(t+1, &minus);
                        if (r < 0)
                                return r;

                        goto finish;

                } else if ((k = endswith(t, " ago"))) {
                        t = strndupa(t, k - t);

                        r = parse_sec(t, &minus);
                        if (r < 0)
                                return r;

                        goto finish;

                } else if ((k = endswith(t, " left"))) {
                        t = strndupa(t, k - t);

                        r = parse_sec(t, &plus);
                        if (r < 0)
                                return r;

                        goto finish;
                }

                /* See if the timestamp is suffixed with UTC */
                utc = endswith_no_case(t, " UTC");
                if (utc)
                        t = strndupa(t, utc - t);
                else {
                        const char *e = NULL;
                        int j;

                        tzset();

                        /* See if the timestamp is suffixed by either the DST or non-DST local timezone. Note that we only
                         * support the local timezones here, nothing else. Not because we wouldn't want to, but simply because
                         * there are no nice APIs available to cover this. By accepting the local time zone strings, we make
                         * sure that all timestamps written by format_timestamp() can be parsed correctly, even though we don't
                         * support arbitrary timezone specifications. */

                        for (j = 0; j <= 1; j++) {

                                if (isempty(tzname[j]))
                                        continue;

                                e = endswith_no_case(t, tzname[j]);
                                if (!e)
                                        continue;
                                if (e == t)
                                        continue;
                                if (e[-1] != ' ')
                                        continue;

                                break;
                        }

                        if (IN_SET(j, 0, 1)) {
                                /* Found one of the two timezones specified. */
                                t = strndupa(t, e - t - 1);
                                dst = j;
                                tzn = tzname[j];
                        }
                }
        }

        x = (time_t) (ret / USEC_PER_SEC);
        x_usec = 0;

        if (!localtime_or_gmtime_r(&x, &tm, utc))
                return -EINVAL;

        tm.tm_isdst = dst;
        if (!with_tz && tzn)
                tm.tm_zone = tzn;

        if (streq(t, "today")) {
                tm.tm_sec = tm.tm_min = tm.tm_hour = 0;
                goto from_tm;

        } else if (streq(t, "yesterday")) {
                tm.tm_mday--;
                tm.tm_sec = tm.tm_min = tm.tm_hour = 0;
                goto from_tm;

        } else if (streq(t, "tomorrow")) {
                tm.tm_mday++;
                tm.tm_sec = tm.tm_min = tm.tm_hour = 0;
                goto from_tm;
        }

        for (i = 0; i < ELEMENTSOF(day_nr); i++) {
                size_t skip;

                if (!startswith_no_case(t, day_nr[i].name))
                        continue;

                skip = strlen(day_nr[i].name);
                if (t[skip] != ' ')
                        continue;

                weekday = day_nr[i].nr;
                t += skip + 1;
                break;
        }

        copy = tm;
        k = strptime(t, "%y-%m-%d %H:%M:%S", &tm);
        if (k) {
                if (*k == '.')
                        goto parse_usec;
                else if (*k == 0)
                        goto from_tm;
        }

        tm = copy;
        k = strptime(t, "%Y-%m-%d %H:%M:%S", &tm);
        if (k) {
                if (*k == '.')
                        goto parse_usec;
                else if (*k == 0)
                        goto from_tm;
        }

        tm = copy;
        k = strptime(t, "%y-%m-%d %H:%M", &tm);
        if (k && *k == 0) {
                tm.tm_sec = 0;
                goto from_tm;
        }

        tm = copy;
        k = strptime(t, "%Y-%m-%d %H:%M", &tm);
        if (k && *k == 0) {
                tm.tm_sec = 0;
                goto from_tm;
        }

        tm = copy;
        k = strptime(t, "%y-%m-%d", &tm);
        if (k && *k == 0) {
                tm.tm_sec = tm.tm_min = tm.tm_hour = 0;
                goto from_tm;
        }

        tm = copy;
        k = strptime(t, "%Y-%m-%d", &tm);
        if (k && *k == 0) {
                tm.tm_sec = tm.tm_min = tm.tm_hour = 0;
                goto from_tm;
        }

        tm = copy;
        k = strptime(t, "%H:%M:%S", &tm);
        if (k) {
                if (*k == '.')
                        goto parse_usec;
                else if (*k == 0)
                        goto from_tm;
        }

        tm = copy;
        k = strptime(t, "%H:%M", &tm);
        if (k && *k == 0) {
                tm.tm_sec = 0;
                goto from_tm;
        }

        return -EINVAL;

parse_usec:
        {
                unsigned add;

                k++;
                r = parse_fractional_part_u(&k, 6, &add);
                if (r < 0)
                        return -EINVAL;

                if (*k)
                        return -EINVAL;

                x_usec = add;
        }

from_tm:
        if (weekday >= 0 && tm.tm_wday != weekday)
                return -EINVAL;

        x = mktime_or_timegm(&tm, utc);
        if (x < 0)
                return -EINVAL;

        ret = (usec_t) x * USEC_PER_SEC + x_usec;
        if (ret > USEC_TIMESTAMP_FORMATTABLE_MAX)
                return -EINVAL;

finish:
        if (ret + plus < ret) /* overflow? */
                return -EINVAL;
        ret += plus;
        if (ret > USEC_TIMESTAMP_FORMATTABLE_MAX)
                return -EINVAL;

        if (ret >= minus)
                ret -= minus;
        else
                return -EINVAL;

        if (usec)
                *usec = ret;
        return 0;
}

typedef struct ParseTimestampResult {
        usec_t usec;
        int return_value;
} ParseTimestampResult;

int parse_timestamp(const char *t, usec_t *usec) {
        char *last_space, *tz = NULL;
        ParseTimestampResult *shared, tmp;
        int r;

        last_space = strrchr(t, ' ');
        if (last_space != NULL && timezone_is_valid(last_space + 1, LOG_DEBUG))
                tz = last_space + 1;

        if (!tz || endswith_no_case(t, " UTC"))
                return parse_timestamp_impl(t, usec, false);

        shared = mmap(NULL, sizeof *shared, PROT_READ|PROT_WRITE, MAP_SHARED|MAP_ANONYMOUS, -1, 0);
        if (shared == MAP_FAILED)
                return negative_errno();

        r = safe_fork("(sd-timestamp)", FORK_RESET_SIGNALS|FORK_CLOSE_ALL_FDS|FORK_DEATHSIG|FORK_WAIT, NULL);
        if (r < 0) {
                (void) munmap(shared, sizeof *shared);
                return r;
        }
        if (r == 0) {
                bool with_tz = true;
                char *colon_tz;

                /* tzset(3) says $TZ should be prefixed with ":" if we reference timezone files */
                colon_tz = strjoina(":", tz);

                if (setenv("TZ", colon_tz, 1) != 0) {
                        shared->return_value = negative_errno();
                        _exit(EXIT_FAILURE);
                }

                tzset();

                /* If there is a timezone that matches the tzname fields, leave the parsing to the implementation.
                 * Otherwise just cut it off. */
                with_tz = !STR_IN_SET(tz, tzname[0], tzname[1]);

                /* Cut off the timezone if we don't need it. */
                if (with_tz)
                        t = strndupa(t, last_space - t);

                shared->return_value = parse_timestamp_impl(t, &shared->usec, with_tz);

                _exit(EXIT_SUCCESS);
        }

        tmp = *shared;
        if (munmap(shared, sizeof *shared) != 0)
                return negative_errno();

        if (tmp.return_value == 0 && usec)
                *usec = tmp.usec;

        return tmp.return_value;
}

static const char* extract_multiplier(const char *p, usec_t *multiplier) {
        static const struct {
                const char *suffix;
                usec_t usec;
        } table[] = {
                { "seconds", USEC_PER_SEC    },
                { "second",  USEC_PER_SEC    },
                { "sec",     USEC_PER_SEC    },
                { "s",       USEC_PER_SEC    },
                { "minutes", USEC_PER_MINUTE },
                { "minute",  USEC_PER_MINUTE },
                { "min",     USEC_PER_MINUTE },
                { "months",  USEC_PER_MONTH  },
                { "month",   USEC_PER_MONTH  },
                { "M",       USEC_PER_MONTH  },
                { "msec",    USEC_PER_MSEC   },
                { "ms",      USEC_PER_MSEC   },
                { "m",       USEC_PER_MINUTE },
                { "hours",   USEC_PER_HOUR   },
                { "hour",    USEC_PER_HOUR   },
                { "hr",      USEC_PER_HOUR   },
                { "h",       USEC_PER_HOUR   },
                { "days",    USEC_PER_DAY    },
                { "day",     USEC_PER_DAY    },
                { "d",       USEC_PER_DAY    },
                { "weeks",   USEC_PER_WEEK   },
                { "week",    USEC_PER_WEEK   },
                { "w",       USEC_PER_WEEK   },
                { "years",   USEC_PER_YEAR   },
                { "year",    USEC_PER_YEAR   },
                { "y",       USEC_PER_YEAR   },
                { "usec",    1ULL            },
                { "us",      1ULL            },
                { "µs",      1ULL            },
        };
        size_t i;

        for (i = 0; i < ELEMENTSOF(table); i++) {
                char *e;

                e = startswith(p, table[i].suffix);
                if (e) {
                        *multiplier = table[i].usec;
                        return e;
                }
        }

        return p;
}

int parse_time(const char *t, usec_t *usec, usec_t default_unit) {
        const char *p, *s;
        usec_t r = 0;
        bool something = false;

        assert(t);
        assert(default_unit > 0);

        p = t;

        p += strspn(p, WHITESPACE);
        s = startswith(p, "infinity");
        if (s) {
                s += strspn(s, WHITESPACE);
                if (*s != 0)
                        return -EINVAL;

                if (usec)
                        *usec = USEC_INFINITY;
                return 0;
        }

        for (;;) {
                usec_t multiplier = default_unit, k;
                long long l;
                char *e;

                p += strspn(p, WHITESPACE);

                if (*p == 0) {
                        if (!something)
                                return -EINVAL;

                        break;
                }

                if (*p == '-') /* Don't allow "-0" */
                        return -ERANGE;

                errno = 0;
                l = strtoll(p, &e, 10);
                if (errno > 0)
                        return -errno;
                if (l < 0)
                        return -ERANGE;

                if (*e == '.') {
                        p = e + 1;
                        p += strspn(p, DIGITS);
                } else if (e == p)
                        return -EINVAL;
                else
                        p = e;

                s = extract_multiplier(p + strspn(p, WHITESPACE), &multiplier);
                if (s == p && *s != '\0')
                        /* Don't allow '12.34.56', but accept '12.34 .56' or '12.34s.56'*/
                        return -EINVAL;

                p = s;

                if ((usec_t) l >= USEC_INFINITY / multiplier)
                        return -ERANGE;

                k = (usec_t) l * multiplier;
                if (k >= USEC_INFINITY - r)
                        return -ERANGE;

                r += k;

                something = true;

                if (*e == '.') {
                        usec_t m = multiplier / 10;
                        const char *b;

                        for (b = e + 1; *b >= '0' && *b <= '9'; b++, m /= 10) {
                                k = (usec_t) (*b - '0') * m;
                                if (k >= USEC_INFINITY - r)
                                        return -ERANGE;

                                r += k;
                        }

                        /* Don't allow "0.-0", "3.+1", "3. 1", "3.sec" or "3.hoge"*/
                        if (b == e + 1)
                                return -EINVAL;
                }
        }

        if (usec)
                *usec = r;
        return 0;
}

int parse_sec(const char *t, usec_t *usec) {
        return parse_time(t, usec, USEC_PER_SEC);
}

int parse_sec_fix_0(const char *t, usec_t *ret) {
        usec_t k;
        int r;

        assert(t);
        assert(ret);

        r = parse_sec(t, &k);
        if (r < 0)
                return r;

        *ret = k == 0 ? USEC_INFINITY : k;
        return r;
}

int parse_sec_def_infinity(const char *t, usec_t *ret) {
        t += strspn(t, WHITESPACE);
        if (isempty(t)) {
                *ret = USEC_INFINITY;
                return 0;
        }
        return parse_sec(t, ret);
}

static const char* extract_nsec_multiplier(const char *p, nsec_t *multiplier) {
        static const struct {
                const char *suffix;
                nsec_t nsec;
        } table[] = {
                { "seconds", NSEC_PER_SEC    },
                { "second",  NSEC_PER_SEC    },
                { "sec",     NSEC_PER_SEC    },
                { "s",       NSEC_PER_SEC    },
                { "minutes", NSEC_PER_MINUTE },
                { "minute",  NSEC_PER_MINUTE },
                { "min",     NSEC_PER_MINUTE },
                { "months",  NSEC_PER_MONTH  },
                { "month",   NSEC_PER_MONTH  },
                { "M",       NSEC_PER_MONTH  },
                { "msec",    NSEC_PER_MSEC   },
                { "ms",      NSEC_PER_MSEC   },
                { "m",       NSEC_PER_MINUTE },
                { "hours",   NSEC_PER_HOUR   },
                { "hour",    NSEC_PER_HOUR   },
                { "hr",      NSEC_PER_HOUR   },
                { "h",       NSEC_PER_HOUR   },
                { "days",    NSEC_PER_DAY    },
                { "day",     NSEC_PER_DAY    },
                { "d",       NSEC_PER_DAY    },
                { "weeks",   NSEC_PER_WEEK   },
                { "week",    NSEC_PER_WEEK   },
                { "w",       NSEC_PER_WEEK   },
                { "years",   NSEC_PER_YEAR   },
                { "year",    NSEC_PER_YEAR   },
                { "y",       NSEC_PER_YEAR   },
                { "usec",    NSEC_PER_USEC   },
                { "us",      NSEC_PER_USEC   },
                { "µs",      NSEC_PER_USEC   },
                { "nsec",    1ULL            },
                { "ns",      1ULL            },
                { "",        1ULL            }, /* default is nsec */
        };
        size_t i;

        for (i = 0; i < ELEMENTSOF(table); i++) {
                char *e;

                e = startswith(p, table[i].suffix);
                if (e) {
                        *multiplier = table[i].nsec;
                        return e;
                }
        }

        return p;
}

int parse_nsec(const char *t, nsec_t *nsec) {
        const char *p, *s;
        nsec_t r = 0;
        bool something = false;

        assert(t);
        assert(nsec);

        p = t;

        p += strspn(p, WHITESPACE);
        s = startswith(p, "infinity");
        if (s) {
                s += strspn(s, WHITESPACE);
                if (*s != 0)
                        return -EINVAL;

                *nsec = NSEC_INFINITY;
                return 0;
        }

        for (;;) {
                nsec_t multiplier = 1, k;
                long long l;
                char *e;

                p += strspn(p, WHITESPACE);

                if (*p == 0) {
                        if (!something)
                                return -EINVAL;

                        break;
                }

                if (*p == '-') /* Don't allow "-0" */
                        return -ERANGE;

                errno = 0;
                l = strtoll(p, &e, 10);
                if (errno > 0)
                        return -errno;
                if (l < 0)
                        return -ERANGE;

                if (*e == '.') {
                        p = e + 1;
                        p += strspn(p, DIGITS);
                } else if (e == p)
                        return -EINVAL;
                else
                        p = e;

                s = extract_nsec_multiplier(p + strspn(p, WHITESPACE), &multiplier);
                if (s == p && *s != '\0')
                        /* Don't allow '12.34.56', but accept '12.34 .56' or '12.34s.56'*/
                        return -EINVAL;

                p = s;

                if ((nsec_t) l >= NSEC_INFINITY / multiplier)
                        return -ERANGE;

                k = (nsec_t) l * multiplier;
                if (k >= NSEC_INFINITY - r)
                        return -ERANGE;

                r += k;

                something = true;

                if (*e == '.') {
                        nsec_t m = multiplier / 10;
                        const char *b;

                        for (b = e + 1; *b >= '0' && *b <= '9'; b++, m /= 10) {
                                k = (nsec_t) (*b - '0') * m;
                                if (k >= NSEC_INFINITY - r)
                                        return -ERANGE;

                                r += k;
                        }

                        /* Don't allow "0.-0", "3.+1", "3. 1", "3.sec" or "3.hoge"*/
                        if (b == e + 1)
                                return -EINVAL;
                }
        }

        *nsec = r;

        return 0;
}

bool ntp_synced(void) {
        struct timex txc = {};

        if (adjtimex(&txc) < 0)
                return false;

        /* Consider the system clock synchronized if the reported maximum error is smaller than the maximum
         * value (16 seconds). Ignore the STA_UNSYNC flag as it may have been set to prevent the kernel from
         * touching the RTC. */
        if (txc.maxerror >= 16000000)
                return false;

        return true;
}

int get_timezones(char ***ret) {
        _cleanup_fclose_ FILE *f = NULL;
        _cleanup_strv_free_ char **zones = NULL;
        size_t n_zones = 0, n_allocated = 0;
        int r;

        assert(ret);

        zones = strv_new("UTC");
        if (!zones)
                return -ENOMEM;

        n_allocated = 2;
        n_zones = 1;

        f = fopen("/usr/share/zoneinfo/zone1970.tab", "re");
        if (f) {
                for (;;) {
                        _cleanup_free_ char *line = NULL;
                        char *p, *w;
                        size_t k;

                        r = read_line(f, LONG_LINE_MAX, &line);
                        if (r < 0)
                                return r;
                        if (r == 0)
                                break;

                        p = strstrip(line);

                        if (isempty(p) || *p == '#')
                                continue;

                        /* Skip over country code */
                        p += strcspn(p, WHITESPACE);
                        p += strspn(p, WHITESPACE);

                        /* Skip over coordinates */
                        p += strcspn(p, WHITESPACE);
                        p += strspn(p, WHITESPACE);

                        /* Found timezone name */
                        k = strcspn(p, WHITESPACE);
                        if (k <= 0)
                                continue;

                        w = strndup(p, k);
                        if (!w)
                                return -ENOMEM;

                        if (!GREEDY_REALLOC(zones, n_allocated, n_zones + 2)) {
                                free(w);
                                return -ENOMEM;
                        }

                        zones[n_zones++] = w;
                        zones[n_zones] = NULL;
                }

                strv_sort(zones);
                strv_uniq(zones);

        } else if (errno != ENOENT)
                return -errno;

        *ret = TAKE_PTR(zones);

        return 0;
}
#endif /* NM_IGNORED */

bool timezone_is_valid(const char *name, int log_level) {
        bool slash = false;
        const char *p, *t;
        _cleanup_close_ int fd = -1;
        char buf[4];
        int r;

        if (isempty(name))
                return false;

        /* Always accept "UTC" as valid timezone, since it's the fallback, even if user has no timezones installed. */
        if (streq(name, "UTC"))
                return true;

        if (name[0] == '/')
                return false;

        for (p = name; *p; p++) {
                if (!(*p >= '0' && *p <= '9') &&
                    !(*p >= 'a' && *p <= 'z') &&
                    !(*p >= 'A' && *p <= 'Z') &&
                    !IN_SET(*p, '-', '_', '+', '/'))
                        return false;

                if (*p == '/') {

                        if (slash)
                                return false;

                        slash = true;
                } else
                        slash = false;
        }

        if (slash)
                return false;

        if (p - name >= PATH_MAX)
                return false;

        t = strjoina("/usr/share/zoneinfo/", name);

        fd = open(t, O_RDONLY|O_CLOEXEC);
        if (fd < 0) {
                log_full_errno(log_level, errno, "Failed to open timezone file '%s': %m", t);
                return false;
        }

        r = fd_verify_regular(fd);
        if (r < 0) {
                log_full_errno(log_level, r, "Timezone file '%s' is not  a regular file: %m", t);
                return false;
        }

        r = loop_read_exact(fd, buf, 4, false);
        if (r < 0) {
                log_full_errno(log_level, r, "Failed to read from timezone file '%s': %m", t);
                return false;
        }

        /* Magic from tzfile(5) */
        if (memcmp(buf, "TZif", 4) != 0) {
                log_full(log_level, "Timezone file '%s' has wrong magic bytes", t);
                return false;
        }

        return true;
}

bool clock_boottime_supported(void) {
        static int supported = -1;

        /* Note that this checks whether CLOCK_BOOTTIME is available in general as well as available for timerfds()! */

        if (supported < 0) {
                int fd;

                fd = timerfd_create(CLOCK_BOOTTIME, TFD_NONBLOCK|TFD_CLOEXEC);
                if (fd < 0)
                        supported = false;
                else {
                        safe_close(fd);
                        supported = true;
                }
        }

        return supported;
}

clockid_t clock_boottime_or_monotonic(void) {
        if (clock_boottime_supported())
                return CLOCK_BOOTTIME;
        else
                return CLOCK_MONOTONIC;
}

bool clock_supported(clockid_t clock) {
        struct timespec ts;

        switch (clock) {

        case CLOCK_MONOTONIC:
        case CLOCK_REALTIME:
                return true;

        case CLOCK_BOOTTIME:
                return clock_boottime_supported();

        case CLOCK_BOOTTIME_ALARM:
                if (!clock_boottime_supported())
                        return false;

                _fallthrough_;
        default:
                /* For everything else, check properly */
                return clock_gettime(clock, &ts) >= 0;
        }
}

#if 0 /* NM_IGNORED */
int get_timezone(char **ret) {
        _cleanup_free_ char *t = NULL;
        const char *e;
        char *z;
        int r;

        r = readlink_malloc("/etc/localtime", &t);
        if (r == -ENOENT) {
                /* If the symlink does not exist, assume "UTC", like glibc does*/
                z = strdup("UTC");
                if (!z)
                        return -ENOMEM;

                *ret = z;
                return 0;
        }
        if (r < 0)
                return r; /* returns EINVAL if not a symlink */

        e = PATH_STARTSWITH_SET(t, "/usr/share/zoneinfo/", "../usr/share/zoneinfo/");
        if (!e)
                return -EINVAL;

        if (!timezone_is_valid(e, LOG_DEBUG))
                return -EINVAL;

        z = strdup(e);
        if (!z)
                return -ENOMEM;

        *ret = z;
        return 0;
}

time_t mktime_or_timegm(struct tm *tm, bool utc) {
        return utc ? timegm(tm) : mktime(tm);
}

struct tm *localtime_or_gmtime_r(const time_t *t, struct tm *tm, bool utc) {
        return utc ? gmtime_r(t, tm) : localtime_r(t, tm);
}

static uint32_t sysconf_clock_ticks_cached(void) {
        static thread_local uint32_t hz = 0;
        long r;

        if (hz == 0) {
                r = sysconf(_SC_CLK_TCK);

                assert(r > 0);
                hz = r;
        }

        return hz;
}

uint32_t usec_to_jiffies(usec_t u) {
        uint32_t hz = sysconf_clock_ticks_cached();
        return DIV_ROUND_UP(u, USEC_PER_SEC / hz);
}

usec_t jiffies_to_usec(uint32_t j) {
        uint32_t hz = sysconf_clock_ticks_cached();
        return DIV_ROUND_UP(j * USEC_PER_SEC, hz);
}

usec_t usec_shift_clock(usec_t x, clockid_t from, clockid_t to) {
        usec_t a, b;

        if (x == USEC_INFINITY)
                return USEC_INFINITY;
        if (map_clock_id(from) == map_clock_id(to))
                return x;

        a = now(from);
        b = now(to);

        if (x > a)
                /* x lies in the future */
                return usec_add(b, usec_sub_unsigned(x, a));
        else
                /* x lies in the past */
                return usec_sub_unsigned(b, usec_sub_unsigned(a, x));
}

bool in_utc_timezone(void) {
        tzset();

        return timezone == 0 && daylight == 0;
}

int time_change_fd(void) {

        /* We only care for the cancellation event, hence we set the timeout to the latest possible value. */
        static const struct itimerspec its = {
                .it_value.tv_sec = TIME_T_MAX,
        };

        _cleanup_close_ int fd;

        assert_cc(sizeof(time_t) == sizeof(TIME_T_MAX));

        /* Uses TFD_TIMER_CANCEL_ON_SET to get notifications whenever CLOCK_REALTIME makes a jump relative to
         * CLOCK_MONOTONIC. */

        fd = timerfd_create(CLOCK_REALTIME, TFD_NONBLOCK|TFD_CLOEXEC);
        if (fd < 0)
                return -errno;

        if (timerfd_settime(fd, TFD_TIMER_ABSTIME|TFD_TIMER_CANCEL_ON_SET, &its, NULL) >= 0)
                return TAKE_FD(fd);

        /* So apparently there are systems where time_t is 64bit, but the kernel actually doesn't support
         * 64bit time_t. In that case configuring a timer to TIME_T_MAX will fail with EOPNOTSUPP or a
         * similar error. If that's the case let's try with INT32_MAX instead, maybe that works. It's a bit
         * of a black magic thing though, but what can we do?
         *
         * We don't want this code on x86-64, hence let's conditionalize this for systems with 64bit time_t
         * but where "long" is shorter than 64bit, i.e. 32bit archs.
         *
         * See: https://github.com/systemd/systemd/issues/14362 */

#if SIZEOF_TIME_T == 8 && ULONG_MAX < UINT64_MAX
        if (ERRNO_IS_NOT_SUPPORTED(errno) || errno == EOVERFLOW) {
                static const struct itimerspec its32 = {
                        .it_value.tv_sec = INT32_MAX,
                };

                if (timerfd_settime(fd, TFD_TIMER_ABSTIME|TFD_TIMER_CANCEL_ON_SET, &its32, NULL) >= 0)
                        return TAKE_FD(fd);
        }
#endif

        return -errno;
}
<<<<<<< HEAD
#endif /* NM_IGNORED */
=======

static const char* const timestamp_style_table[_TIMESTAMP_STYLE_MAX] = {
        [TIMESTAMP_PRETTY] = "pretty",
        [TIMESTAMP_US] = "us",
        [TIMESTAMP_UTC] = "utc",
        [TIMESTAMP_US_UTC] = "us+utc",
};

/* Use the macro for enum → string to allow for aliases */
_DEFINE_STRING_TABLE_LOOKUP_TO_STRING(timestamp_style, TimestampStyle,);

/* For the string → enum mapping we use the generic implementation, but also support two aliases */
TimestampStyle timestamp_style_from_string(const char *s) {
        TimestampStyle t;

        t = (TimestampStyle) string_table_lookup(timestamp_style_table, ELEMENTSOF(timestamp_style_table), s);
        if (t >= 0)
                return t;
        if (streq_ptr(s, "µs"))
                return TIMESTAMP_US;
        if (streq_ptr(s, "µs+uts"))
                return TIMESTAMP_US_UTC;
        return t;
}
>>>>>>> d4d0c696
<|MERGE_RESOLUTION|>--- conflicted
+++ resolved
@@ -1593,9 +1593,6 @@
 
         return -errno;
 }
-<<<<<<< HEAD
-#endif /* NM_IGNORED */
-=======
 
 static const char* const timestamp_style_table[_TIMESTAMP_STYLE_MAX] = {
         [TIMESTAMP_PRETTY] = "pretty",
@@ -1620,4 +1617,4 @@
                 return TIMESTAMP_US_UTC;
         return t;
 }
->>>>>>> d4d0c696
+#endif /* NM_IGNORED */