/* SPDX-License-Identifier: LGPL-2.1-or-later */

#include "nm-sd-adapt-shared.h"

#include <errno.h>
#include <stddef.h>
#include <stdlib.h>
#include <linux/falloc.h>
#include <linux/magic.h>
#include <unistd.h>

#include "alloc-util.h"
#include "blockdev-util.h"
#include "dirent-util.h"
#include "fd-util.h"
#include "fileio.h"
#include "fs-util.h"
#include "locale-util.h"
#include "log.h"
#include "macro.h"
#include "missing_fcntl.h"
#include "missing_fs.h"
#include "missing_syscall.h"
#include "mkdir.h"
#include "parse-util.h"
#include "path-util.h"
#include "process-util.h"
#include "random-util.h"
#include "stat-util.h"
#include "stdio-util.h"
#include "string-util.h"
#include "strv.h"
#include "time-util.h"
#include "tmpfile-util.h"
#include "user-util.h"
#include "util.h"

int unlink_noerrno(const char *path) {
        PROTECT_ERRNO;
        int r;

        r = unlink(path);
        if (r < 0)
                return -errno;

        return 0;
}

#if 0 /* NM_IGNORED */
int rmdir_parents(const char *path, const char *stop) {
        size_t l;
        int r = 0;

        assert(path);
        assert(stop);

        l = strlen(path);

        /* Skip trailing slashes */
        while (l > 0 && path[l-1] == '/')
                l--;

        while (l > 0) {
                char *t;

                /* Skip last component */
                while (l > 0 && path[l-1] != '/')
                        l--;

                /* Skip trailing slashes */
                while (l > 0 && path[l-1] == '/')
                        l--;

                if (l <= 0)
                        break;

                t = strndup(path, l);
                if (!t)
                        return -ENOMEM;

                if (path_startswith(stop, t)) {
                        free(t);
                        return 0;
                }

                r = rmdir(t);
                free(t);

                if (r < 0)
                        if (errno != ENOENT)
                                return -errno;
        }

        return 0;
}

int rename_noreplace(int olddirfd, const char *oldpath, int newdirfd, const char *newpath) {
        int r;

        /* Try the ideal approach first */
        if (renameat2(olddirfd, oldpath, newdirfd, newpath, RENAME_NOREPLACE) >= 0)
                return 0;

        /* renameat2() exists since Linux 3.15, btrfs and FAT added support for it later. If it is not implemented,
         * fall back to a different method. */
        if (!IN_SET(errno, EINVAL, ENOSYS, ENOTTY))
                return -errno;

        /* Let's try to use linkat()+unlinkat() as fallback. This doesn't work on directories and on some file systems
         * that do not support hard links (such as FAT, most prominently), but for files it's pretty close to what we
         * want — though not atomic (i.e. for a short period both the new and the old filename will exist). */
        if (linkat(olddirfd, oldpath, newdirfd, newpath, 0) >= 0) {

                if (unlinkat(olddirfd, oldpath, 0) < 0) {
                        r = -errno; /* Backup errno before the following unlinkat() alters it */
                        (void) unlinkat(newdirfd, newpath, 0);
                        return r;
                }

                return 0;
        }

        if (!IN_SET(errno, EINVAL, ENOSYS, ENOTTY, EPERM)) /* FAT returns EPERM on link()… */
                return -errno;

        /* OK, neither RENAME_NOREPLACE nor linkat()+unlinkat() worked. Let's then fall back to the racy TOCTOU
         * vulnerable accessat(F_OK) check followed by classic, replacing renameat(), we have nothing better. */

        if (faccessat(newdirfd, newpath, F_OK, AT_SYMLINK_NOFOLLOW) >= 0)
                return -EEXIST;
        if (errno != ENOENT)
                return -errno;

        if (renameat(olddirfd, oldpath, newdirfd, newpath) < 0)
                return -errno;

        return 0;
}
#endif /* NM_IGNORED */

int readlinkat_malloc(int fd, const char *p, char **ret) {
        size_t l = FILENAME_MAX+1;
        int r;

        assert(p);
        assert(ret);

        for (;;) {
                char *c;
                ssize_t n;

                c = new(char, l);
                if (!c)
                        return -ENOMEM;

                n = readlinkat(fd, p, c, l-1);
                if (n < 0) {
                        r = -errno;
                        free(c);
                        return r;
                }

                if ((size_t) n < l-1) {
                        c[n] = 0;
                        *ret = c;
                        return 0;
                }

                free(c);
                l *= 2;
        }
}

int readlink_malloc(const char *p, char **ret) {
        return readlinkat_malloc(AT_FDCWD, p, ret);
}

#if 0 /* NM_IGNORED */
int readlink_value(const char *p, char **ret) {
        _cleanup_free_ char *link = NULL;
        char *value;
        int r;

        r = readlink_malloc(p, &link);
        if (r < 0)
                return r;

        value = basename(link);
        if (!value)
                return -ENOENT;

        value = strdup(value);
        if (!value)
                return -ENOMEM;

        *ret = value;

        return 0;
}

int readlink_and_make_absolute(const char *p, char **r) {
        _cleanup_free_ char *target = NULL;
        char *k;
        int j;

        assert(p);
        assert(r);

        j = readlink_malloc(p, &target);
        if (j < 0)
                return j;

        k = file_in_same_dir(p, target);
        if (!k)
                return -ENOMEM;

        *r = k;
        return 0;
}

int chmod_and_chown(const char *path, mode_t mode, uid_t uid, gid_t gid) {
        _cleanup_close_ int fd = -1;

        assert(path);

        fd = open(path, O_PATH|O_CLOEXEC|O_NOFOLLOW); /* Let's acquire an O_PATH fd, as precaution to change
                                                       * mode/owner on the same file */
        if (fd < 0)
                return -errno;

        return fchmod_and_chown(fd, mode, uid, gid);
}

int fchmod_and_chown(int fd, mode_t mode, uid_t uid, gid_t gid) {
        bool do_chown, do_chmod;
        struct stat st;
        int r;

        /* Change ownership and access mode of the specified fd. Tries to do so safely, ensuring that at no
         * point in time the access mode is above the old access mode under the old ownership or the new
         * access mode under the new ownership. Note: this call tries hard to leave the access mode
         * unaffected if the uid/gid is changed, i.e. it undoes implicit suid/sgid dropping the kernel does
         * on chown().
         *
         * This call is happy with O_PATH fds. */

        if (fstat(fd, &st) < 0)
                return -errno;

        do_chown =
                (uid != UID_INVALID && st.st_uid != uid) ||
                (gid != GID_INVALID && st.st_gid != gid);

        do_chmod =
                !S_ISLNK(st.st_mode) && /* chmod is not defined on symlinks */
                ((mode != MODE_INVALID && ((st.st_mode ^ mode) & 07777) != 0) ||
                 do_chown); /* If we change ownership, make sure we reset the mode afterwards, since chown()
                             * modifies the access mode too */

        if (mode == MODE_INVALID)
                mode = st.st_mode; /* If we only shall do a chown(), save original mode, since chown() might break it. */
        else if ((mode & S_IFMT) != 0 && ((mode ^ st.st_mode) & S_IFMT) != 0)
                return -EINVAL; /* insist on the right file type if it was specified */

        if (do_chown && do_chmod) {
                mode_t minimal = st.st_mode & mode; /* the subset of the old and the new mask */

                if (((minimal ^ st.st_mode) & 07777) != 0) {
                        r = fchmod_opath(fd, minimal & 07777);
                        if (r < 0)
                                return r;
                }
        }

        if (do_chown)
                if (fchownat(fd, "", uid, gid, AT_EMPTY_PATH) < 0)
                        return -errno;

        if (do_chmod) {
                r = fchmod_opath(fd, mode & 07777);
                if (r < 0)
                        return r;
        }

        return do_chown || do_chmod;
}

int fchmod_umask(int fd, mode_t m) {
        mode_t u;
        int r;

        u = umask(0777);
        r = fchmod(fd, m & (~u)) < 0 ? -errno : 0;
        umask(u);

        return r;
}

int fchmod_opath(int fd, mode_t m) {
        char procfs_path[STRLEN("/proc/self/fd/") + DECIMAL_STR_MAX(int)];

        /* This function operates also on fd that might have been opened with
         * O_PATH. Indeed fchmodat() doesn't have the AT_EMPTY_PATH flag like
         * fchownat() does. */

        xsprintf(procfs_path, "/proc/self/fd/%i", fd);
        if (chmod(procfs_path, m) < 0) {
                if (errno != ENOENT)
                        return -errno;

                if (proc_mounted() == 0)
                        return -ENOSYS; /* if we have no /proc/, the concept is not implementable */

                return -ENOENT;
        }

        return 0;
}

int futimens_opath(int fd, const struct timespec ts[2]) {
        char procfs_path[STRLEN("/proc/self/fd/") + DECIMAL_STR_MAX(int)];

        /* Similar to fchmod_path() but for futimens() */

        xsprintf(procfs_path, "/proc/self/fd/%i", fd);
        if (utimensat(AT_FDCWD, procfs_path, ts, 0) < 0) {
                if (errno != ENOENT)
                        return -errno;

                if (proc_mounted() == 0)
                        return -ENOSYS; /* if we have no /proc/, the concept is not implementable */

                return -ENOENT;
        }

        return 0;
}

int stat_warn_permissions(const char *path, const struct stat *st) {
        assert(path);
        assert(st);

        /* Don't complain if we are reading something that is not a file, for example /dev/null */
        if (!S_ISREG(st->st_mode))
                return 0;

        if (st->st_mode & 0111)
                log_warning("Configuration file %s is marked executable. Please remove executable permission bits. Proceeding anyway.", path);

        if (st->st_mode & 0002)
                log_warning("Configuration file %s is marked world-writable. Please remove world writability permission bits. Proceeding anyway.", path);

        if (getpid_cached() == 1 && (st->st_mode & 0044) != 0044)
                log_warning("Configuration file %s is marked world-inaccessible. This has no effect as configuration data is accessible via APIs without restrictions. Proceeding anyway.", path);

        return 0;
}

int fd_warn_permissions(const char *path, int fd) {
        struct stat st;

        assert(path);
        assert(fd >= 0);

        if (fstat(fd, &st) < 0)
                return -errno;

        return stat_warn_permissions(path, &st);
}

int touch_file(const char *path, bool parents, usec_t stamp, uid_t uid, gid_t gid, mode_t mode) {
        char fdpath[STRLEN("/proc/self/fd/") + DECIMAL_STR_MAX(int)];
        _cleanup_close_ int fd = -1;
        int r, ret = 0;

        assert(path);

        /* Note that touch_file() does not follow symlinks: if invoked on an existing symlink, then it is the symlink
         * itself which is updated, not its target
         *
         * Returns the first error we encounter, but tries to apply as much as possible. */

        if (parents)
                (void) mkdir_parents(path, 0755);

        /* Initially, we try to open the node with O_PATH, so that we get a reference to the node. This is useful in
         * case the path refers to an existing device or socket node, as we can open it successfully in all cases, and
         * won't trigger any driver magic or so. */
        fd = open(path, O_PATH|O_CLOEXEC|O_NOFOLLOW);
        if (fd < 0) {
                if (errno != ENOENT)
                        return -errno;

                /* if the node doesn't exist yet, we create it, but with O_EXCL, so that we only create a regular file
                 * here, and nothing else */
                fd = open(path, O_WRONLY|O_CREAT|O_EXCL|O_CLOEXEC, IN_SET(mode, 0, MODE_INVALID) ? 0644 : mode);
                if (fd < 0)
                        return -errno;
        }

        /* Let's make a path from the fd, and operate on that. With this logic, we can adjust the access mode,
         * ownership and time of the file node in all cases, even if the fd refers to an O_PATH object — which is
         * something fchown(), fchmod(), futimensat() don't allow. */
        xsprintf(fdpath, "/proc/self/fd/%i", fd);

        ret = fchmod_and_chown(fd, mode, uid, gid);

        if (stamp != USEC_INFINITY) {
                struct timespec ts[2];

                timespec_store(&ts[0], stamp);
                ts[1] = ts[0];
                r = utimensat(AT_FDCWD, fdpath, ts, 0);
        } else
                r = utimensat(AT_FDCWD, fdpath, NULL, 0);
        if (r < 0 && ret >= 0)
                return -errno;

        return ret;
}

int touch(const char *path) {
        return touch_file(path, false, USEC_INFINITY, UID_INVALID, GID_INVALID, MODE_INVALID);
}

int symlink_idempotent(const char *from, const char *to, bool make_relative) {
        _cleanup_free_ char *relpath = NULL;
        int r;

        assert(from);
        assert(to);

        if (make_relative) {
                _cleanup_free_ char *parent = NULL;

                parent = dirname_malloc(to);
                if (!parent)
                        return -ENOMEM;

                r = path_make_relative(parent, from, &relpath);
                if (r < 0)
                        return r;

                from = relpath;
        }

        if (symlink(from, to) < 0) {
                _cleanup_free_ char *p = NULL;

                if (errno != EEXIST)
                        return -errno;

                r = readlink_malloc(to, &p);
                if (r == -EINVAL) /* Not a symlink? In that case return the original error we encountered: -EEXIST */
                        return -EEXIST;
                if (r < 0) /* Any other error? In that case propagate it as is */
                        return r;

                if (!streq(p, from)) /* Not the symlink we want it to be? In that case, propagate the original -EEXIST */
                        return -EEXIST;
        }

        return 0;
}

int symlink_atomic(const char *from, const char *to) {
        _cleanup_free_ char *t = NULL;
        int r;

        assert(from);
        assert(to);

        r = tempfn_random(to, NULL, &t);
        if (r < 0)
                return r;

        if (symlink(from, t) < 0)
                return -errno;

        if (rename(t, to) < 0) {
                unlink_noerrno(t);
                return -errno;
        }

        return 0;
}

int mknod_atomic(const char *path, mode_t mode, dev_t dev) {
        _cleanup_free_ char *t = NULL;
        int r;

        assert(path);

        r = tempfn_random(path, NULL, &t);
        if (r < 0)
                return r;

        if (mknod(t, mode, dev) < 0)
                return -errno;

        if (rename(t, path) < 0) {
                unlink_noerrno(t);
                return -errno;
        }

        return 0;
}

int mkfifo_atomic(const char *path, mode_t mode) {
        _cleanup_free_ char *t = NULL;
        int r;

        assert(path);

        r = tempfn_random(path, NULL, &t);
        if (r < 0)
                return r;

        if (mkfifo(t, mode) < 0)
                return -errno;

        if (rename(t, path) < 0) {
                unlink_noerrno(t);
                return -errno;
        }

        return 0;
}

int mkfifoat_atomic(int dirfd, const char *path, mode_t mode) {
        _cleanup_free_ char *t = NULL;
        int r;

        assert(path);

        if (path_is_absolute(path))
                return mkfifo_atomic(path, mode);

        /* We're only interested in the (random) filename.  */
        r = tempfn_random_child("", NULL, &t);
        if (r < 0)
                return r;

        if (mkfifoat(dirfd, t, mode) < 0)
                return -errno;

        if (renameat(dirfd, t, dirfd, path) < 0) {
                unlink_noerrno(t);
                return -errno;
        }

        return 0;
}

int get_files_in_directory(const char *path, char ***list) {
        _cleanup_closedir_ DIR *d = NULL;
        struct dirent *de;
        size_t bufsize = 0, n = 0;
        _cleanup_strv_free_ char **l = NULL;

        assert(path);

        /* Returns all files in a directory in *list, and the number
         * of files as return value. If list is NULL returns only the
         * number. */

        d = opendir(path);
        if (!d)
                return -errno;

        FOREACH_DIRENT_ALL(de, d, return -errno) {
                dirent_ensure_type(d, de);

                if (!dirent_is_file(de))
                        continue;

                if (list) {
                        /* one extra slot is needed for the terminating NULL */
                        if (!GREEDY_REALLOC(l, bufsize, n + 2))
                                return -ENOMEM;

                        l[n] = strdup(de->d_name);
                        if (!l[n])
                                return -ENOMEM;

                        l[++n] = NULL;
                } else
                        n++;
        }

        if (list)
                *list = TAKE_PTR(l);

        return n;
}
#endif /* NM_IGNORED */

static int getenv_tmp_dir(const char **ret_path) {
        const char *n;
        int r, ret = 0;

        assert(ret_path);

        /* We use the same order of environment variables python uses in tempfile.gettempdir():
         * https://docs.python.org/3/library/tempfile.html#tempfile.gettempdir */
        FOREACH_STRING(n, "TMPDIR", "TEMP", "TMP") {
                const char *e;

                e = secure_getenv(n);
                if (!e)
                        continue;
                if (!path_is_absolute(e)) {
                        r = -ENOTDIR;
                        goto next;
                }
                if (!path_is_normalized(e)) {
                        r = -EPERM;
                        goto next;
                }

                r = is_dir(e, true);
                if (r < 0)
                        goto next;
                if (r == 0) {
                        r = -ENOTDIR;
                        goto next;
                }

                *ret_path = e;
                return 1;

        next:
                /* Remember first error, to make this more debuggable */
                if (ret >= 0)
                        ret = r;
        }

        if (ret < 0)
                return ret;

        *ret_path = NULL;
        return ret;
}

static int tmp_dir_internal(const char *def, const char **ret) {
        const char *e;
        int r, k;

        assert(def);
        assert(ret);

        r = getenv_tmp_dir(&e);
        if (r > 0) {
                *ret = e;
                return 0;
        }

        k = is_dir(def, true);
        if (k == 0)
                k = -ENOTDIR;
        if (k < 0)
                return r < 0 ? r : k;

        *ret = def;
        return 0;
}

#if 0 /* NM_IGNORED */
int var_tmp_dir(const char **ret) {

        /* Returns the location for "larger" temporary files, that is backed by physical storage if available, and thus
         * even might survive a boot: /var/tmp. If $TMPDIR (or related environment variables) are set, its value is
         * returned preferably however. Note that both this function and tmp_dir() below are affected by $TMPDIR,
         * making it a variable that overrides all temporary file storage locations. */

        return tmp_dir_internal("/var/tmp", ret);
}
#endif /* NM_IGNORED */

int tmp_dir(const char **ret) {

        /* Similar to var_tmp_dir() above, but returns the location for "smaller" temporary files, which is usually
         * backed by an in-memory file system: /tmp. */

        return tmp_dir_internal("/tmp", ret);
}

#if 0 /* NM_IGNORED */
int unlink_or_warn(const char *filename) {
        if (unlink(filename) < 0 && errno != ENOENT)
                /* If the file doesn't exist and the fs simply was read-only (in which
                 * case unlink() returns EROFS even if the file doesn't exist), don't
                 * complain */
                if (errno != EROFS || access(filename, F_OK) >= 0)
                        return log_error_errno(errno, "Failed to remove \"%s\": %m", filename);

        return 0;
}
#endif /* NM_IGNORED */

int inotify_add_watch_fd(int fd, int what, uint32_t mask) {
        char path[STRLEN("/proc/self/fd/") + DECIMAL_STR_MAX(int) + 1];
        int wd;

        /* This is like inotify_add_watch(), except that the file to watch is not referenced by a path, but by an fd */
        xsprintf(path, "/proc/self/fd/%i", what);

        wd = inotify_add_watch(fd, path, mask);
        if (wd < 0)
                return -errno;

        return wd;
}

#if 0 /* NM_IGNORED */
int inotify_add_watch_and_warn(int fd, const char *pathname, uint32_t mask) {
        int wd;

        wd = inotify_add_watch(fd, pathname, mask);
        if (wd < 0) {
                if (errno == ENOSPC)
                        return log_error_errno(errno, "Failed to add a watch for %s: inotify watch limit reached", pathname);

                return log_error_errno(errno, "Failed to add a watch for %s: %m", pathname);
        }

        return wd;
}

static bool unsafe_transition(const struct stat *a, const struct stat *b) {
        /* Returns true if the transition from a to b is safe, i.e. that we never transition from unprivileged to
         * privileged files or directories. Why bother? So that unprivileged code can't symlink to privileged files
         * making us believe we read something safe even though it isn't safe in the specific context we open it in. */

        if (a->st_uid == 0) /* Transitioning from privileged to unprivileged is always fine */
                return false;

        return a->st_uid != b->st_uid; /* Otherwise we need to stay within the same UID */
}

static int log_unsafe_transition(int a, int b, const char *path, unsigned flags) {
        _cleanup_free_ char *n1 = NULL, *n2 = NULL;

        if (!FLAGS_SET(flags, CHASE_WARN))
                return -ENOLINK;

        (void) fd_get_path(a, &n1);
        (void) fd_get_path(b, &n2);

        return log_warning_errno(SYNTHETIC_ERRNO(ENOLINK),
                                 "Detected unsafe path transition %s %s %s during canonicalization of %s.",
                                 strna(n1), special_glyph(SPECIAL_GLYPH_ARROW), strna(n2), path);
}

static int log_autofs_mount_point(int fd, const char *path, unsigned flags) {
        _cleanup_free_ char *n1 = NULL;

        if (!FLAGS_SET(flags, CHASE_WARN))
                return -EREMOTE;

        (void) fd_get_path(fd, &n1);

        return log_warning_errno(SYNTHETIC_ERRNO(EREMOTE),
                                 "Detected autofs mount point %s during canonicalization of %s.",
                                 strna(n1), path);
}

int chase_symlinks(const char *path, const char *original_root, unsigned flags, char **ret_path, int *ret_fd) {
        _cleanup_free_ char *buffer = NULL, *done = NULL, *root = NULL;
        _cleanup_close_ int fd = -1;
        unsigned max_follow = CHASE_SYMLINKS_MAX; /* how many symlinks to follow before giving up and returning ELOOP */
        struct stat previous_stat;
        bool exists = true;
        char *todo;
        int r;

        assert(path);

        /* Either the file may be missing, or we return an fd to the final object, but both make no sense */
        if ((flags & CHASE_NONEXISTENT) && ret_fd)
                return -EINVAL;

        if ((flags & CHASE_STEP) && ret_fd)
                return -EINVAL;

        if (isempty(path))
                return -EINVAL;

        /* This is a lot like canonicalize_file_name(), but takes an additional "root" parameter, that allows following
         * symlinks relative to a root directory, instead of the root of the host.
         *
         * Note that "root" primarily matters if we encounter an absolute symlink. It is also used when following
         * relative symlinks to ensure they cannot be used to "escape" the root directory. The path parameter passed is
         * assumed to be already prefixed by it, except if the CHASE_PREFIX_ROOT flag is set, in which case it is first
         * prefixed accordingly.
         *
         * Algorithmically this operates on two path buffers: "done" are the components of the path we already
         * processed and resolved symlinks, "." and ".." of. "todo" are the components of the path we still need to
         * process. On each iteration, we move one component from "todo" to "done", processing it's special meaning
         * each time. The "todo" path always starts with at least one slash, the "done" path always ends in no
         * slash. We always keep an O_PATH fd to the component we are currently processing, thus keeping lookup races
         * to a minimum.
         *
         * Suggested usage: whenever you want to canonicalize a path, use this function. Pass the absolute path you got
         * as-is: fully qualified and relative to your host's root. Optionally, specify the root parameter to tell this
         * function what to do when encountering a symlink with an absolute path as directory: prefix it by the
         * specified path.
         *
         * There are five ways to invoke this function:
         *
         * 1. Without CHASE_STEP or ret_fd: in this case the path is resolved and the normalized path is
         *    returned in `ret_path`. The return value is < 0 on error. If CHASE_NONEXISTENT is also set, 0
         *    is returned if the file doesn't exist, > 0 otherwise. If CHASE_NONEXISTENT is not set, >= 0 is
         *    returned if the destination was found, -ENOENT if it wasn't.
         *
         * 2. With ret_fd: in this case the destination is opened after chasing it as O_PATH and this file
         *    descriptor is returned as return value. This is useful to open files relative to some root
         *    directory. Note that the returned O_PATH file descriptors must be converted into a regular one (using
         *    fd_reopen() or such) before it can be used for reading/writing. ret_fd may not be combined with
         *    CHASE_NONEXISTENT.
         *
         * 3. With CHASE_STEP: in this case only a single step of the normalization is executed, i.e. only the first
         *    symlink or ".." component of the path is resolved, and the resulting path is returned. This is useful if
         *    a caller wants to trace the path through the file system verbosely. Returns < 0 on error, > 0 if the
         *    path is fully normalized, and == 0 for each normalization step. This may be combined with
         *    CHASE_NONEXISTENT, in which case 1 is returned when a component is not found.
         *
         * 4. With CHASE_SAFE: in this case the path must not contain unsafe transitions, i.e. transitions from
         *    unprivileged to privileged files or directories. In such cases the return value is -ENOLINK. If
         *    CHASE_WARN is also set, a warning describing the unsafe transition is emitted.
         *
         * 5. With CHASE_NO_AUTOFS: in this case if an autofs mount point is encountered, path normalization
         *    is aborted and -EREMOTE is returned. If CHASE_WARN is also set, a warning showing the path of
         *    the mount point is emitted.
         */

        /* A root directory of "/" or "" is identical to none */
        if (empty_or_root(original_root))
                original_root = NULL;

        if (!original_root && !ret_path && !(flags & (CHASE_NONEXISTENT|CHASE_NO_AUTOFS|CHASE_SAFE|CHASE_STEP)) && ret_fd) {
                /* Shortcut the ret_fd case if the caller isn't interested in the actual path and has no root set
                 * and doesn't care about any of the other special features we provide either. */
                r = open(path, O_PATH|O_CLOEXEC|((flags & CHASE_NOFOLLOW) ? O_NOFOLLOW : 0));
                if (r < 0)
                        return -errno;

                *ret_fd = r;
                return 0;
        }

        if (original_root) {
                r = path_make_absolute_cwd(original_root, &root);
                if (r < 0)
                        return r;

                /* Simplify the root directory, so that it has no duplicate slashes and nothing at the
                 * end. While we won't resolve the root path we still simplify it. Note that dropping the
                 * trailing slash should not change behaviour, since when opening it we specify O_DIRECTORY
                 * anyway. Moreover at the end of this function after processing everything we'll always turn
                 * the empty string back to "/". */
                delete_trailing_chars(root, "/");
                path_simplify(root, true);

                if (flags & CHASE_PREFIX_ROOT) {
                        /* We don't support relative paths in combination with a root directory */
                        if (!path_is_absolute(path))
                                return -EINVAL;

                        path = prefix_roota(root, path);
                }
        }

        r = path_make_absolute_cwd(path, &buffer);
        if (r < 0)
                return r;

        fd = open(root ?: "/", O_CLOEXEC|O_DIRECTORY|O_PATH);
        if (fd < 0)
                return -errno;

        if (flags & CHASE_SAFE) {
                if (fstat(fd, &previous_stat) < 0)
                        return -errno;
        }

        if (root) {
                _cleanup_free_ char *absolute = NULL;
                const char *e;

                /* If we are operating on a root directory, let's take the root directory as it is. */

                e = path_startswith(buffer, root);
                if (!e)
                        return log_full_errno(flags & CHASE_WARN ? LOG_WARNING : LOG_DEBUG,
                                              SYNTHETIC_ERRNO(ECHRNG),
                                              "Specified path '%s' is outside of specified root directory '%s', refusing to resolve.",
                                              path, root);

                done = strdup(root);
                if (!done)
                        return -ENOMEM;

                /* Make sure "todo" starts with a slash */
                absolute = strjoin("/", e);
                if (!absolute)
                        return -ENOMEM;

                free_and_replace(buffer, absolute);
        }

        todo = buffer;
        for (;;) {
                _cleanup_free_ char *first = NULL;
                _cleanup_close_ int child = -1;
                struct stat st;
                size_t n, m;

                /* Determine length of first component in the path */
                n = strspn(todo, "/");                  /* The slashes */

                if (n > 1) {
                        /* If we are looking at more than a single slash then skip all but one, so that when
                         * we are done with everything we have a normalized path with only single slashes
                         * separating the path components. */
                        todo += n - 1;
                        n = 1;
                }

                m = n + strcspn(todo + n, "/");         /* The entire length of the component */

                /* Extract the first component. */
                first = strndup(todo, m);
                if (!first)
                        return -ENOMEM;

                todo += m;

                /* Empty? Then we reached the end. */
                if (isempty(first))
                        break;

                /* Just a single slash? Then we reached the end. */
                if (path_equal(first, "/")) {
                        /* Preserve the trailing slash */

                        if (flags & CHASE_TRAIL_SLASH)
                                if (!strextend(&done, "/", NULL))
                                        return -ENOMEM;

                        break;
                }

                /* Just a dot? Then let's eat this up. */
                if (path_equal(first, "/."))
                        continue;

                /* Two dots? Then chop off the last bit of what we already found out. */
                if (path_equal(first, "/..")) {
                        _cleanup_free_ char *parent = NULL;
                        _cleanup_close_ int fd_parent = -1;

                        /* If we already are at the top, then going up will not change anything. This is in-line with
                         * how the kernel handles this. */
                        if (empty_or_root(done))
                                continue;

                        parent = dirname_malloc(done);
                        if (!parent)
                                return -ENOMEM;

                        /* Don't allow this to leave the root dir.  */
                        if (root &&
                            path_startswith(done, root) &&
                            !path_startswith(parent, root))
                                continue;

                        free_and_replace(done, parent);

                        if (flags & CHASE_STEP)
                                goto chased_one;

                        fd_parent = openat(fd, "..", O_CLOEXEC|O_NOFOLLOW|O_PATH);
                        if (fd_parent < 0)
                                return -errno;

                        if (flags & CHASE_SAFE) {
                                if (fstat(fd_parent, &st) < 0)
                                        return -errno;

                                if (unsafe_transition(&previous_stat, &st))
                                        return log_unsafe_transition(fd, fd_parent, path, flags);

                                previous_stat = st;
                        }

                        safe_close(fd);
                        fd = TAKE_FD(fd_parent);

                        continue;
                }

                /* Otherwise let's see what this is. */
                child = openat(fd, first + n, O_CLOEXEC|O_NOFOLLOW|O_PATH);
                if (child < 0) {

                        if (errno == ENOENT &&
                            (flags & CHASE_NONEXISTENT) &&
                            (isempty(todo) || path_is_normalized(todo))) {

                                /* If CHASE_NONEXISTENT is set, and the path does not exist, then that's OK, return
                                 * what we got so far. But don't allow this if the remaining path contains "../ or "./"
                                 * or something else weird. */

                                /* If done is "/", as first also contains slash at the head, then remove this redundant slash. */
                                if (streq_ptr(done, "/"))
                                        *done = '\0';

                                if (!strextend(&done, first, todo, NULL))
                                        return -ENOMEM;

                                exists = false;
                                break;
                        }

                        return -errno;
                }

                if (fstat(child, &st) < 0)
                        return -errno;
                if ((flags & CHASE_SAFE) &&
                    unsafe_transition(&previous_stat, &st))
                        return log_unsafe_transition(fd, child, path, flags);

                previous_stat = st;

                if ((flags & CHASE_NO_AUTOFS) &&
                    fd_is_fs_type(child, AUTOFS_SUPER_MAGIC) > 0)
                        return log_autofs_mount_point(child, path, flags);

                if (S_ISLNK(st.st_mode) && !((flags & CHASE_NOFOLLOW) && isempty(todo))) {
                        char *joined;
                        _cleanup_free_ char *destination = NULL;

                        /* This is a symlink, in this case read the destination. But let's make sure we don't follow
                         * symlinks without bounds. */
                        if (--max_follow <= 0)
                                return -ELOOP;

                        r = readlinkat_malloc(fd, first + n, &destination);
                        if (r < 0)
                                return r;
                        if (isempty(destination))
                                return -EINVAL;

                        if (path_is_absolute(destination)) {

                                /* An absolute destination. Start the loop from the beginning, but use the root
                                 * directory as base. */

                                safe_close(fd);
                                fd = open(root ?: "/", O_CLOEXEC|O_DIRECTORY|O_PATH);
                                if (fd < 0)
                                        return -errno;

                                if (flags & CHASE_SAFE) {
                                        if (fstat(fd, &st) < 0)
                                                return -errno;

                                        if (unsafe_transition(&previous_stat, &st))
                                                return log_unsafe_transition(child, fd, path, flags);

                                        previous_stat = st;
                                }

                                free(done);

                                /* Note that we do not revalidate the root, we take it as is. */
                                if (isempty(root))
                                        done = NULL;
                                else {
                                        done = strdup(root);
                                        if (!done)
                                                return -ENOMEM;
                                }

                                /* Prefix what's left to do with what we just read, and start the loop again, but
                                 * remain in the current directory. */
                                joined = path_join(destination, todo);
                        } else
                                joined = path_join("/", destination, todo);
                        if (!joined)
                                return -ENOMEM;

                        free(buffer);
                        todo = buffer = joined;

                        if (flags & CHASE_STEP)
                                goto chased_one;

                        continue;
                }

                /* If this is not a symlink, then let's just add the name we read to what we already verified. */
                if (!done)
                        done = TAKE_PTR(first);
                else {
                        /* If done is "/", as first also contains slash at the head, then remove this redundant slash. */
                        if (streq(done, "/"))
                                *done = '\0';

                        if (!strextend(&done, first, NULL))
                                return -ENOMEM;
                }

                /* And iterate again, but go one directory further down. */
                safe_close(fd);
                fd = TAKE_FD(child);
        }

        if (!done) {
                /* Special case, turn the empty string into "/", to indicate the root directory. */
                done = strdup("/");
                if (!done)
                        return -ENOMEM;
        }

        if (ret_path)
                *ret_path = TAKE_PTR(done);

        if (ret_fd) {
                /* Return the O_PATH fd we currently are looking to the caller. It can translate it to a
                 * proper fd by opening /proc/self/fd/xyz. */

                assert(fd >= 0);
                *ret_fd = TAKE_FD(fd);
        }

        if (flags & CHASE_STEP)
                return 1;

        return exists;

chased_one:
        if (ret_path) {
                char *c;

                c = strjoin(strempty(done), todo);
                if (!c)
                        return -ENOMEM;

                *ret_path = c;
        }

        return 0;
}

int chase_symlinks_and_open(
                const char *path,
                const char *root,
                unsigned chase_flags,
                int open_flags,
                char **ret_path) {

        _cleanup_close_ int path_fd = -1;
        _cleanup_free_ char *p = NULL;
        int r;

        if (chase_flags & CHASE_NONEXISTENT)
                return -EINVAL;

        if (empty_or_root(root) && !ret_path && (chase_flags & (CHASE_NO_AUTOFS|CHASE_SAFE)) == 0) {
                /* Shortcut this call if none of the special features of this call are requested */
                r = open(path, open_flags);
                if (r < 0)
                        return -errno;

                return r;
        }

        r = chase_symlinks(path, root, chase_flags, ret_path ? &p : NULL, &path_fd);
        if (r < 0)
                return r;
        assert(path_fd >= 0);

        r = fd_reopen(path_fd, open_flags);
        if (r < 0)
                return r;

        if (ret_path)
                *ret_path = TAKE_PTR(p);

        return r;
}

int chase_symlinks_and_opendir(
                const char *path,
                const char *root,
                unsigned chase_flags,
                char **ret_path,
                DIR **ret_dir) {

        char procfs_path[STRLEN("/proc/self/fd/") + DECIMAL_STR_MAX(int)];
        _cleanup_close_ int path_fd = -1;
        _cleanup_free_ char *p = NULL;
        DIR *d;
        int r;

        if (!ret_dir)
                return -EINVAL;
        if (chase_flags & CHASE_NONEXISTENT)
                return -EINVAL;

        if (empty_or_root(root) && !ret_path && (chase_flags & (CHASE_NO_AUTOFS|CHASE_SAFE)) == 0) {
                /* Shortcut this call if none of the special features of this call are requested */
                d = opendir(path);
                if (!d)
                        return -errno;

                *ret_dir = d;
                return 0;
        }

        r = chase_symlinks(path, root, chase_flags, ret_path ? &p : NULL, &path_fd);
        if (r < 0)
                return r;
        assert(path_fd >= 0);

        xsprintf(procfs_path, "/proc/self/fd/%i", path_fd);
        d = opendir(procfs_path);
        if (!d)
                return -errno;

        if (ret_path)
                *ret_path = TAKE_PTR(p);

        *ret_dir = d;
        return 0;
}

int chase_symlinks_and_stat(
                const char *path,
                const char *root,
                unsigned chase_flags,
                char **ret_path,
                struct stat *ret_stat,
                int *ret_fd) {

        _cleanup_close_ int path_fd = -1;
        _cleanup_free_ char *p = NULL;
        int r;

        assert(path);
        assert(ret_stat);

        if (chase_flags & CHASE_NONEXISTENT)
                return -EINVAL;

        if (empty_or_root(root) && !ret_path && (chase_flags & (CHASE_NO_AUTOFS|CHASE_SAFE)) == 0) {
                /* Shortcut this call if none of the special features of this call are requested */
                if (stat(path, ret_stat) < 0)
                        return -errno;

                return 1;
        }

        r = chase_symlinks(path, root, chase_flags, ret_path ? &p : NULL, &path_fd);
        if (r < 0)
                return r;
        assert(path_fd >= 0);

        if (fstat(path_fd, ret_stat) < 0)
                return -errno;

        if (ret_path)
                *ret_path = TAKE_PTR(p);
        if (ret_fd)
                *ret_fd = TAKE_FD(path_fd);

        return 1;
}

int access_fd(int fd, int mode) {
        char p[STRLEN("/proc/self/fd/") + DECIMAL_STR_MAX(fd) + 1];

        /* Like access() but operates on an already open fd */

        xsprintf(p, "/proc/self/fd/%i", fd);
        if (access(p, mode) < 0) {
                if (errno != ENOENT)
                        return -errno;

                /* ENOENT can mean two things: that the fd does not exist or that /proc is not mounted. Let's
                 * make things debuggable and distinguish the two. */

                if (proc_mounted() == 0)
                        return -ENOSYS;  /* /proc is not available or not set up properly, we're most likely in some chroot
                                          * environment. */

                return -EBADF; /* The directory exists, hence it's the fd that doesn't. */
        }

        return 0;
}

void unlink_tempfilep(char (*p)[]) {
        /* If the file is created with mkstemp(), it will (almost always)
         * change the suffix. Treat this as a sign that the file was
         * successfully created. We ignore both the rare case where the
         * original suffix is used and unlink failures. */
        if (!endswith(*p, ".XXXXXX"))
                (void) unlink_noerrno(*p);
}

int unlinkat_deallocate(int fd, const char *name, UnlinkDeallocateFlags flags) {
        _cleanup_close_ int truncate_fd = -1;
        struct stat st;
        off_t l, bs;

        assert((flags & ~(UNLINK_REMOVEDIR|UNLINK_ERASE)) == 0);

        /* Operates like unlinkat() but also deallocates the file contents if it is a regular file and there's no other
         * link to it. This is useful to ensure that other processes that might have the file open for reading won't be
         * able to keep the data pinned on disk forever. This call is particular useful whenever we execute clean-up
         * jobs ("vacuuming"), where we want to make sure the data is really gone and the disk space released and
         * returned to the free pool.
         *
         * Deallocation is preferably done by FALLOC_FL_PUNCH_HOLE|FALLOC_FL_KEEP_SIZE (👊) if supported, which means
         * the file won't change size. That's a good thing since we shouldn't needlessly trigger SIGBUS in other
         * programs that have mmap()ed the file. (The assumption here is that changing file contents to all zeroes
         * underneath those programs is the better choice than simply triggering SIGBUS in them which truncation does.)
         * However if hole punching is not implemented in the kernel or file system we'll fall back to normal file
         * truncation (🔪), as our goal of deallocating the data space trumps our goal of being nice to readers (💐).
         *
         * Note that we attempt deallocation, but failure to succeed with that is not considered fatal, as long as the
         * primary job – to delete the file – is accomplished. */

        if (!FLAGS_SET(flags, UNLINK_REMOVEDIR)) {
                truncate_fd = openat(fd, name, O_WRONLY|O_CLOEXEC|O_NOCTTY|O_NOFOLLOW|O_NONBLOCK);
                if (truncate_fd < 0) {

                        /* If this failed because the file doesn't exist propagate the error right-away. Also,
                         * AT_REMOVEDIR wasn't set, and we tried to open the file for writing, which means EISDIR is
                         * returned when this is a directory but we are not supposed to delete those, hence propagate
                         * the error right-away too. */
                        if (IN_SET(errno, ENOENT, EISDIR))
                                return -errno;

                        if (errno != ELOOP) /* don't complain if this is a symlink */
                                log_debug_errno(errno, "Failed to open file '%s' for deallocation, ignoring: %m", name);
                }
        }

        if (unlinkat(fd, name, FLAGS_SET(flags, UNLINK_REMOVEDIR) ? AT_REMOVEDIR : 0) < 0)
                return -errno;

        if (truncate_fd < 0) /* Don't have a file handle, can't do more ☹️ */
                return 0;

        if (fstat(truncate_fd, &st) < 0) {
                log_debug_errno(errno, "Failed to stat file '%s' for deallocation, ignoring: %m", name);
                return 0;
        }

        if (!S_ISREG(st.st_mode))
                return 0;

        if (FLAGS_SET(flags, UNLINK_ERASE) && st.st_size > 0 && st.st_nlink == 0) {
                uint64_t left = st.st_size;
                char buffer[64 * 1024];

                /* If erasing is requested, let's overwrite the file with random data once before deleting
                 * it. This isn't going to give you shred(1) semantics, but hopefully should be good enough
                 * for stuff backed by tmpfs at least.
                 *
                 * Note that we only erase like this if the link count of the file is zero. If it is higher it
                 * is still linked by someone else and we'll leave it to them to remove it securely
                 * eventually! */

                random_bytes(buffer, sizeof(buffer));

                while (left > 0) {
                        ssize_t n;

                        n = write(truncate_fd, buffer, MIN(sizeof(buffer), left));
                        if (n < 0) {
                                log_debug_errno(errno, "Failed to erase data in file '%s', ignoring.", name);
                                break;
                        }

                        assert(left >= (size_t) n);
                        left -= n;
                }

                /* Let's refresh metadata */
                if (fstat(truncate_fd, &st) < 0) {
                        log_debug_errno(errno, "Failed to stat file '%s' for deallocation, ignoring: %m", name);
                        return 0;
                }
        }

        /* Don't dallocate if there's nothing to deallocate or if the file is linked elsewhere */
        if (st.st_blocks == 0 || st.st_nlink > 0)
                return 0;

        /* If this is a regular file, it actually took up space on disk and there are no other links it's time to
         * punch-hole/truncate this to release the disk space. */

        bs = MAX(st.st_blksize, 512);
        l = DIV_ROUND_UP(st.st_size, bs) * bs; /* Round up to next block size */

        if (fallocate(truncate_fd, FALLOC_FL_PUNCH_HOLE|FALLOC_FL_KEEP_SIZE, 0, l) >= 0)
                return 0; /* Successfully punched a hole! 😊 */

        /* Fall back to truncation */
        if (ftruncate(truncate_fd, 0) < 0) {
                log_debug_errno(errno, "Failed to truncate file to 0, ignoring: %m");
                return 0;
        }

        return 0;
}

#if 0 /* NM_IGNORED */
int fsync_directory_of_file(int fd) {
        _cleanup_free_ char *path = NULL;
        _cleanup_close_ int dfd = -1;
        int r;

        r = fd_verify_regular(fd);
        if (r < 0)
                return r;

        r = fd_get_path(fd, &path);
        if (r < 0) {
                log_debug_errno(r, "Failed to query /proc/self/fd/%d%s: %m",
                                fd,
                                r == -ENOSYS ? ", ignoring" : "");

                if (r == -ENOSYS)
                        /* If /proc is not available, we're most likely running in some
                         * chroot environment, and syncing the directory is not very
                         * important in that case. Let's just silently do nothing. */
                        return 0;

                return r;
        }

        if (!path_is_absolute(path))
                return -EINVAL;

        dfd = open_parent(path, O_CLOEXEC, 0);
        if (dfd < 0)
                return dfd;

        if (fsync(dfd) < 0)
                return -errno;

        return 0;
}
#endif /* NM_IGNORED */

int fsync_full(int fd) {
        int r, q;

        /* Sync both the file and the directory */

        r = fsync(fd) < 0 ? -errno : 0;
        q = fsync_directory_of_file(fd);

        return r < 0 ? r : q;
}

int fsync_path_at(int at_fd, const char *path) {
        _cleanup_close_ int opened_fd = -1;
        int fd;

        if (isempty(path)) {
                if (at_fd == AT_FDCWD) {
                        opened_fd = open(".", O_RDONLY|O_DIRECTORY|O_CLOEXEC);
                        if (opened_fd < 0)
                                return -errno;

                        fd = opened_fd;
                } else
                        fd = at_fd;
        } else {

                opened_fd = openat(at_fd, path, O_RDONLY|O_CLOEXEC);
                if (opened_fd < 0)
                        return -errno;

                fd = opened_fd;
        }

        if (fsync(fd) < 0)
                return -errno;

        return 0;
}

int syncfs_path(int atfd, const char *path) {
        _cleanup_close_ int fd = -1;

        assert(path);

        fd = openat(atfd, path, O_CLOEXEC|O_RDONLY|O_NONBLOCK);
        if (fd < 0)
                return -errno;

        if (syncfs(fd) < 0)
                return -errno;

        return 0;
}

int open_parent(const char *path, int flags, mode_t mode) {
        _cleanup_free_ char *parent = NULL;
        int fd;

        if (isempty(path))
                return -EINVAL;
        if (path_equal(path, "/")) /* requesting the parent of the root dir is fishy, let's prohibit that */
                return -EINVAL;

        parent = dirname_malloc(path);
        if (!parent)
                return -ENOMEM;

        /* Let's insist on O_DIRECTORY since the parent of a file or directory is a directory. Except if we open an
         * O_TMPFILE file, because in that case we are actually create a regular file below the parent directory. */

        if (FLAGS_SET(flags, O_PATH))
                flags |= O_DIRECTORY;
        else if (!FLAGS_SET(flags, O_TMPFILE))
                flags |= O_DIRECTORY|O_RDONLY;

        fd = open(parent, flags, mode);
        if (fd < 0)
                return -errno;

        return fd;
}

static int blockdev_is_encrypted(const char *sysfs_path, unsigned depth_left) {
        _cleanup_free_ char *p = NULL, *uuids = NULL;
        _cleanup_closedir_ DIR *d = NULL;
        int r, found_encrypted = false;

        assert(sysfs_path);

        if (depth_left == 0)
                return -EINVAL;

        p = path_join(sysfs_path, "dm/uuid");
        if (!p)
                return -ENOMEM;

        r = read_one_line_file(p, &uuids);
        if (r != -ENOENT) {
                if (r < 0)
                        return r;

                /* The DM device's uuid attribute is prefixed with "CRYPT-" if this is a dm-crypt device. */
                if (startswith(uuids, "CRYPT-"))
                        return true;
        }

        /* Not a dm-crypt device itself. But maybe it is on top of one? Follow the links in the "slaves/"
         * subdir. */

        p = mfree(p);
        p = path_join(sysfs_path, "slaves");
        if (!p)
                return -ENOMEM;

        d = opendir(p);
        if (!d) {
                if (errno == ENOENT) /* Doesn't have underlying devices */
                        return false;

                return -errno;
        }

        for (;;) {
                _cleanup_free_ char *q = NULL;
                struct dirent *de;

                errno = 0;
                de = readdir_no_dot(d);
                if (!de) {
                        if (errno != 0)
                                return -errno;

                        break; /* No more underlying devices */
                }

                q = path_join(p, de->d_name);
                if (!q)
                        return -ENOMEM;

                r = blockdev_is_encrypted(q, depth_left - 1);
                if (r < 0)
                        return r;
                if (r == 0) /* we found one that is not encrypted? then propagate that immediately */
                        return false;

                found_encrypted = true;
        }

        return found_encrypted;
}

int path_is_encrypted(const char *path) {
        char p[SYS_BLOCK_PATH_MAX(NULL)];
        dev_t devt;
        int r;

        r = get_block_device(path, &devt);
        if (r < 0)
                return r;
        if (r == 0) /* doesn't have a block device */
                return false;

        xsprintf_sys_block_path(p, NULL, devt);

        return blockdev_is_encrypted(p, 10 /* safety net: maximum recursion depth */);
}
<<<<<<< HEAD
#endif /* NM_IGNORED */
=======

int conservative_rename(
                int olddirfd, const char *oldpath,
                int newdirfd, const char *newpath) {

        _cleanup_close_ int old_fd = -1, new_fd = -1;
        struct stat old_stat, new_stat;

        /* Renames the old path to thew new path, much like renameat() — except if both are regular files and
         * have the exact same contents and basic file attributes already. In that case remove the new file
         * instead. This call is useful for reducing inotify wakeups on files that are updated but don't
         * actually change. This function is written in a style that we rather rename too often than suppress
         * too much. i.e. whenever we are in doubt we rather rename than fail. After all reducing inotify
         * events is an optimization only, not more. */

        old_fd = openat(olddirfd, oldpath, O_CLOEXEC|O_RDONLY|O_NOCTTY|O_NOFOLLOW);
        if (old_fd < 0)
                goto do_rename;

        new_fd = openat(newdirfd, newpath, O_CLOEXEC|O_RDONLY|O_NOCTTY|O_NOFOLLOW);
        if (new_fd < 0)
                goto do_rename;

        if (fstat(old_fd, &old_stat) < 0)
                goto do_rename;

        if (!S_ISREG(old_stat.st_mode))
                goto do_rename;

        if (fstat(new_fd, &new_stat) < 0)
                goto do_rename;

        if (new_stat.st_ino == old_stat.st_ino &&
            new_stat.st_dev == old_stat.st_dev)
                goto is_same;

        if (old_stat.st_mode != new_stat.st_mode ||
            old_stat.st_size != new_stat.st_size ||
            old_stat.st_uid != new_stat.st_uid ||
            old_stat.st_gid != new_stat.st_gid)
                goto do_rename;

        for (;;) {
                char buf1[16*1024];
                char buf2[sizeof(buf1) + 1];
                ssize_t l1, l2;

                l1 = read(old_fd, buf1, sizeof(buf1));
                if (l1 < 0)
                        goto do_rename;

                l2 = read(new_fd, buf2, l1 + 1);
                if (l1 != l2)
                        goto do_rename;

                if (l1 == 0) /* EOF on both! And everything's the same so far, yay! */
                        break;

                if (memcmp(buf1, buf2, l1) != 0)
                        goto do_rename;
        }

is_same:
        /* Everything matches? Then don't rename, instead remove the source file, and leave the existing
         * destination in place */

        if (unlinkat(olddirfd, oldpath, 0) < 0)
                goto do_rename;

        return 0;

do_rename:
        if (renameat(olddirfd, oldpath, newdirfd, newpath) < 0)
                return -errno;

        return 1;
}
>>>>>>> 0d3f8ded
<|MERGE_RESOLUTION|>--- conflicted
+++ resolved
@@ -1626,9 +1626,6 @@
 
         return blockdev_is_encrypted(p, 10 /* safety net: maximum recursion depth */);
 }
-<<<<<<< HEAD
-#endif /* NM_IGNORED */
-=======
 
 int conservative_rename(
                 int olddirfd, const char *oldpath,
@@ -1706,4 +1703,4 @@
 
         return 1;
 }
->>>>>>> 0d3f8ded
+#endif /* NM_IGNORED */