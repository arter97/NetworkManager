--- conflicted
+++ resolved
@@ -1384,9 +1384,6 @@
 
         return dns_name_is_valid(name);
 }
-<<<<<<< HEAD
-#endif /* NM_IGNORED */
-=======
 
 int dns_name_dot_suffixed(const char *name) {
         const char *p = name;
@@ -1403,4 +1400,4 @@
                         return false;
         }
 }
->>>>>>> aaf882b8
+#endif /* NM_IGNORED */