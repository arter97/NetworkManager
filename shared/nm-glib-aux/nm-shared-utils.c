// SPDX-License-Identifier: LGPL-2.1+
/*
 * Copyright (C) 2016 Red Hat, Inc.
 */

#include "nm-default.h"

#include "nm-shared-utils.h"

#include <arpa/inet.h>
#include <poll.h>
#include <fcntl.h>
#include <sys/syscall.h>
#include <glib-unix.h>
#include <net/if.h>
#include <net/ethernet.h>

#include "nm-errno.h"
#include "nm-str-buf.h"

G_STATIC_ASSERT (sizeof (NMUtilsNamedEntry) == sizeof (const char *));
G_STATIC_ASSERT (G_STRUCT_OFFSET (NMUtilsNamedValue, value_ptr) == sizeof (const char *));

/*****************************************************************************/

const char _nm_hexchar_table_lower[16] = "0123456789abcdef";
const char _nm_hexchar_table_upper[16] = "0123456789ABCDEF";

const void *const _NM_PTRARRAY_EMPTY[1] = { NULL };

/*****************************************************************************/

const NMIPAddr nm_ip_addr_zero = { };

/* this initializes a struct in_addr/in6_addr and allows for untrusted
 * arguments (like unsuitable @addr_family or @src_len). It's almost safe
 * in the sense that it verifies input arguments strictly. Also, it
 * uses memcpy() to access @src, so alignment is not an issue.
 *
 * Only potential pitfalls:
 *
 * - it allows for @addr_family to be AF_UNSPEC. If that is the case (and the
 *   caller allows for that), the caller MUST provide @out_addr_family.
 * - when setting @dst to an IPv4 address, the trailing bytes are not touched.
 *   Meaning, if @dst is an NMIPAddr union, only the first bytes will be set.
 *   If that matter to you, clear @dst before. */
gboolean
nm_ip_addr_set_from_untrusted (int addr_family,
                               gpointer dst,
                               gconstpointer src,
                               gsize src_len,
                               int *out_addr_family)
{
	nm_assert (dst);

	switch (addr_family) {
	case AF_UNSPEC:
		if (!out_addr_family) {
			/* when the callers allow undefined @addr_family, they must provide
			 * an @out_addr_family argument. */
			nm_assert_not_reached ();
			return FALSE;
		}
		switch (src_len) {
		case sizeof (struct in_addr):  addr_family = AF_INET;  break;
		case sizeof (struct in6_addr): addr_family = AF_INET6; break;
		default:
			return FALSE;
		}
		break;
	case AF_INET:
		if (src_len != sizeof (struct in_addr))
			return FALSE;
		break;
	case AF_INET6:
		if (src_len != sizeof (struct in6_addr))
			return FALSE;
		break;
	default:
		/* when the callers allow undefined @addr_family, they must provide
		 * an @out_addr_family argument. */
		nm_assert (out_addr_family);
		return FALSE;
	}

	nm_assert (src);

	memcpy (dst, src, src_len);
	NM_SET_OUT (out_addr_family, addr_family);
	return TRUE;
}

/*****************************************************************************/

G_STATIC_ASSERT (ETH_ALEN == sizeof (struct ether_addr));
G_STATIC_ASSERT (ETH_ALEN == 6);

/*****************************************************************************/

pid_t
nm_utils_gettid (void)
{
	return (pid_t) syscall (SYS_gettid);
}

/* Used for asserting that this function is called on the main-thread.
 * The main-thread is determined by remembering the thread-id
 * of when the function was called the first time.
 *
 * When forking, the thread-id is again reset upon first call. */
gboolean
_nm_assert_on_main_thread (void)
{
	G_LOCK_DEFINE_STATIC (lock);
	static pid_t seen_tid;
	static pid_t seen_pid;
	pid_t tid;
	pid_t pid;
	gboolean success = FALSE;

	tid = nm_utils_gettid ();
	nm_assert (tid != 0);

	G_LOCK (lock);

	if (G_LIKELY (tid == seen_tid)) {
		/* we don't care about false positives (when the process forked, and the thread-id
		 * is accidentally re-used) . It's for assertions only. */
		success = TRUE;
	} else {
		pid = getpid ();
		nm_assert (pid != 0);

		if (   seen_tid == 0
			|| seen_pid != pid) {
			/* either this is the first time we call the function, or the process
			 * forked. In both cases, remember the thread-id. */
			seen_tid = tid;
			seen_pid = pid;
			success = TRUE;
		}
	}

	G_UNLOCK (lock);

	return success;
}

/*****************************************************************************/

void
nm_utils_strbuf_append_c (char **buf, gsize *len, char c)
{
	switch (*len) {
	case 0:
		return;
	case 1:
		(*buf)[0] = '\0';
		*len = 0;
		(*buf)++;
		return;
	default:
		(*buf)[0] = c;
		(*buf)[1] = '\0';
		(*len)--;
		(*buf)++;
		return;
	}
}

void
nm_utils_strbuf_append_bin (char **buf, gsize *len, gconstpointer str, gsize str_len)
{
	switch (*len) {
	case 0:
		return;
	case 1:
		if (str_len == 0) {
			(*buf)[0] = '\0';
			return;
		}
		(*buf)[0] = '\0';
		*len = 0;
		(*buf)++;
		return;
	default:
		if (str_len == 0) {
			(*buf)[0] = '\0';
			return;
		}
		if (str_len >= *len) {
			memcpy (*buf, str, *len - 1);
			(*buf)[*len - 1] = '\0';
			*buf = &(*buf)[*len];
			*len = 0;
		} else {
			memcpy (*buf, str, str_len);
			*buf = &(*buf)[str_len];
			(*buf)[0] = '\0';
			*len -= str_len;
		}
		return;
	}
}

void
nm_utils_strbuf_append_str (char **buf, gsize *len, const char *str)
{
	gsize src_len;

	switch (*len) {
	case 0:
		return;
	case 1:
		if (!str || !*str) {
			(*buf)[0] = '\0';
			return;
		}
		(*buf)[0] = '\0';
		*len = 0;
		(*buf)++;
		return;
	default:
		if (!str || !*str) {
			(*buf)[0] = '\0';
			return;
		}
		src_len = g_strlcpy (*buf, str, *len);
		if (src_len >= *len) {
			*buf = &(*buf)[*len];
			*len = 0;
		} else {
			*buf = &(*buf)[src_len];
			*len -= src_len;
		}
		return;
	}
}

void
nm_utils_strbuf_append (char **buf, gsize *len, const char *format, ...)
{
	char *p = *buf;
	va_list args;
	int retval;

	if (*len == 0)
		return;

	va_start (args, format);
	retval = g_vsnprintf (p, *len, format, args);
	va_end (args);

	if ((gsize) retval >= *len) {
		*buf = &p[*len];
		*len = 0;
	} else {
		*buf = &p[retval];
		*len -= retval;
	}
}

/**
 * nm_utils_strbuf_seek_end:
 * @buf: the input/output buffer
 * @len: the input/output length of the buffer.
 *
 * Commonly, one uses nm_utils_strbuf_append*(), to incrementally
 * append strings to the buffer. However, sometimes we need to use
 * existing API to write to the buffer.
 * After doing so, we want to adjust the buffer counter.
 * Essentially,
 *
 *   g_snprintf (buf, len, ...);
 *   nm_utils_strbuf_seek_end (&buf, &len);
 *
 * is almost the same as
 *
 *   nm_utils_strbuf_append (&buf, &len, ...);
 *
 * The only difference is the behavior when the string got truncated:
 * nm_utils_strbuf_append() will recognize that and set the remaining
 * length to zero.
 *
 * In general, the behavior is:
 *
 *  - if *len is zero, do nothing
 *  - if the buffer contains a NUL byte within the first *len characters,
 *    the buffer is pointed to the NUL byte and len is adjusted. In this
 *    case, the remaining *len is always >= 1.
 *    In particular, that is also the case if the NUL byte is at the very last
 *    position ((*buf)[*len -1]). That happens, when the previous operation
 *    either fit the string exactly into the buffer or the string was truncated
 *    by g_snprintf(). The difference cannot be determined.
 *  - if the buffer contains no NUL bytes within the first *len characters,
 *    write NUL at the last position, set *len to zero, and point *buf past
 *    the NUL byte. This would happen with
 *
 *       strncpy (buf, long_str, len);
 *       nm_utils_strbuf_seek_end (&buf, &len).
 *
 *    where strncpy() does truncate the string and not NUL terminate it.
 *    nm_utils_strbuf_seek_end() would then NUL terminate it.
 */
void
nm_utils_strbuf_seek_end (char **buf, gsize *len)
{
	gsize l;
	char *end;

	nm_assert (len);
	nm_assert (buf && *buf);

	if (*len <= 1) {
		if (   *len == 1
		    && (*buf)[0])
			goto truncate;
		return;
	}

	end = memchr (*buf, 0, *len);
	if (end) {
		l = end - *buf;
		nm_assert (l < *len);

		*buf = end;
		*len -= l;
		return;
	}

truncate:
	/* hm, no NUL character within len bytes.
	 * Just NUL terminate the array and consume them
	 * all. */
	*buf += *len;
	(*buf)[-1] = '\0';
	*len = 0;
	return;
}

/*****************************************************************************/

GBytes *
nm_gbytes_get_empty (void)
{
	static GBytes *bytes = NULL;
	GBytes *b;

again:
	b = g_atomic_pointer_get (&bytes);
	if (G_UNLIKELY (!b)) {
		b = g_bytes_new_static ("", 0);
		if (!g_atomic_pointer_compare_and_exchange (&bytes, NULL, b)) {
			g_bytes_unref (b);
			goto again;
		}
	}
	return b;
}

/**
 * nm_utils_gbytes_equals:
 * @bytes: (allow-none): a #GBytes array to compare. Note that
 *   %NULL is treated like an #GBytes array of length zero.
 * @mem_data: the data pointer with @mem_len bytes
 * @mem_len: the length of the data pointer
 *
 * Returns: %TRUE if @bytes contains the same data as @mem_data. As a
 *   special case, a %NULL @bytes is treated like an empty array.
 */
gboolean
nm_utils_gbytes_equal_mem (GBytes *bytes,
                           gconstpointer mem_data,
                           gsize mem_len)
{
	gconstpointer p;
	gsize l;

	if (!bytes) {
		/* as a special case, let %NULL GBytes compare identical
		 * to an empty array. */
		return (mem_len == 0);
	}

	p = g_bytes_get_data (bytes, &l);
	return    l == mem_len
	       && (   mem_len == 0 /* allow @mem_data to be %NULL */
	           || memcmp (p, mem_data, mem_len) == 0);
}

GVariant *
nm_utils_gbytes_to_variant_ay (GBytes *bytes)
{
	const guint8 *p;
	gsize l;

	if (!bytes) {
		/* for convenience, accept NULL to return an empty variant */
		return g_variant_new_array (G_VARIANT_TYPE_BYTE, NULL, 0);
	}

	p = g_bytes_get_data (bytes, &l);
	return g_variant_new_fixed_array (G_VARIANT_TYPE_BYTE, p, l, 1);
}

/*****************************************************************************/

/* Convert a hash table with "char *" keys and values to an "a{ss}" GVariant.
 * The keys will be sorted asciibetically.
 * Returns a floating reference.
 */
GVariant *
nm_utils_strdict_to_variant_ass (GHashTable *strdict)
{
	gs_free NMUtilsNamedValue *values_free = NULL;
	NMUtilsNamedValue values_prepared[20];
	const NMUtilsNamedValue *values;
	GVariantBuilder builder;
	guint i;
	guint n;

	values = nm_utils_named_values_from_strdict (strdict,
	                                             &n,
	                                             values_prepared,
	                                             &values_free);

	g_variant_builder_init (&builder, G_VARIANT_TYPE ("a{ss}"));
	for (i = 0; i < n; i++) {
		g_variant_builder_add (&builder,
		                       "{ss}",
		                       values[i].name,
		                       values[i].value_str);
	}
	return g_variant_builder_end (&builder);
}

/*****************************************************************************/

GVariant *
nm_utils_strdict_to_variant_asv (GHashTable *strdict)
{
	gs_free NMUtilsNamedValue *values_free = NULL;
	NMUtilsNamedValue values_prepared[20];
	const NMUtilsNamedValue *values;
	GVariantBuilder builder;
	guint i;
	guint n;

	values = nm_utils_named_values_from_strdict (strdict,
	                                             &n,
	                                             values_prepared,
	                                             &values_free);

	g_variant_builder_init (&builder, G_VARIANT_TYPE ("a{sv}"));
	for (i = 0; i < n; i++) {
		g_variant_builder_add (&builder,
		                       "{sv}",
		                       values[i].name,
		                       g_variant_new_string (values[i].value_str));
	}
	return g_variant_builder_end (&builder);
}

/*****************************************************************************/

/**
 * nm_strquote:
 * @buf: the output buffer of where to write the quoted @str argument.
 * @buf_len: the size of @buf.
 * @str: (allow-none): the string to quote.
 *
 * Writes @str to @buf with quoting. The resulting buffer
 * is always NUL terminated, unless @buf_len is zero.
 * If @str is %NULL, it writes "(null)".
 *
 * If @str needs to be truncated, the closing quote is '^' instead
 * of '"'.
 *
 * This is similar to nm_strquote_a(), which however uses alloca()
 * to allocate a new buffer. Also, here @buf_len is the size of @buf,
 * while nm_strquote_a() has the number of characters to print. The latter
 * doesn't include the quoting.
 *
 * Returns: the input buffer with the quoted string.
 */
const char *
nm_strquote (char *buf, gsize buf_len, const char *str)
{
	const char *const buf0 = buf;

	if (!str) {
		nm_utils_strbuf_append_str (&buf, &buf_len, "(null)");
		goto out;
	}

	if (G_UNLIKELY (buf_len <= 2)) {
		switch (buf_len) {
		case 2:
			*(buf++) = '^';
			/* fall-through */
		case 1:
			*(buf++) = '\0';
			break;
		}
		goto out;
	}

	*(buf++) = '"';
	buf_len--;

	nm_utils_strbuf_append_str (&buf, &buf_len, str);

	/* if the string was too long we indicate truncation with a
	 * '^' instead of a closing quote. */
	if (G_UNLIKELY (buf_len <= 1)) {
		switch (buf_len) {
		case 1:
			buf[-1] = '^';
			break;
		case 0:
			buf[-2] = '^';
			break;
		default:
			nm_assert_not_reached ();
			break;
		}
	} else {
		nm_assert (buf_len >= 2);
		*(buf++) = '"';
		*(buf++) = '\0';
	}

out:
	return buf0;
}

/*****************************************************************************/

char _nm_utils_to_string_buffer[];

void
nm_utils_to_string_buffer_init (char **buf, gsize *len)
{
	if (!*buf) {
		*buf = _nm_utils_to_string_buffer;
		*len = sizeof (_nm_utils_to_string_buffer);
	}
}

gboolean
nm_utils_to_string_buffer_init_null (gconstpointer obj, char **buf, gsize *len)
{
	nm_utils_to_string_buffer_init (buf, len);
	if (!obj) {
		g_strlcpy (*buf, "(null)", *len);
		return FALSE;
	}
	return TRUE;
}

/*****************************************************************************/

const char *
nm_utils_flags2str (const NMUtilsFlags2StrDesc *descs,
                    gsize n_descs,
                    unsigned flags,
                    char *buf,
                    gsize len)
{
	gsize i;
	char *p;

#if NM_MORE_ASSERTS > 10
	nm_assert (descs);
	nm_assert (n_descs > 0);
	for (i = 0; i < n_descs; i++) {
		gsize j;

		nm_assert (descs[i].name && descs[i].name[0]);
		for (j = 0; j < i; j++)
			nm_assert (descs[j].flag != descs[i].flag);
	}
#endif

	nm_utils_to_string_buffer_init (&buf, &len);

	if (!len)
		return buf;

	buf[0] = '\0';
	p = buf;
	if (!flags) {
		for (i = 0; i < n_descs; i++) {
			if (!descs[i].flag) {
				nm_utils_strbuf_append_str (&p, &len, descs[i].name);
				break;
			}
		}
		return buf;
	}

	for (i = 0; flags && i < n_descs; i++) {
		if (   descs[i].flag
		    && NM_FLAGS_ALL (flags, descs[i].flag)) {
			flags &= ~descs[i].flag;

			if (buf[0] != '\0')
				nm_utils_strbuf_append_c (&p, &len, ',');
			nm_utils_strbuf_append_str (&p, &len, descs[i].name);
		}
	}
	if (flags) {
		if (buf[0] != '\0')
			nm_utils_strbuf_append_c (&p, &len, ',');
		nm_utils_strbuf_append (&p, &len, "0x%x", flags);
	}
	return buf;
};

/*****************************************************************************/

/**
 * _nm_utils_ip4_prefix_to_netmask:
 * @prefix: a CIDR prefix
 *
 * Returns: the netmask represented by the prefix, in network byte order
 **/
guint32
_nm_utils_ip4_prefix_to_netmask (guint32 prefix)
{
	return prefix < 32 ? ~htonl(0xFFFFFFFF >> prefix) : 0xFFFFFFFF;
}

gconstpointer
nm_utils_ipx_address_clear_host_address (int family, gpointer dst, gconstpointer src, guint8 plen)
{
	g_return_val_if_fail (dst, NULL);

	switch (family) {
	case AF_INET:
		g_return_val_if_fail (plen <= 32, NULL);

		if (!src) {
			/* allow "self-assignment", by specifying %NULL as source. */
			src = dst;
		}

		*((guint32 *) dst) = nm_utils_ip4_address_clear_host_address (*((guint32 *) src), plen);
		break;
	case AF_INET6:
		nm_utils_ip6_address_clear_host_address (dst, src, plen);
		break;
	default:
		g_return_val_if_reached (NULL);
	}
	return dst;
}

/* nm_utils_ip4_address_clear_host_address:
 * @addr: source ip6 address
 * @plen: prefix length of network
 *
 * returns: the input address, with the host address set to 0.
 */
in_addr_t
nm_utils_ip4_address_clear_host_address (in_addr_t addr, guint8 plen)
{
	return addr & _nm_utils_ip4_prefix_to_netmask (plen);
}

/* nm_utils_ip6_address_clear_host_address:
 * @dst: destination output buffer, will contain the network part of the @src address
 * @src: source ip6 address
 * @plen: prefix length of network
 *
 * Note: this function is self assignment safe, to update @src inplace, set both
 * @dst and @src to the same destination or set @src NULL.
 */
const struct in6_addr *
nm_utils_ip6_address_clear_host_address (struct in6_addr *dst, const struct in6_addr *src, guint8 plen)
{
	g_return_val_if_fail (plen <= 128, NULL);
	g_return_val_if_fail (dst, NULL);

	if (!src)
		src = dst;

	if (plen < 128) {
		guint nbytes = plen / 8;
		guint nbits = plen % 8;

		if (nbytes && dst != src)
			memcpy (dst, src, nbytes);
		if (nbits) {
			dst->s6_addr[nbytes] = (src->s6_addr[nbytes] & (0xFF << (8 - nbits)));
			nbytes++;
		}
		if (nbytes <= 15)
			memset (&dst->s6_addr[nbytes], 0, 16 - nbytes);
	} else if (src != dst)
		*dst = *src;

	return dst;
}

int
nm_utils_ip6_address_same_prefix_cmp (const struct in6_addr *addr_a, const struct in6_addr *addr_b, guint8 plen)
{
	int nbytes;
	guint8 va, vb, m;

	if (plen >= 128)
		NM_CMP_DIRECT_MEMCMP (addr_a, addr_b, sizeof (struct in6_addr));
	else {
		nbytes = plen / 8;
		if (nbytes)
			NM_CMP_DIRECT_MEMCMP (addr_a, addr_b, nbytes);

		plen = plen % 8;
		if (plen != 0) {
			m = ~((1 << (8 - plen)) - 1);
			va = ((((const guint8 *) addr_a))[nbytes]) & m;
			vb = ((((const guint8 *) addr_b))[nbytes]) & m;
			NM_CMP_DIRECT (va, vb);
		}
	}
	return 0;
}

/**
 * _nm_utils_ip4_get_default_prefix:
 * @ip: an IPv4 address (in network byte order)
 *
 * When the Internet was originally set up, various ranges of IP addresses were
 * segmented into three network classes: A, B, and C.  This function will return
 * a prefix that is associated with the IP address specified defining where it
 * falls in the predefined classes.
 *
 * Returns: the default class prefix for the given IP
 **/
/* The function is originally from ipcalc.c of Red Hat's initscripts. */
guint32
_nm_utils_ip4_get_default_prefix (guint32 ip)
{
	if (((ntohl (ip) & 0xFF000000) >> 24) <= 127)
		return 8;  /* Class A - 255.0.0.0 */
	else if (((ntohl (ip) & 0xFF000000) >> 24) <= 191)
		return 16;  /* Class B - 255.255.0.0 */

	return 24;  /* Class C - 255.255.255.0 */
}

gboolean
nm_utils_ip_is_site_local (int addr_family,
                           const void *address)
{
	in_addr_t addr4;

	switch (addr_family) {
	case AF_INET:
		/* RFC1918 private addresses
		 * 10.0.0.0/8, 172.16.0.0/12, 192.168.0.0/16 */
		addr4 = ntohl (*((const in_addr_t *) address));
		return    (addr4 & 0xff000000) == 0x0a000000
		       || (addr4 & 0xfff00000) == 0xac100000
		       || (addr4 & 0xffff0000) == 0xc0a80000;
	case AF_INET6:
		return IN6_IS_ADDR_SITELOCAL (address);
	default:
		g_return_val_if_reached (FALSE);
	}
}

/*****************************************************************************/

static gboolean
_parse_legacy_addr4 (const char *text, in_addr_t *out_addr, GError **error)
{
	gs_free char *s_free = NULL;
	struct in_addr a1;
	guint8 bin[sizeof (a1)];
	char *s;
	int i;

	if (inet_aton (text, &a1) != 1) {
		g_set_error_literal (error,
		                     NM_UTILS_ERROR,
		                     NM_UTILS_ERROR_INVALID_ARGUMENT,
		                     "address invalid according to inet_aton()");
		return FALSE;
	}

	/* OK, inet_aton() accepted the format. That's good, because we want
	 * to accept IPv4 addresses in octal format, like 255.255.000.000.
	 * That's what "legacy" means here. inet_pton() doesn't accept those.
	 *
	 * But inet_aton() also ignores trailing garbage and formats with fewer than
	 * 4 digits. That is just too crazy and we don't do that. Perform additional checks
	 * and reject some forms that inet_aton() accepted.
	 *
	 * Note that we still should (of course) accept everything that inet_pton()
	 * accepts. However this code never gets called if inet_pton() succeeds
	 * (see below, aside the assertion code). */

	if (NM_STRCHAR_ANY (text, ch, (   !(ch >= '0' && ch <= '9')
	                               && !NM_IN_SET (ch, '.', 'x')))) {
		/* We only accepts '.', digits, and 'x' for "0x". */
		g_set_error_literal (error,
		                     NM_UTILS_ERROR,
		                     NM_UTILS_ERROR_INVALID_ARGUMENT,
		                     "contains an invalid character");
		return FALSE;
	}

	s = nm_memdup_maybe_a (300, text, strlen (text) + 1, &s_free);

	for (i = 0; i < G_N_ELEMENTS (bin); i++) {
		char *current_token = s;
		gint32 v;

		s = strchr (s, '.');
		if (s) {
			s[0] = '\0';
			s++;
		}

		if ((i == G_N_ELEMENTS (bin) - 1) != (s == NULL)) {
			/* Exactly for the last digit, we expect to have no more following token.
			 * But this isn't the case. Abort. */
			g_set_error (error,
			             NM_UTILS_ERROR,
			             NM_UTILS_ERROR_INVALID_ARGUMENT,
			             "wrong number of tokens (index %d, token '%s')",
			             i, s);
			return FALSE;
		}

		v = _nm_utils_ascii_str_to_int64 (current_token, 0, 0, 0xFF, -1);
		if (v == -1) {
			int errsv = errno;

			/* we do accept octal and hex (even with leading "0x"). But something
			 * about this token is wrong. */
			g_set_error (error,
			             NM_UTILS_ERROR,
			             NM_UTILS_ERROR_INVALID_ARGUMENT,
			             "invalid token '%s': %s (%d)",
			             current_token,
			             nm_strerror_native (errsv),
			             errsv);
			return FALSE;
		}

		bin[i] = v;
	}

	if (memcmp (bin, &a1, sizeof (bin)) != 0) {
		/* our parsing did not agree with what inet_aton() gave. Something
		 * is wrong. Abort. */
		g_set_error (error,
		             NM_UTILS_ERROR,
		             NM_UTILS_ERROR_INVALID_ARGUMENT,
		             "inet_aton() result 0x%08x differs from computed value 0x%02hhx%02hhx%02hhx%02hhx",
		             a1.s_addr,
		             bin[0], bin[1], bin[2], bin[3]);
		return FALSE;
	}

	*out_addr = a1.s_addr;
	return TRUE;
}

gboolean
nm_utils_parse_inaddr_bin_full (int addr_family,
                                gboolean accept_legacy,
                                const char *text,
                                int *out_addr_family,
                                gpointer out_addr)
{
	NMIPAddr addrbin;

	g_return_val_if_fail (text, FALSE);

	if (addr_family == AF_UNSPEC) {
		g_return_val_if_fail (!out_addr || out_addr_family, FALSE);
		addr_family = strchr (text, ':') ? AF_INET6 : AF_INET;
	} else
		g_return_val_if_fail (NM_IN_SET (addr_family, AF_INET, AF_INET6), FALSE);

	if (inet_pton (addr_family, text, &addrbin) != 1) {
		if (   accept_legacy
		    && addr_family == AF_INET
		    && _parse_legacy_addr4 (text, &addrbin.addr4, NULL)) {
			/* The address is in some legacy format which inet_aton() accepts, but not inet_pton().
			 * Most likely octal digits (leading zeros). We accept the address. */
		} else
			return FALSE;
	}

#if NM_MORE_ASSERTS > 10
	if (addr_family == AF_INET) {
		gs_free_error GError *error = NULL;
		in_addr_t a;

		/* The legacy parser should accept everything that inet_pton() accepts too. Meaning,
		 * it should strictly parse *more* formats. And of course, parse it the same way. */
		if (!_parse_legacy_addr4 (text, &a, &error)) {
			char buf[INET_ADDRSTRLEN];

			g_error ("unexpected assertion failure: could parse \"%s\" as %s, but not accepted by legacy parser: %s",
			         text, _nm_utils_inet4_ntop (addrbin.addr4, buf), error->message);
		}
		nm_assert (addrbin.addr4 == a);
	}
#endif

	NM_SET_OUT (out_addr_family, addr_family);
	if (out_addr)
		nm_ip_addr_set (addr_family, out_addr, &addrbin);
	return TRUE;
}

gboolean
nm_utils_parse_inaddr (int addr_family,
                       const char *text,
                       char **out_addr)
{
	NMIPAddr addrbin;
	char addrstr_buf[MAX (INET_ADDRSTRLEN, INET6_ADDRSTRLEN)];

	g_return_val_if_fail (text, FALSE);

	if (addr_family == AF_UNSPEC)
		addr_family = strchr (text, ':') ? AF_INET6 : AF_INET;
	else
		g_return_val_if_fail (NM_IN_SET (addr_family, AF_INET, AF_INET6), FALSE);

	if (inet_pton (addr_family, text, &addrbin) != 1)
		return FALSE;

	NM_SET_OUT (out_addr, g_strdup (inet_ntop (addr_family, &addrbin, addrstr_buf, sizeof (addrstr_buf))));
	return TRUE;
}

gboolean
nm_utils_parse_inaddr_prefix_bin (int addr_family,
                                  const char *text,
                                  int *out_addr_family,
                                  gpointer out_addr,
                                  int *out_prefix)
{
	gs_free char *addrstr_free = NULL;
	int prefix = -1;
	const char *slash;
	const char *addrstr;
	NMIPAddr addrbin;

	g_return_val_if_fail (text, FALSE);

	if (addr_family == AF_UNSPEC) {
		g_return_val_if_fail (!out_addr || out_addr_family, FALSE);
		addr_family = strchr (text, ':') ? AF_INET6 : AF_INET;
	} else
		g_return_val_if_fail (NM_IN_SET (addr_family, AF_INET, AF_INET6), FALSE);

	slash = strchr (text, '/');
	if (slash)
		addrstr = addrstr_free = g_strndup (text, slash - text);
	else
		addrstr = text;

	if (inet_pton (addr_family, addrstr, &addrbin) != 1)
		return FALSE;

	if (slash) {
		/* For IPv4, `ip addr add` supports the prefix-length as a netmask. We don't
		 * do that. */
		prefix = _nm_utils_ascii_str_to_int64 (slash + 1, 10,
		                                       0,
		                                       addr_family == AF_INET ? 32 : 128,
		                                       -1);
		if (prefix == -1)
			return FALSE;
	}

	NM_SET_OUT (out_addr_family, addr_family);
	if (out_addr)
		nm_ip_addr_set (addr_family, out_addr, &addrbin);
	NM_SET_OUT (out_prefix, prefix);
	return TRUE;
}

gboolean
nm_utils_parse_inaddr_prefix (int addr_family,
                              const char *text,
                              char **out_addr,
                              int *out_prefix)
{
	NMIPAddr addrbin;
	char addrstr_buf[MAX (INET_ADDRSTRLEN, INET6_ADDRSTRLEN)];

	if (!nm_utils_parse_inaddr_prefix_bin (addr_family, text, &addr_family, &addrbin, out_prefix))
		return FALSE;
	NM_SET_OUT (out_addr, g_strdup (inet_ntop (addr_family, &addrbin, addrstr_buf, sizeof (addrstr_buf))));
	return TRUE;
}

gboolean
nm_utils_parse_next_line (const char **inout_ptr,
                          gsize *inout_len,
                          const char **out_line,
                          gsize *out_line_len)
{
<<<<<<< HEAD
	const char *line_start;
	const char *line_end;

	g_return_val_if_fail (inout_ptr, FALSE);
	g_return_val_if_fail (inout_len, FALSE);
	g_return_val_if_fail (out_line, FALSE);

	if (*inout_len <= 0)
		goto error;

	line_start = *inout_ptr;
	line_end = memchr (line_start, '\n', *inout_len);
	if (!line_end)
		line_end = memchr (line_start, '\0', *inout_len);
	if (!line_end) {
		line_end = line_start + *inout_len;
		NM_SET_OUT (inout_len, 0);
	} else
		NM_SET_OUT (inout_len, *inout_len - (line_end - line_start) - 1);

	NM_SET_OUT (out_line, line_start);
	NM_SET_OUT (out_line_len, (gsize) (line_end - line_start));

	if (*inout_len > 0)
		NM_SET_OUT (inout_ptr, line_end + 1);
	else
		NM_SET_OUT (inout_ptr, NULL);
	return TRUE;

error:
	NM_SET_OUT (out_line, NULL);
	NM_SET_OUT (out_line_len, 0);
	return FALSE;
=======
	gboolean eol_is_carriage_return;
	const char *line_start;
	gsize line_len;

	nm_assert (inout_ptr);
	nm_assert (inout_len);
	nm_assert (*inout_len == 0 || *inout_ptr);
	nm_assert (out_line);
	nm_assert (out_line_len);

	if (G_UNLIKELY (*inout_len == 0))
		return FALSE;

	line_start = *inout_ptr;

	eol_is_carriage_return = FALSE;
	for (line_len = 0; ; line_len++) {
		if (line_len >= *inout_len) {
			/* if we consumed the entire line, we place the pointer at
			 * one character after the end. */
			*inout_ptr = &line_start[line_len];
			*inout_len = 0;
			goto done;
		}
		switch (line_start[line_len]) {
		case '\r':
			eol_is_carriage_return = TRUE;
			/* fall-through*/
		case '\0':
		case '\n':
			*inout_ptr = &line_start[line_len + 1];
			*inout_len = *inout_len - line_len - 1u;
			if (   eol_is_carriage_return
			    && *inout_len > 0
			    && (*inout_ptr)[0] == '\n') {
				/* also consume "\r\n" as one. */
				(*inout_len)--;
				(*inout_ptr)++;
			}
			goto done;
		}
	}

done:
	*out_line = line_start;
	*out_line_len = line_len;
	return TRUE;
>>>>>>> 55422756
}

/*****************************************************************************/

gboolean
nm_utils_ipaddr_is_valid (int addr_family,
                          const char *str_addr)
{
	nm_assert (NM_IN_SET (addr_family, AF_UNSPEC, AF_INET, AF_INET6));

	return    str_addr
	       && nm_utils_parse_inaddr_bin (addr_family,
	                                     str_addr,
	                                     NULL,
	                                     NULL);
}

gboolean
nm_utils_ipaddr_is_normalized (int addr_family,
                               const char *str_addr)
{
	NMIPAddr addr;
	char sbuf[NM_UTILS_INET_ADDRSTRLEN];

	nm_assert (NM_IN_SET (addr_family, AF_UNSPEC, AF_INET, AF_INET6));

	if (!str_addr)
		return FALSE;

	if (!nm_utils_parse_inaddr_bin (addr_family,
	                                str_addr,
	                                &addr_family,
	                                &addr))
		return FALSE;

	nm_utils_inet_ntop (addr_family, &addr, sbuf);
	return nm_streq (sbuf, str_addr);
}

/*****************************************************************************/

/**
 * nm_g_ascii_strtoll()
 * @nptr: the string to parse
 * @endptr: the pointer on the first invalid chars
 * @base: the base.
 *
 * This wraps g_ascii_strtoll() and should in almost all cases behave identical
 * to it.
 *
 * However, it seems there are situations where g_ascii_strtoll() might set
 * errno to some unexpected value EAGAIN. Possibly this is related to creating
 * the C locale during
 *
 *   #ifdef USE_XLOCALE
 *   return strtoll_l (nptr, endptr, base, get_C_locale ());
 *
 * This wrapper tries to workaround that condition.
 */
gint64
nm_g_ascii_strtoll (const char *nptr,
                    char **endptr,
                    guint base)
{
	int try_count = 2;
	gint64 v;
	const int errsv_orig = errno;
	int errsv;

	nm_assert (nptr);
	nm_assert (base == 0u || (base >= 2u && base <= 36u));

again:
	errno = 0;
	v = g_ascii_strtoll (nptr, endptr, base);
	errsv = errno;

	if (errsv == 0) {
		if (errsv_orig != 0)
			errno = errsv_orig;
		return v;
	}

	if (   errsv == ERANGE
	    && NM_IN_SET (v, G_MININT64, G_MAXINT64))
		return v;

	if (   errsv == EINVAL
	    && v == 0
	    && nptr
	    && nptr[0] == '\0')
		return v;

	if (try_count-- > 0)
		goto again;

#if NM_MORE_ASSERTS
	g_critical ("g_ascii_strtoll() for \"%s\" failed with errno=%d (%s) and v=%"G_GINT64_FORMAT,
	            nptr,
	            errsv,
	            nm_strerror_native (errsv),
	            v);
#endif

	return v;
}

/* See nm_g_ascii_strtoll() */
guint64
nm_g_ascii_strtoull (const char *nptr,
                     char **endptr,
                     guint base)
{
	int try_count = 2;
	guint64 v;
	const int errsv_orig = errno;
	int errsv;

	nm_assert (nptr);
	nm_assert (base == 0u || (base >= 2u && base <= 36u));

again:
	errno = 0;
	v = g_ascii_strtoull (nptr, endptr, base);
	errsv = errno;

	if (errsv == 0) {
		if (errsv_orig != 0)
			errno = errsv_orig;
		return v;
	}

	if (   errsv == ERANGE
	    && NM_IN_SET (v, G_MAXUINT64))
		return v;

	if (   errsv == EINVAL
	    && v == 0
	    && nptr
	    && nptr[0] == '\0')
		return v;

	if (try_count-- > 0)
		goto again;

#if NM_MORE_ASSERTS
	g_critical ("g_ascii_strtoull() for \"%s\" failed with errno=%d (%s) and v=%"G_GUINT64_FORMAT,
	            nptr,
	            errsv,
	            nm_strerror_native (errsv),
	            v);
#endif

	return v;
}

/* see nm_g_ascii_strtoll(). */
double
nm_g_ascii_strtod (const char *nptr,
                   char **endptr)
{
	int try_count = 2;
	double v;
	int errsv;

	nm_assert (nptr);

again:
	v = g_ascii_strtod (nptr, endptr);
	errsv = errno;

	if (errsv == 0)
		return v;

	if (errsv == ERANGE)
		return v;

	if (try_count-- > 0)
		goto again;

#if NM_MORE_ASSERTS
	g_critical ("g_ascii_strtod() for \"%s\" failed with errno=%d (%s) and v=%f",
	            nptr,
	            errsv,
	            nm_strerror_native (errsv),
	            v);
#endif

	/* Not really much else to do. Return the parsed value and leave errno set
	 * to the unexpected value. */
	return v;
}

/* _nm_utils_ascii_str_to_int64:
 *
 * A wrapper for g_ascii_strtoll, that checks whether the whole string
 * can be successfully converted to a number and is within a given
 * range. On any error, @fallback will be returned and %errno will be set
 * to a non-zero value. On success, %errno will be set to zero, check %errno
 * for errors. Any trailing or leading (ascii) white space is ignored and the
 * functions is locale independent.
 *
 * The function is guaranteed to return a value between @min and @max
 * (inclusive) or @fallback. Also, the parsing is rather strict, it does
 * not allow for any unrecognized characters, except leading and trailing
 * white space.
 **/
gint64
_nm_utils_ascii_str_to_int64 (const char *str, guint base, gint64 min, gint64 max, gint64 fallback)
{
	gint64 v;
	const char *s = NULL;

	str = nm_str_skip_leading_spaces (str);
	if (!str || !str[0]) {
		errno = EINVAL;
		return fallback;
	}

	errno = 0;
	v = nm_g_ascii_strtoll (str, (char **) &s, base);

	if (errno != 0)
		return fallback;

	if (s[0] != '\0') {
		s = nm_str_skip_leading_spaces (s);
		if (s[0] != '\0') {
			errno = EINVAL;
			return fallback;
		}
	}
	if (v > max || v < min) {
		errno = ERANGE;
		return fallback;
	}

	return v;
}

guint64
_nm_utils_ascii_str_to_uint64 (const char *str, guint base, guint64 min, guint64 max, guint64 fallback)
{
	guint64 v;
	const char *s = NULL;

	if (str) {
		while (g_ascii_isspace (str[0]))
			str++;
	}
	if (!str || !str[0]) {
		errno = EINVAL;
		return fallback;
	}

	errno = 0;
	v = nm_g_ascii_strtoull (str, (char **) &s, base);

	if (errno != 0)
		return fallback;
	if (s[0] != '\0') {
		while (g_ascii_isspace (s[0]))
			s++;
		if (s[0] != '\0') {
			errno = EINVAL;
			return fallback;
		}
	}
	if (v > max || v < min) {
		errno = ERANGE;
		return fallback;
	}

	if (   v != 0
	    && str[0] == '-') {
		/* As documented, g_ascii_strtoull() accepts negative values, and returns their
		 * absolute value. We don't. */
		errno = ERANGE;
		return fallback;
	}

	return v;
}

/*****************************************************************************/

int
nm_strcmp_with_data (gconstpointer a, gconstpointer b, gpointer user_data)
{
	const char *s1 = a;
	const char *s2 = b;

	return strcmp (s1, s2);
}

/* like nm_strcmp_p(), suitable for g_ptr_array_sort_with_data().
 * g_ptr_array_sort() just casts nm_strcmp_p() to a function of different
 * signature. I guess, in glib there are knowledgeable people that ensure
 * that this additional argument doesn't cause problems due to different ABI
 * for every architecture that glib supports.
 * For NetworkManager, we'd rather avoid such stunts.
 **/
int
nm_strcmp_p_with_data (gconstpointer a, gconstpointer b, gpointer user_data)
{
	const char *s1 = *((const char **) a);
	const char *s2 = *((const char **) b);

	return strcmp (s1, s2);
}

int
nm_strcmp0_p_with_data (gconstpointer a, gconstpointer b, gpointer user_data)
{
	const char *s1 = *((const char **) a);
	const char *s2 = *((const char **) b);

	return nm_strcmp0 (s1, s2);
}

int
nm_cmp_uint32_p_with_data (gconstpointer p_a, gconstpointer p_b, gpointer user_data)
{
	const guint32 a = *((const guint32 *) p_a);
	const guint32 b = *((const guint32 *) p_b);

	if (a < b)
		return -1;
	if (a > b)
		return 1;
	return 0;
}

int
nm_cmp_int2ptr_p_with_data (gconstpointer p_a, gconstpointer p_b, gpointer user_data)
{
	/* p_a and p_b are two pointers to a pointer, where the pointer is
	 * interpreted as a integer using GPOINTER_TO_INT().
	 *
	 * That is the case of a hash-table that uses GINT_TO_POINTER() to
	 * convert integers as pointers, and the resulting keys-as-array
	 * array. */
	const int a = GPOINTER_TO_INT (*((gconstpointer *) p_a));
	const int b = GPOINTER_TO_INT (*((gconstpointer *) p_b));

	if (a < b)
		return -1;
	if (a > b)
		return 1;
	return 0;
}

/*****************************************************************************/

const char *
nm_utils_dbus_path_get_last_component (const char *dbus_path)
{
	if (dbus_path) {
		dbus_path = strrchr (dbus_path, '/');
		if (dbus_path)
			return dbus_path + 1;
	}
	return NULL;
}

static gint64
_dbus_path_component_as_num (const char *p)
{
	gint64 n;

	/* no odd stuff. No leading zeros, only a non-negative, decimal integer.
	 *
	 * Otherwise, there would be multiple ways to encode the same number "10"
	 * and "010". That is just confusing. A number has no leading zeros,
	 * if it has, it's not a number (as far as we are concerned here). */
	if (p[0] == '0') {
		if (p[1] != '\0')
			return -1;
		else
			return 0;
	}
	if (!(p[0] >= '1' && p[0] <= '9'))
		return -1;
	if (!NM_STRCHAR_ALL (&p[1], ch, (ch >= '0' && ch <= '9')))
		return -1;
	n = _nm_utils_ascii_str_to_int64 (p, 10, 0, G_MAXINT64, -1);
	nm_assert (n == -1 || nm_streq0 (p, nm_sprintf_bufa (100, "%"G_GINT64_FORMAT, n)));
	return n;
}

int
nm_utils_dbus_path_cmp (const char *dbus_path_a, const char *dbus_path_b)
{
	const char *l_a, *l_b;
	gsize plen;
	gint64 n_a, n_b;

	/* compare function for two D-Bus paths. It behaves like
	 * strcmp(), except, if both paths have the same prefix,
	 * and both end in a (positive) number, then the paths
	 * will be sorted by number. */

	NM_CMP_SELF (dbus_path_a, dbus_path_b);

	/* if one or both paths have no slash (and no last component)
	 * compare the full paths directly. */
	if (   !(l_a = nm_utils_dbus_path_get_last_component (dbus_path_a))
	    || !(l_b = nm_utils_dbus_path_get_last_component (dbus_path_b)))
		goto comp_full;

	/* check if both paths have the same prefix (up to the last-component). */
	plen = l_a - dbus_path_a;
	if (plen != (l_b - dbus_path_b))
		goto comp_full;
	NM_CMP_RETURN (strncmp (dbus_path_a, dbus_path_b, plen));

	n_a = _dbus_path_component_as_num (l_a);
	n_b = _dbus_path_component_as_num (l_b);
	if (n_a == -1 && n_b == -1)
		goto comp_l;

	/* both components must be convertible to a number. If they are not,
	 * (and only one of them is), then we must always strictly sort numeric parts
	 * after non-numeric components. If we wouldn't, we wouldn't have
	 * a total order.
	 *
	 * An example of a not total ordering would be:
	 *   "8"   < "010"  (numeric)
	 *   "0x"  < "8"    (lexical)
	 *   "0x"  > "010"  (lexical)
	 * We avoid this, by forcing that a non-numeric entry "0x" always sorts
	 * before numeric entries.
	 *
	 * Additionally, _dbus_path_component_as_num() would also reject "010" as
	 * not a valid number.
	 */
	if (n_a == -1)
		return -1;
	if (n_b == -1)
		return 1;

	NM_CMP_DIRECT (n_a, n_b);
	nm_assert (nm_streq (dbus_path_a, dbus_path_b));
	return 0;

comp_full:
	NM_CMP_DIRECT_STRCMP0 (dbus_path_a, dbus_path_b);
	return 0;
comp_l:
	NM_CMP_DIRECT_STRCMP0 (l_a, l_b);
	nm_assert (nm_streq (dbus_path_a, dbus_path_b));
	return 0;
}

/*****************************************************************************/

static void
_char_lookup_table_set_one (guint8 lookup[static 256],
                             char ch)
{
	lookup[(guint8) ch] = 1;
}

static void
_char_lookup_table_set_all (guint8 lookup[static 256],
                            const char *candidates)
{
	while (candidates[0] != '\0')
		_char_lookup_table_set_one (lookup, (candidates++)[0]);
}

static void
_char_lookup_table_init (guint8 lookup[static 256],
                         const char *candidates)
{
	memset (lookup, 0, 256);
	if (candidates)
		_char_lookup_table_set_all (lookup, candidates);
}

static gboolean
_char_lookup_has (const guint8 lookup[static 256],
                  char ch)
{
	nm_assert (lookup[(guint8) '\0'] == 0);
	return lookup[(guint8) ch] != 0;
}

static gboolean
_char_lookup_has_all (const guint8 lookup[static 256],
                      const char *candidates)
{
	if (candidates) {
		while (candidates[0] != '\0') {
			if (!_char_lookup_has (lookup, (candidates++)[0]))
				return FALSE;
		}
	}
	return TRUE;
}

/**
 * nm_utils_strsplit_set_full:
 * @str: the string to split.
 * @delimiters: the set of delimiters.
 * @flags: additional flags for controlling the operation.
 *
 * This is a replacement for g_strsplit_set() which avoids copying
 * each word once (the entire strv array), but instead copies it once
 * and all words point into that internal copy.
 *
 * Note that for @str %NULL and "", this always returns %NULL too. That differs
 * from g_strsplit_set(), which would return an empty strv array for "".
 * This never returns an empty array.
 *
 * Returns: %NULL if @str is %NULL or "".
 *   If @str only contains delimiters and %NM_UTILS_STRSPLIT_SET_FLAGS_PRESERVE_EMPTY
 *   is not set, it also returns %NULL.
 *   Otherwise, a %NULL terminated strv array containing the split words.
 *   (delimiter characters are removed).
 *   The strings to which the result strv array points to are allocated
 *   after the returned result itself. Don't free the strings themself,
 *   but free everything with g_free().
 *   It is however safe and allowed to modify the individual strings in-place,
 *   like "g_strstrip((char *) iter[0])".
 */
const char **
nm_utils_strsplit_set_full (const char *str,
                            const char *delimiters,
                            NMUtilsStrsplitSetFlags flags)
{
	const char **ptr;
	gsize num_tokens;
	gsize i_token;
	gsize str_len_p1;
	const char *c_str;
	char *s;
	guint8 ch_lookup[256];
	const gboolean f_escaped = NM_FLAGS_HAS (flags, NM_UTILS_STRSPLIT_SET_FLAGS_ESCAPED);
	const gboolean f_allow_escaping = f_escaped || NM_FLAGS_HAS (flags, NM_UTILS_STRSPLIT_SET_FLAGS_ALLOW_ESCAPING);
	const gboolean f_preserve_empty = NM_FLAGS_HAS (flags, NM_UTILS_STRSPLIT_SET_FLAGS_PRESERVE_EMPTY);
	const gboolean f_strstrip = NM_FLAGS_HAS (flags, NM_UTILS_STRSPLIT_SET_FLAGS_STRSTRIP);

	if (!str)
		return NULL;

	if (!delimiters) {
		nm_assert_not_reached ();
		delimiters = " \t\n";
	}
	_char_lookup_table_init (ch_lookup, delimiters);

	nm_assert (   !f_allow_escaping
	           || !_char_lookup_has (ch_lookup, '\\'));

	if (!f_preserve_empty) {
		while (_char_lookup_has (ch_lookup, str[0]))
			str++;
	}

	if (!str[0]) {
		/* We return %NULL here, also with NM_UTILS_STRSPLIT_SET_FLAGS_PRESERVE_EMPTY.
		 * That makes nm_utils_strsplit_set_full() with NM_UTILS_STRSPLIT_SET_FLAGS_PRESERVE_EMPTY
		 * different from g_strsplit_set(), which would in this case return an empty array.
		 * If you need to handle %NULL, and "" specially, then check the input string first. */
		return NULL;
	}

#define _char_is_escaped(str_start, str_cur) \
	({ \
		const char *const _str_start = (str_start); \
		const char *const _str_cur = (str_cur); \
		const char *_str_i = (_str_cur); \
		\
		while (   _str_i > _str_start \
		       && _str_i[-1] == '\\') \
			_str_i--; \
		(((_str_cur - _str_i) % 2) != 0); \
	})

	num_tokens = 1;
	c_str = str;
	while (TRUE) {

		while (G_LIKELY (!_char_lookup_has (ch_lookup, c_str[0]))) {
			if (c_str[0] == '\0')
				goto done1;
			c_str++;
		}

		/* we assume escapings are not frequent. After we found
		 * this delimiter, check whether it was escaped by counting
		 * the backslashed before. */
		if (   f_allow_escaping
		    && _char_is_escaped (str, c_str)) {
			/* the delimiter is escaped. This was not an accepted delimiter. */
			c_str++;
			continue;
		}

		c_str++;

		/* if we drop empty tokens, then we now skip over all consecutive delimiters. */
		if (!f_preserve_empty) {
			while (_char_lookup_has (ch_lookup, c_str[0]))
				c_str++;
			if (c_str[0] == '\0')
				break;
		}

		num_tokens++;
	}

done1:

	nm_assert (c_str[0] == '\0');

	str_len_p1 = (c_str - str) + 1;

	nm_assert (str[str_len_p1 - 1] == '\0');

	ptr = g_malloc ((sizeof (const char *) * (num_tokens + 1)) + str_len_p1);
	s = (char *) &ptr[num_tokens + 1];
	memcpy (s, str, str_len_p1);

	i_token = 0;

	while (TRUE) {

		nm_assert (i_token < num_tokens);
		ptr[i_token++] = s;

		if (s[0] == '\0') {
			nm_assert (f_preserve_empty);
			goto done2;
		}
		nm_assert (   f_preserve_empty
		           || !_char_lookup_has (ch_lookup, s[0]));

		while (!_char_lookup_has (ch_lookup, s[0])) {
			if (G_UNLIKELY (   s[0] == '\\'
			                && f_allow_escaping)) {
				s++;
				if (s[0] == '\0')
					goto done2;
				s++;
			} else if (s[0] == '\0')
				goto done2;
			else
				s++;
		}

		nm_assert (_char_lookup_has (ch_lookup, s[0]));
		s[0] = '\0';
		s++;

		if (!f_preserve_empty) {
			while (_char_lookup_has (ch_lookup, s[0]))
				s++;
			if (s[0] == '\0')
				goto done2;
		}
	}

done2:
	nm_assert (i_token == num_tokens);
	ptr[i_token] = NULL;

	if (f_strstrip) {
		gsize i;

		i_token = 0;
		for (i = 0; ptr[i]; i++) {

			s = (char *) nm_str_skip_leading_spaces (ptr[i]);
			if (s[0] != '\0') {
				char *s_last;

				s_last = &s[strlen (s) - 1];
				while (   s_last > s
				       && g_ascii_isspace (s_last[0])
				       && (   ! f_allow_escaping
				           || !_char_is_escaped (s, s_last)))
					(s_last--)[0] = '\0';
			}

			if (   !f_preserve_empty
			    && s[0] == '\0')
				continue;

			ptr[i_token++] = s;
		}

		if (i_token == 0) {
			g_free (ptr);
			return NULL;
		}
		ptr[i_token] = NULL;
	}

	if (f_escaped) {
		gsize i, j;

		/* We no longer need ch_lookup for its original purpose. Modify it, so it
		 * can detect the delimiters, '\\', and (optionally) whitespaces. */
		_char_lookup_table_set_one (ch_lookup, '\\');
		if (f_strstrip)
			_char_lookup_table_set_all (ch_lookup, NM_ASCII_SPACES);

		for (i_token = 0; ptr[i_token]; i_token++) {
			s = (char *) ptr[i_token];
			j = 0;
			for (i = 0; s[i] != '\0'; ) {
				if (   s[i] == '\\'
				    && _char_lookup_has (ch_lookup, s[i + 1]))
					i++;
				s[j++] = s[i++];
			}
			s[j] = '\0';
		}
	}

	nm_assert (ptr && ptr[0]);
	return ptr;
}

/*****************************************************************************/

const char *
nm_utils_escaped_tokens_escape_full (const char *str,
                                     const char *delimiters,
                                     const char *delimiters_as_needed,
                                     NMUtilsEscapedTokensEscapeFlags flags,
                                     char **out_to_free)
{
	guint8 ch_lookup[256];
	guint8 ch_lookup_as_needed[256];
	gboolean has_ch_lookup_as_needed = FALSE;
	char *ret;
	gsize str_len;
	gsize alloc_len;
	gsize n_escapes;
	gsize i, j;
	gboolean escape_leading_space;
	gboolean escape_trailing_space;
	gboolean escape_backslash_as_needed;

	nm_assert (   !delimiters_as_needed
	           || (   delimiters_as_needed[0]
	               && NM_FLAGS_HAS (flags, NM_UTILS_ESCAPED_TOKENS_ESCAPE_FLAGS_ESCAPE_BACKSLASH_AS_NEEDED)));

	if (!str || str[0] == '\0') {
		*out_to_free = NULL;
		return str;
	}

	str_len = strlen (str);

	_char_lookup_table_init (ch_lookup, delimiters);
	if (   !delimiters
	    || NM_FLAGS_HAS (flags, NM_UTILS_ESCAPED_TOKENS_ESCAPE_FLAGS_ESCAPE_SPACES)) {
		flags &= ~(  NM_UTILS_ESCAPED_TOKENS_ESCAPE_FLAGS_ESCAPE_LEADING_SPACE
		           | NM_UTILS_ESCAPED_TOKENS_ESCAPE_FLAGS_ESCAPE_TRAILING_SPACE);
		_char_lookup_table_set_all (ch_lookup, NM_ASCII_SPACES);
	}

	if (NM_FLAGS_HAS (flags, NM_UTILS_ESCAPED_TOKENS_ESCAPE_FLAGS_ESCAPE_BACKSLASH_ALWAYS)) {
		_char_lookup_table_set_one (ch_lookup, '\\');
		escape_backslash_as_needed = FALSE;
	} else if (_char_lookup_has (ch_lookup, '\\'))
		escape_backslash_as_needed = FALSE;
	else {
		escape_backslash_as_needed = NM_FLAGS_HAS (flags, NM_UTILS_ESCAPED_TOKENS_ESCAPE_FLAGS_ESCAPE_BACKSLASH_AS_NEEDED);
		if (escape_backslash_as_needed) {
			if (    NM_FLAGS_ANY (flags,   NM_UTILS_ESCAPED_TOKENS_ESCAPE_FLAGS_ESCAPE_LEADING_SPACE
			                             | NM_UTILS_ESCAPED_TOKENS_ESCAPE_FLAGS_ESCAPE_TRAILING_SPACE)
			    && !_char_lookup_has_all (ch_lookup, NM_ASCII_SPACES)) {
				/* ESCAPE_LEADING_SPACE and ESCAPE_TRAILING_SPACE implies that we escape backslash
				 * before whitespaces. */
				if (!has_ch_lookup_as_needed) {
					has_ch_lookup_as_needed = TRUE;
					_char_lookup_table_init (ch_lookup_as_needed, NULL);
				}
				_char_lookup_table_set_all (ch_lookup_as_needed, NM_ASCII_SPACES);
			}
			if (   delimiters_as_needed
			    && !_char_lookup_has_all (ch_lookup, delimiters_as_needed)) {
				if (!has_ch_lookup_as_needed) {
					has_ch_lookup_as_needed = TRUE;
					_char_lookup_table_init (ch_lookup_as_needed, NULL);
				}
				_char_lookup_table_set_all (ch_lookup_as_needed, delimiters_as_needed);
			}
		}
	}

	escape_leading_space =    NM_FLAGS_HAS (flags, NM_UTILS_ESCAPED_TOKENS_ESCAPE_FLAGS_ESCAPE_LEADING_SPACE)
	                       && g_ascii_isspace (str[0])
	                       && !_char_lookup_has (ch_lookup, str[0]);
	if (str_len == 1)
		escape_trailing_space = FALSE;
	else {
		escape_trailing_space =    NM_FLAGS_HAS (flags, NM_UTILS_ESCAPED_TOKENS_ESCAPE_FLAGS_ESCAPE_TRAILING_SPACE)
		                        && g_ascii_isspace (str[str_len - 1])
		                        && !_char_lookup_has (ch_lookup, str[str_len - 1]);
	}

	n_escapes = 0;
	for (i = 0; str[i] != '\0'; i++) {
		if (_char_lookup_has (ch_lookup, str[i]))
			n_escapes++;
		else if (   str[i] == '\\'
		         && escape_backslash_as_needed
		         && (   _char_lookup_has (ch_lookup, str[i + 1])
		             || NM_IN_SET (str[i + 1], '\0', '\\')
		             || (   has_ch_lookup_as_needed
		                 && _char_lookup_has (ch_lookup_as_needed, str[i + 1]))))
			n_escapes++;
	}
	if (escape_leading_space)
		n_escapes++;
	if (escape_trailing_space)
		n_escapes++;

	if (n_escapes == 0u) {
		*out_to_free = NULL;
		return str;
	}

	alloc_len = str_len + n_escapes + 1u;
	ret = g_new (char, alloc_len);

	j = 0;
	i = 0;

	if (escape_leading_space) {
		ret[j++] = '\\';
		ret[j++] = str[i++];
	}
	for (; str[i] != '\0'; i++) {
		if (_char_lookup_has (ch_lookup, str[i]))
			ret[j++] = '\\';
		else if (   str[i] == '\\'
		         && escape_backslash_as_needed
		         && (   _char_lookup_has (ch_lookup, str[i + 1])
		             || NM_IN_SET (str[i + 1], '\0', '\\')
		             || (   has_ch_lookup_as_needed
		                 && _char_lookup_has (ch_lookup_as_needed, str[i + 1]))))
			ret[j++] = '\\';
		ret[j++] = str[i];
	}
	if (escape_trailing_space) {
		nm_assert (   !_char_lookup_has (ch_lookup, ret[j - 1])
		           && g_ascii_isspace (ret[j - 1]));
		ret[j] = ret[j - 1];
		ret[j - 1] = '\\';
		j++;
	}

	nm_assert (j == alloc_len - 1);
	ret[j] = '\0';
	nm_assert (strlen (ret) == j);

	*out_to_free = ret;
	return ret;
}

/**
 * nm_utils_escaped_tokens_options_split:
 * @str: the src string. This string will be modified in-place.
 *   The output values will point into @str.
 * @out_key: (allow-none): the returned output key. This will always be set to @str
 *   itself. @str will be modified to contain only the unescaped, truncated
 *   key name.
 * @out_val: returns the parsed (and unescaped) value or %NULL, if @str contains
 *   no '=' delimiter.
 *
 * Honors backslash escaping to parse @str as "key=value" pairs. Optionally, if no '='
 * is present, @out_val will be returned as %NULL. Backslash can be used to escape
 * '=', ',', '\\', and ascii whitespace. Other backslash sequences are taken verbatim.
 *
 * For keys, '=' obviously must be escaped. For values, that is optional because an
 * unescaped '=' is just taken verbatim. For example, in a key, the sequence "\\="
 * must be escaped as "\\\\\\=". For the value, that works too, but "\\\\=" is also
 * accepted.
 *
 * Unescaped Space around the key and value are also removed. Space in general must
 * not be escaped, unless they are at the beginning or the end of key/value.
 */
void
nm_utils_escaped_tokens_options_split (char *str,
                                       const char **out_key,
                                       const char **out_val)
{
	const char *val = NULL;
	gsize i;
	gsize j;
	gsize last_space_idx;
	gboolean last_space_has;

	nm_assert (str);

	i = 0;
	while (g_ascii_isspace (str[i]))
		i++;

	j = 0;
	last_space_idx = 0;
	last_space_has = FALSE;
	while (str[i] != '\0') {
		if (g_ascii_isspace (str[i])) {
			if (!last_space_has) {
				last_space_has = TRUE;
				last_space_idx = j;
			}
		} else {
			if (str[i] == '\\') {
				if (   NM_IN_SET (str[i + 1u], '\\', ',', '=')
				    || g_ascii_isspace (str[i + 1u]))
					i++;
			} else if (str[i] == '=') {
				/* Encounter an unescaped '=' character. When we still parse the key, this
				 * is the separator we were waiting for. If we are parsing the value,
				 * we take the character verbatim. */
				if (!val) {
					if (last_space_has) {
						str[last_space_idx] = '\0';
						j = last_space_idx + 1;
						last_space_has = FALSE;
					} else
						str[j++] = '\0';
					val = &str[j];
					i++;
					while (g_ascii_isspace (str[i]))
						i++;
					continue;
				}
			}
			last_space_has = FALSE;
		}
		str[j++] = str[i++];
	}

	if (last_space_has)
		str[last_space_idx] = '\0';
	else
		str[j] = '\0';

	*out_key = str;
	*out_val = val;
}

/*****************************************************************************/

/**
 * nm_utils_strsplit_quoted:
 * @str: the string to split (e.g. from /proc/cmdline).
 *
 * This basically does that systemd's extract_first_word() does
 * with the flags "EXTRACT_UNQUOTE | EXTRACT_RELAX". This is what
 * systemd uses to parse /proc/cmdline, and we do too.
 *
 * Splits the string. We have nm_utils_strsplit_set() which
 * supports a variety of flags. However, extending that already
 * complex code to also support quotation and escaping is hard.
 * Instead, add a naive implementation.
 *
 * Returns: (transfer full): the split string.
 */
char **
nm_utils_strsplit_quoted (const char *str)
{
	gs_unref_ptrarray GPtrArray *arr = NULL;
	gs_free char *str_out = NULL;
	guint8 ch_lookup[256];

	nm_assert (str);

	_char_lookup_table_init (ch_lookup, NM_ASCII_WHITESPACES);

	for (;;) {
		char quote;
		gsize j;

		while (_char_lookup_has (ch_lookup, str[0]))
			str++;

		if (str[0] == '\0')
			break;

		if (!str_out)
			str_out = g_new (char, strlen (str) + 1);

		quote = '\0';
		j = 0;
		for (;;) {
			if (str[0] == '\\') {
				str++;
				if (str[0] == '\0')
					break;
				str_out[j++] = str[0];
				str++;
				continue;
			}
			if (quote) {
				if (str[0] == '\0')
					break;
				if (str[0] == quote) {
					quote = '\0';
					str++;
					continue;
				}
				str_out[j++] = str[0];
				str++;
				continue;
			}
			if (str[0] == '\0')
				break;
			if (NM_IN_SET (str[0], '\'', '"')) {
				quote = str[0];
				str++;
				continue;
			}
			if (_char_lookup_has (ch_lookup, str[0])) {
				str++;
				break;
			}
			str_out[j++] = str[0];
			str++;
		}

		if (!arr)
			arr = g_ptr_array_new ();
		g_ptr_array_add (arr, g_strndup (str_out, j));
	}

	if (!arr)
		return g_new0 (char *, 1);

	g_ptr_array_add (arr, NULL);

	/* We want to return an optimally sized strv array, with no excess
	 * memory allocated. Hence, clone once more. */
	return nm_memdup (arr->pdata, sizeof (char *) * arr->len);
}

/*****************************************************************************/

/**
 * nm_utils_strv_find_first:
 * @list: the strv list to search
 * @len: the length of the list, or a negative value if @list is %NULL terminated.
 * @needle: the value to search for. The search is done using strcmp().
 *
 * Searches @list for @needle and returns the index of the first match (based
 * on strcmp()).
 *
 * For convenience, @list has type 'char**' instead of 'const char **'.
 *
 * Returns: index of first occurrence or -1 if @needle is not found in @list.
 */
gssize
nm_utils_strv_find_first (char **list, gssize len, const char *needle)
{
	gssize i;

	if (len > 0) {
		g_return_val_if_fail (list, -1);

		if (!needle) {
			/* if we search a list with known length, %NULL is a valid @needle. */
			for (i = 0; i < len; i++) {
				if (!list[i])
					return i;
			}
		} else {
			for (i = 0; i < len; i++) {
				if (list[i] && !strcmp (needle, list[i]))
					return i;
			}
		}
	} else if (len < 0) {
		g_return_val_if_fail (needle, -1);

		if (list) {
			for (i = 0; list[i]; i++) {
				if (strcmp (needle, list[i]) == 0)
					return i;
			}
		}
	}
	return -1;
}

char **
_nm_utils_strv_cleanup (char **strv,
                        gboolean strip_whitespace,
                        gboolean skip_empty,
                        gboolean skip_repeated)
{
	guint i, j;

	if (!strv || !*strv)
		return strv;

	if (strip_whitespace) {
		/* we only modify the strings pointed to by @strv if @strip_whitespace is
		 * requested. Otherwise, the strings themselves are untouched. */
		for (i = 0; strv[i]; i++)
			g_strstrip (strv[i]);
	}
	if (!skip_empty && !skip_repeated)
		return strv;
	j = 0;
	for (i = 0; strv[i]; i++) {
		if (   (skip_empty && !*strv[i])
		    || (skip_repeated && nm_utils_strv_find_first (strv, j, strv[i]) >= 0))
			g_free (strv[i]);
		else
			strv[j++] = strv[i];
	}
	strv[j] = NULL;
	return strv;
}

/*****************************************************************************/

int
_nm_utils_ascii_str_to_bool (const char *str,
                             int default_value)
{
	gs_free char *str_free = NULL;

	if (!str)
		return default_value;

	str = nm_strstrip_avoid_copy_a (300, str, &str_free);
	if (str[0] == '\0')
		return default_value;

	if (   !g_ascii_strcasecmp (str, "true")
	    || !g_ascii_strcasecmp (str, "yes")
	    || !g_ascii_strcasecmp (str, "on")
	    || !g_ascii_strcasecmp (str, "1"))
		return TRUE;

	if (   !g_ascii_strcasecmp (str, "false")
	    || !g_ascii_strcasecmp (str, "no")
	    || !g_ascii_strcasecmp (str, "off")
	    || !g_ascii_strcasecmp (str, "0"))
		return FALSE;

	return default_value;
}

/*****************************************************************************/

NM_CACHED_QUARK_FCN ("nm-utils-error-quark", nm_utils_error_quark)

void
nm_utils_error_set_cancelled (GError **error,
                              gboolean is_disposing,
                              const char *instance_name)
{
	if (is_disposing) {
		g_set_error (error, NM_UTILS_ERROR, NM_UTILS_ERROR_CANCELLED_DISPOSING,
		             "Disposing %s instance",
		             instance_name && *instance_name ? instance_name : "source");
	} else {
		g_set_error_literal (error, G_IO_ERROR, G_IO_ERROR_CANCELLED,
		                     "Request cancelled");
	}
}

gboolean
nm_utils_error_is_cancelled_or_disposing (GError *error)
{
	if (error) {
		if (error->domain == G_IO_ERROR)
			return NM_IN_SET (error->code, G_IO_ERROR_CANCELLED);
		if (error->domain == NM_UTILS_ERROR)
			return NM_IN_SET (error->code, NM_UTILS_ERROR_CANCELLED_DISPOSING);
	}
	return FALSE;
}

gboolean
nm_utils_error_is_notfound (GError *error)
{
	if (error) {
		if (error->domain == G_IO_ERROR)
			return NM_IN_SET (error->code, G_IO_ERROR_NOT_FOUND);
		if (error->domain == G_FILE_ERROR)
			return NM_IN_SET (error->code, G_FILE_ERROR_NOENT);
	}
	return FALSE;
}

/*****************************************************************************/

/**
 * nm_g_object_set_property:
 * @object: the target object
 * @property_name: the property name
 * @value: the #GValue to set
 * @error: (allow-none): optional error argument
 *
 * A reimplementation of g_object_set_property(), but instead
 * returning an error instead of logging a warning. All g_object_set*()
 * versions in glib require you to not pass invalid types or they will
 * log a g_warning() -- without reporting an error. We don't want that,
 * so we need to hack error checking around it.
 *
 * Returns: whether the value was successfully set.
 */
gboolean
nm_g_object_set_property (GObject *object,
                          const char *property_name,
                          const GValue *value,
                          GError **error)
{
	GParamSpec *pspec;
	nm_auto_unset_gvalue GValue tmp_value = G_VALUE_INIT;
	GObjectClass *klass;

	g_return_val_if_fail (G_IS_OBJECT (object), FALSE);
	g_return_val_if_fail (property_name != NULL, FALSE);
	g_return_val_if_fail (G_IS_VALUE (value), FALSE);
	g_return_val_if_fail (!error || !*error, FALSE);

	/* g_object_class_find_property() does g_param_spec_get_redirect_target(),
	 * where we differ from a plain g_object_set_property(). */
	pspec = g_object_class_find_property (G_OBJECT_GET_CLASS (object), property_name);

	if (!pspec) {
		g_set_error (error, NM_UTILS_ERROR, NM_UTILS_ERROR_UNKNOWN,
		             _("object class '%s' has no property named '%s'"),
		             G_OBJECT_TYPE_NAME (object),
		             property_name);
		return FALSE;
	}
	if (!(pspec->flags & G_PARAM_WRITABLE)) {
		g_set_error (error, NM_UTILS_ERROR, NM_UTILS_ERROR_UNKNOWN,
		             _("property '%s' of object class '%s' is not writable"),
		             pspec->name,
		             G_OBJECT_TYPE_NAME (object));
		return FALSE;
	}
	if ((pspec->flags & G_PARAM_CONSTRUCT_ONLY)) {
		g_set_error (error, NM_UTILS_ERROR, NM_UTILS_ERROR_UNKNOWN,
		             _("construct property \"%s\" for object '%s' can't be set after construction"),
		             pspec->name, G_OBJECT_TYPE_NAME (object));
		return FALSE;
	}

	klass = g_type_class_peek (pspec->owner_type);
	if (klass == NULL) {
		g_set_error (error, NM_UTILS_ERROR, NM_UTILS_ERROR_UNKNOWN,
		             _("'%s::%s' is not a valid property name; '%s' is not a GObject subtype"),
		            g_type_name (pspec->owner_type), pspec->name, g_type_name (pspec->owner_type));
		return FALSE;
	}

	/* provide a copy to work from, convert (if necessary) and validate */
	g_value_init (&tmp_value, pspec->value_type);
	if (!g_value_transform (value, &tmp_value)) {
		g_set_error (error, NM_UTILS_ERROR, NM_UTILS_ERROR_UNKNOWN,
		             _("unable to set property '%s' of type '%s' from value of type '%s'"),
		             pspec->name,
		             g_type_name (pspec->value_type),
		             G_VALUE_TYPE_NAME (value));
		return FALSE;
	}
	if (   g_param_value_validate (pspec, &tmp_value)
	    && !(pspec->flags & G_PARAM_LAX_VALIDATION)) {
		gs_free char *contents = g_strdup_value_contents (value);

		g_set_error (error, NM_UTILS_ERROR, NM_UTILS_ERROR_UNKNOWN,
		             _("value \"%s\" of type '%s' is invalid or out of range for property '%s' of type '%s'"),
		             contents,
		             G_VALUE_TYPE_NAME (value),
		             pspec->name,
		             g_type_name (pspec->value_type));
		return FALSE;
	}

	g_object_set_property (object, property_name, &tmp_value);
	return TRUE;
}

#define _set_property(object, property_name, gtype, gtype_set, value, error) \
	G_STMT_START { \
		nm_auto_unset_gvalue GValue gvalue = { 0 }; \
		\
		g_value_init (&gvalue, gtype); \
		gtype_set (&gvalue, (value)); \
		return nm_g_object_set_property ((object), (property_name), &gvalue, (error)); \
	} G_STMT_END

gboolean
nm_g_object_set_property_string (GObject *object,
                                 const char *property_name,
                                 const char *value,
                                 GError **error)
{
	_set_property (object, property_name, G_TYPE_STRING, g_value_set_string, value, error);
}

gboolean
nm_g_object_set_property_string_static (GObject *object,
                                        const char *property_name,
                                        const char *value,
                                        GError **error)
{
	_set_property (object, property_name, G_TYPE_STRING, g_value_set_static_string, value, error);
}

gboolean
nm_g_object_set_property_string_take (GObject *object,
                                      const char *property_name,
                                      char *value,
                                      GError **error)
{
	_set_property (object, property_name, G_TYPE_STRING, g_value_take_string, value, error);
}

gboolean
nm_g_object_set_property_boolean (GObject *object,
                                  const char *property_name,
                                  gboolean value,
                                  GError **error)
{
	_set_property (object, property_name, G_TYPE_BOOLEAN, g_value_set_boolean, !!value, error);
}

gboolean
nm_g_object_set_property_char (GObject *object,
                               const char *property_name,
                               gint8 value,
                               GError **error)
{
	/* glib says about G_TYPE_CHAR:
	 *
	 * The type designated by G_TYPE_CHAR is unconditionally an 8-bit signed integer.
	 *
	 * This is always a (signed!) char. */
	_set_property (object, property_name, G_TYPE_CHAR, g_value_set_schar, value, error);
}

gboolean
nm_g_object_set_property_uchar (GObject *object,
                                const char *property_name,
                                guint8 value,
                                GError **error)
{
	_set_property (object, property_name, G_TYPE_UCHAR, g_value_set_uchar, value, error);
}

gboolean
nm_g_object_set_property_int (GObject *object,
                              const char *property_name,
                              int value,
                              GError **error)
{
	_set_property (object, property_name, G_TYPE_INT, g_value_set_int, value, error);
}

gboolean
nm_g_object_set_property_int64 (GObject *object,
                                const char *property_name,
                                gint64 value,
                                GError **error)
{
	_set_property (object, property_name, G_TYPE_INT64, g_value_set_int64, value, error);
}

gboolean
nm_g_object_set_property_uint (GObject *object,
                               const char *property_name,
                               guint value,
                               GError **error)
{
	_set_property (object, property_name, G_TYPE_UINT, g_value_set_uint, value, error);
}

gboolean
nm_g_object_set_property_uint64 (GObject *object,
                                 const char *property_name,
                                 guint64 value,
                                 GError **error)
{
	_set_property (object, property_name, G_TYPE_UINT64, g_value_set_uint64, value, error);
}

gboolean
nm_g_object_set_property_flags (GObject *object,
                                const char *property_name,
                                GType gtype,
                                guint value,
                                GError **error)
{
	nm_assert (({
	                nm_auto_unref_gtypeclass GTypeClass *gtypeclass = g_type_class_ref (gtype);
	                G_IS_FLAGS_CLASS (gtypeclass);
	           }));
	_set_property (object, property_name, gtype, g_value_set_flags, value, error);
}

gboolean
nm_g_object_set_property_enum (GObject *object,
                               const char *property_name,
                               GType gtype,
                               int value,
                               GError **error)
{
	nm_assert (({
	                nm_auto_unref_gtypeclass GTypeClass *gtypeclass = g_type_class_ref (gtype);
	                G_IS_ENUM_CLASS (gtypeclass);
	           }));
	_set_property (object, property_name, gtype, g_value_set_enum, value, error);
}

GParamSpec *
nm_g_object_class_find_property_from_gtype (GType gtype,
                                            const char *property_name)
{
	nm_auto_unref_gtypeclass GObjectClass *gclass = NULL;

	gclass = g_type_class_ref (gtype);
	return g_object_class_find_property (gclass, property_name);
}

/*****************************************************************************/

/**
 * nm_g_type_find_implementing_class_for_property:
 * @gtype: the GObject type which has a property @pname
 * @pname: the name of the property to look up
 *
 * This is only a helper function for printf debugging. It's not
 * used in actual code. Hence, the function just asserts that
 * @pname and @gtype arguments are suitable. It cannot fail.
 *
 * Returns: the most ancestor type of @gtype, that
 *   implements the property @pname. It means, it
 *   searches the type hierarchy to find the type
 *   that added @pname.
 */
GType
nm_g_type_find_implementing_class_for_property (GType gtype,
                                                const char *pname)
{
	nm_auto_unref_gtypeclass GObjectClass *klass = NULL;
	GParamSpec *pspec;

	g_return_val_if_fail (pname, G_TYPE_INVALID);

	klass = g_type_class_ref (gtype);
	g_return_val_if_fail (G_IS_OBJECT_CLASS (klass), G_TYPE_INVALID);

	pspec = g_object_class_find_property (klass, pname);
	g_return_val_if_fail (pspec, G_TYPE_INVALID);

	gtype = G_TYPE_FROM_CLASS (klass);

	while (TRUE) {
		nm_auto_unref_gtypeclass GObjectClass *k = NULL;

		k = g_type_class_ref (g_type_parent (gtype));

		g_return_val_if_fail (G_IS_OBJECT_CLASS (k), G_TYPE_INVALID);

		if (g_object_class_find_property (k, pname) != pspec)
			return gtype;

		gtype = G_TYPE_FROM_CLASS (k);
	}
}

/*****************************************************************************/

static void
_str_buf_append_c_escape_octal (NMStrBuf *strbuf,
                                char ch)
{
	nm_str_buf_append_c4 (strbuf,
	                      '\\',
	                      '0' + ((char) ((((guchar) ch) >> 6) & 07)),
	                      '0' + ((char) ((((guchar) ch) >> 3) & 07)),
	                      '0' + ((char) ((((guchar) ch)     ) & 07)));
}

gconstpointer
nm_utils_buf_utf8safe_unescape (const char *str, NMUtilsStrUtf8SafeFlags flags, gsize *out_len, gpointer *to_free)
{
	gboolean strip_spaces = NM_FLAGS_HAS (flags, NM_UTILS_STR_UTF8_SAFE_UNESCAPE_STRIP_SPACES);
	NMStrBuf strbuf;
	const char *s;
	gsize len;

	g_return_val_if_fail (to_free, NULL);
	g_return_val_if_fail (out_len, NULL);

	if (!str) {
		*out_len = 0;
		*to_free = NULL;
		return NULL;
	}

	if (strip_spaces)
		str = nm_str_skip_leading_spaces (str);

	len = strlen (str);

	s = memchr (str, '\\', len);
	if (!s) {
		if (   strip_spaces
		    && len > 0
		    && g_ascii_isspace (str[len - 1])) {
			len--;
			while (   len > 0
			       && g_ascii_isspace (str[len - 1]))
				len--;
			*out_len = len;
			return (*to_free = g_strndup (str, len));
		}
		*out_len = len;
		*to_free = NULL;
		return str;
	}

	nm_str_buf_init (&strbuf, len + 1u, FALSE);

	nm_str_buf_append_len (&strbuf, str, s - str);
	str = s;

	for (;;) {
		char ch;
		guint v;

		nm_assert (str[0] == '\\');

		ch = (++str)[0];

		if (ch == '\0') {
			/* error. Trailing '\\' */
			break;
		}

		if (ch >= '0' && ch <= '9') {
			v = ch - '0';
			ch = (++str)[0];
			if (ch >= '0' && ch <= '7') {
				v = v * 8 + (ch - '0');
				ch = (++str)[0];
				if (ch >= '0' && ch <= '7') {
					/* technically, escape sequences larger than \3FF are out of range
					 * and invalid. We don't check for that, and do the same as
					 * g_strcompress(): silently clip the value with & 0xFF. */
					v = v * 8 + (ch - '0');
					++str;
				}
			}
			ch = v;
		} else {
			switch (ch) {
			case 'b': ch = '\b'; break;
			case 'f': ch = '\f'; break;
			case 'n': ch = '\n'; break;
			case 'r': ch = '\r'; break;
			case 't': ch = '\t'; break;
			case 'v': ch = '\v'; break;
			default:
				/* Here we handle "\\\\", but all other unexpected escape sequences are really a bug.
				 * Take them literally, after removing the escape character */
				break;
			}
			str++;
		}

		nm_str_buf_append_c (&strbuf, ch);

		s = strchr (str, '\\');
		if (!s) {
			gsize l = strlen (str);

			if (strip_spaces) {
				while (   l > 0
				       && g_ascii_isspace (str[l - 1]))
					l--;
			}
			nm_str_buf_append_len (&strbuf, str, l);
			break;
		}

		nm_str_buf_append_len (&strbuf, str, s - str);
		str = s;
	}

	/* assert that no reallocation was necessary. For one, unescaping should
	 * never result in a longer string than the input. Also, when unescaping
	 * secrets, we want to ensure that we don't leak secrets in memory. */
	nm_assert (strbuf.allocated == len + 1u);

	return (*to_free = nm_str_buf_finalize (&strbuf,
	                                        out_len));
}

/**
 * nm_utils_buf_utf8safe_escape:
 * @buf: byte array, possibly in utf-8 encoding, may have NUL characters.
 * @buflen: the length of @buf in bytes, or -1 if @buf is a NUL terminated
 *   string.
 * @flags: #NMUtilsStrUtf8SafeFlags flags
 * @to_free: (out): return the pointer location of the string
 *   if a copying was necessary.
 *
 * Based on the assumption, that @buf contains UTF-8 encoded bytes,
 * this will return valid UTF-8 sequence, and invalid sequences
 * will be escaped with backslash (C escaping, like g_strescape()).
 * This is sanitize non UTF-8 characters. The result is valid
 * UTF-8.
 *
 * The operation can be reverted with nm_utils_buf_utf8safe_unescape().
 * Note that if, and only if @buf contains no NUL bytes, the operation
 * can also be reverted with g_strcompress().
 *
 * Depending on @flags, valid UTF-8 characters are not escaped at all
 * (except the escape character '\\'). This is the difference to g_strescape(),
 * which escapes all non-ASCII characters. This allows to pass on
 * valid UTF-8 characters as-is and can be directly shown to the user
 * as UTF-8 -- with exception of the backslash escape character,
 * invalid UTF-8 sequences, and other (depending on @flags).
 *
 * Returns: the escaped input buffer, as valid UTF-8. If no escaping
 *   is necessary, it returns the input @buf. Otherwise, an allocated
 *   string @to_free is returned which must be freed by the caller
 *   with g_free. The escaping can be reverted by g_strcompress().
 **/
const char *
nm_utils_buf_utf8safe_escape (gconstpointer buf, gssize buflen, NMUtilsStrUtf8SafeFlags flags, char **to_free)
{
	const char *const str = buf;
	const char *p = NULL;
	const char *s;
	gboolean nul_terminated = FALSE;
	NMStrBuf strbuf;

	g_return_val_if_fail (to_free, NULL);

	*to_free = NULL;

	if (buflen == 0)
		return NULL;

	if (buflen < 0) {
		if (!str)
			return NULL;
		buflen = strlen (str);
		if (buflen == 0)
			return str;
		nul_terminated = TRUE;
	}

	if (   g_utf8_validate (str, buflen, &p)
	    && nul_terminated) {
		/* note that g_utf8_validate() does not allow NUL character inside @str. Good.
		 * We can treat @str like a NUL terminated string. */
		if (!NM_STRCHAR_ANY (str, ch,
		                        (   ch == '\\' \
		                         || (   NM_FLAGS_HAS (flags, NM_UTILS_STR_UTF8_SAFE_FLAG_ESCAPE_CTRL) \
		                             && ch < ' ') \
		                         || (   NM_FLAGS_HAS (flags, NM_UTILS_STR_UTF8_SAFE_FLAG_ESCAPE_NON_ASCII) \
		                             && ((guchar) ch) >= 127))))
			return str;
	}

	nm_str_buf_init (&strbuf,
	                 buflen + 5,
	                 NM_FLAGS_HAS (flags, NM_UTILS_STR_UTF8_SAFE_FLAG_SECRET));

	s = str;
	do {
		buflen -= p - s;
		nm_assert (buflen >= 0);

		for (; s < p; s++) {
			char ch = s[0];

			nm_assert (ch);
			if (ch == '\\')
				nm_str_buf_append_c2 (&strbuf, '\\', '\\');
			else if (   (   NM_FLAGS_HAS (flags, NM_UTILS_STR_UTF8_SAFE_FLAG_ESCAPE_CTRL) \
			             && ch < ' ') \
			         || (   NM_FLAGS_HAS (flags, NM_UTILS_STR_UTF8_SAFE_FLAG_ESCAPE_NON_ASCII) \
			             && ((guchar) ch) >= 127))
				_str_buf_append_c_escape_octal (&strbuf, ch);
			else
				nm_str_buf_append_c (&strbuf, ch);
		}

		if (buflen <= 0)
			break;

		_str_buf_append_c_escape_octal (&strbuf, p[0]);

		buflen--;
		if (buflen == 0)
			break;

		s = &p[1];
		(void) g_utf8_validate (s, buflen, &p);
	} while (TRUE);

	return (*to_free = nm_str_buf_finalize (&strbuf, NULL));
}

const char *
nm_utils_buf_utf8safe_escape_bytes (GBytes *bytes, NMUtilsStrUtf8SafeFlags flags, char **to_free)
{
	gconstpointer p;
	gsize l;

	if (bytes)
		p = g_bytes_get_data (bytes, &l);
	else {
		p = NULL;
		l = 0;
	}

	return nm_utils_buf_utf8safe_escape (p, l, flags, to_free);
}

char *
nm_utils_buf_utf8safe_escape_cp (gconstpointer buf, gssize buflen, NMUtilsStrUtf8SafeFlags flags)
{
	const char *s_const;
	char *s;

	s_const = nm_utils_buf_utf8safe_escape (buf, buflen, flags, &s);
	nm_assert (!s || s == s_const);
	return s ?: g_strdup (s_const);
}

/*****************************************************************************/

const char *
nm_utils_str_utf8safe_unescape (const char *str, NMUtilsStrUtf8SafeFlags flags, char **to_free)
{
	const char *res;
	gsize len;

	g_return_val_if_fail (to_free, NULL);

	res = nm_utils_buf_utf8safe_unescape (str, flags, &len, (gpointer *) to_free);

	nm_assert (   (!res && len == 0)
	           || (strlen (res) <= len));

	return res;
}

/**
 * nm_utils_str_utf8safe_escape:
 * @str: NUL terminated input string, possibly in utf-8 encoding
 * @flags: #NMUtilsStrUtf8SafeFlags flags
 * @to_free: (out): return the pointer location of the string
 *   if a copying was necessary.
 *
 * Returns the possible non-UTF-8 NUL terminated string @str
 * and uses backslash escaping (C escaping, like g_strescape())
 * to sanitize non UTF-8 characters. The result is valid
 * UTF-8.
 *
 * The operation can be reverted with g_strcompress() or
 * nm_utils_str_utf8safe_unescape().
 *
 * Depending on @flags, valid UTF-8 characters are not escaped at all
 * (except the escape character '\\'). This is the difference to g_strescape(),
 * which escapes all non-ASCII characters. This allows to pass on
 * valid UTF-8 characters as-is and can be directly shown to the user
 * as UTF-8 -- with exception of the backslash escape character,
 * invalid UTF-8 sequences, and other (depending on @flags).
 *
 * Returns: the escaped input string, as valid UTF-8. If no escaping
 *   is necessary, it returns the input @str. Otherwise, an allocated
 *   string @to_free is returned which must be freed by the caller
 *   with g_free. The escaping can be reverted by g_strcompress().
 **/
const char *
nm_utils_str_utf8safe_escape (const char *str, NMUtilsStrUtf8SafeFlags flags, char **to_free)
{
	return nm_utils_buf_utf8safe_escape (str, -1, flags, to_free);
}

/**
 * nm_utils_str_utf8safe_escape_cp:
 * @str: NUL terminated input string, possibly in utf-8 encoding
 * @flags: #NMUtilsStrUtf8SafeFlags flags
 *
 * Like nm_utils_str_utf8safe_escape(), except the returned value
 * is always a copy of the input and must be freed by the caller.
 *
 * Returns: the escaped input string in UTF-8 encoding. The returned
 *   value should be freed with g_free().
 *   The escaping can be reverted by g_strcompress().
 **/
char *
nm_utils_str_utf8safe_escape_cp (const char *str, NMUtilsStrUtf8SafeFlags flags)
{
	char *s;

	nm_utils_str_utf8safe_escape (str, flags, &s);
	return s ?: g_strdup (str);
}

char *
nm_utils_str_utf8safe_unescape_cp (const char *str, NMUtilsStrUtf8SafeFlags flags)
{
	char *s;

	str = nm_utils_str_utf8safe_unescape (str, flags, &s);
	return s ?: g_strdup (str);
}

char *
nm_utils_str_utf8safe_escape_take (char *str, NMUtilsStrUtf8SafeFlags flags)
{
	char *str_to_free;

	nm_utils_str_utf8safe_escape (str, flags, &str_to_free);
	if (str_to_free) {
		g_free (str);
		return str_to_free;
	}
	return str;
}

/*****************************************************************************/

/* taken from systemd's fd_wait_for_event(). Note that the timeout
 * is here in nano-seconds, not micro-seconds. */
int
nm_utils_fd_wait_for_event (int fd, int event, gint64 timeout_nsec)
{
	struct pollfd pollfd = {
		.fd = fd,
		.events = event,
	};
	struct timespec ts, *pts;
	int r;

	if (timeout_nsec < 0)
		pts = NULL;
	else {
		ts.tv_sec = (time_t) (timeout_nsec / NM_UTILS_NSEC_PER_SEC);
		ts.tv_nsec = (long int) (timeout_nsec % NM_UTILS_NSEC_PER_SEC);
		pts = &ts;
	}

	r = ppoll (&pollfd, 1, pts, NULL);
	if (r < 0)
		return -NM_ERRNO_NATIVE (errno);
	if (r == 0)
		return 0;
	return pollfd.revents;
}

/* taken from systemd's loop_read() */
ssize_t
nm_utils_fd_read_loop (int fd, void *buf, size_t nbytes, bool do_poll)
{
	uint8_t *p = buf;
	ssize_t n = 0;

	g_return_val_if_fail (fd >= 0, -EINVAL);
	g_return_val_if_fail (buf, -EINVAL);

	/* If called with nbytes == 0, let's call read() at least
	 * once, to validate the operation */

	if (nbytes > (size_t) SSIZE_MAX)
		return -EINVAL;

	do {
		ssize_t k;

		k = read (fd, p, nbytes);
		if (k < 0) {
			int errsv = errno;

			if (errsv == EINTR)
				continue;

			if (errsv == EAGAIN && do_poll) {

				/* We knowingly ignore any return value here,
				 * and expect that any error/EOF is reported
				 * via read() */

				(void) nm_utils_fd_wait_for_event (fd, POLLIN, -1);
				continue;
			}

			return n > 0 ? n : -NM_ERRNO_NATIVE (errsv);
		}

		if (k == 0)
			return n;

		g_assert ((size_t) k <= nbytes);

		p += k;
		nbytes -= k;
		n += k;
	} while (nbytes > 0);

	return n;
}

/* taken from systemd's loop_read_exact() */
int
nm_utils_fd_read_loop_exact (int fd, void *buf, size_t nbytes, bool do_poll)
{
	ssize_t n;

	n = nm_utils_fd_read_loop (fd, buf, nbytes, do_poll);
	if (n < 0)
		return (int) n;
	if ((size_t) n != nbytes)
		return -EIO;

	return 0;
}

/*****************************************************************************/

G_STATIC_ASSERT (G_STRUCT_OFFSET (NMUtilsNamedValue, name) == 0);

NMUtilsNamedValue *
nm_utils_named_values_from_strdict_full (GHashTable *hash,
                                         guint *out_len,
                                         GCompareDataFunc compare_func,
                                         gpointer user_data,
                                         NMUtilsNamedValue *provided_buffer,
                                         guint provided_buffer_len,
                                         NMUtilsNamedValue **out_allocated_buffer)
{
	GHashTableIter iter;
	NMUtilsNamedValue *values;
	guint i, len;

	nm_assert (provided_buffer_len == 0 || provided_buffer);
	nm_assert (!out_allocated_buffer || !*out_allocated_buffer);

	if (   !hash
	    || !(len = g_hash_table_size (hash))) {
		NM_SET_OUT (out_len, 0);
		return NULL;
	}

	if (provided_buffer_len >= len + 1) {
		/* the buffer provided by the caller is large enough. Use it. */
		values = provided_buffer;
	} else {
		/* allocate a new buffer. */
		values = g_new (NMUtilsNamedValue, len + 1);
		NM_SET_OUT (out_allocated_buffer, values);
	}

	i = 0;
	g_hash_table_iter_init (&iter, hash);
	while (g_hash_table_iter_next (&iter,
	                               (gpointer *) &values[i].name,
	                               &values[i].value_ptr))
		i++;
	nm_assert (i == len);
	values[i].name = NULL;
	values[i].value_ptr = NULL;

	if (compare_func)
		nm_utils_named_value_list_sort (values, len, compare_func, user_data);

	NM_SET_OUT (out_len, len);
	return values;
}

gssize
nm_utils_named_value_list_find (const NMUtilsNamedValue *arr,
                                gsize len,
                                const char *name,
                                gboolean sorted)
{
	gsize i;

	nm_assert (name);

#if NM_MORE_ASSERTS > 5
	{
		for (i = 0; i < len; i++) {
			const NMUtilsNamedValue *v = &arr[i];

			nm_assert (v->name);
			if (   sorted
			    && i > 0)
				nm_assert (strcmp (arr[i - 1].name, v->name) < 0);
		}
	}

	nm_assert (   !sorted
	           || nm_utils_named_value_list_is_sorted (arr, len, FALSE, NULL, NULL));
#endif

	if (sorted) {
		return nm_utils_array_find_binary_search (arr,
		                                          sizeof (NMUtilsNamedValue),
		                                          len,
		                                          &name,
		                                          nm_strcmp_p_with_data,
		                                          NULL);
	}
	for (i = 0; i < len; i++) {
		if (nm_streq (arr[i].name, name))
			return i;
	}
	return ~((gssize) len);
}

gboolean
nm_utils_named_value_list_is_sorted (const NMUtilsNamedValue *arr,
                                     gsize len,
                                     gboolean accept_duplicates,
                                     GCompareDataFunc compare_func,
                                     gpointer user_data)
{
	gsize i;
	int c_limit;

	if (len == 0)
		return TRUE;

	g_return_val_if_fail (arr, FALSE);

	if (!compare_func)
		compare_func = nm_strcmp_p_with_data;

	c_limit = accept_duplicates ? 0 : -1;

	for (i = 1; i < len; i++) {
		int c;

		c = compare_func (&arr[i - 1], &arr[i], user_data);
		if (c > c_limit)
			return FALSE;
	}
	return TRUE;
}

void
nm_utils_named_value_list_sort (NMUtilsNamedValue *arr,
                                gsize len,
                                GCompareDataFunc compare_func,
                                gpointer user_data)
{
	if (len == 0)
		return;

	g_return_if_fail (arr);

	if (len == 1)
		return;

	g_qsort_with_data (arr,
	                   len,
	                   sizeof (NMUtilsNamedValue),
	                   compare_func ?: nm_strcmp_p_with_data,
	                   user_data);
}

/*****************************************************************************/

gpointer *
nm_utils_hash_keys_to_array (GHashTable *hash,
                             GCompareDataFunc compare_func,
                             gpointer user_data,
                             guint *out_len)
{
	guint len;
	gpointer *keys;

	/* by convention, we never return an empty array. In that
	 * case, always %NULL. */
	if (   !hash
	    || g_hash_table_size (hash) == 0) {
		NM_SET_OUT (out_len, 0);
		return NULL;
	}

	keys = g_hash_table_get_keys_as_array (hash, &len);
	if (   len > 1
	    && compare_func) {
		g_qsort_with_data (keys,
		                   len,
		                   sizeof (gpointer),
		                   compare_func,
		                   user_data);
	}
	NM_SET_OUT (out_len, len);
	return keys;
}

gpointer *
nm_utils_hash_values_to_array (GHashTable *hash,
                               GCompareDataFunc compare_func,
                               gpointer user_data,
                               guint *out_len)
{
	GHashTableIter iter;
	gpointer value;
	gpointer *arr;
	guint i, len;

	if (   !hash
	    || (len = g_hash_table_size (hash)) == 0u) {
		NM_SET_OUT (out_len, 0);
		return NULL;
	}

	arr = g_new (gpointer, ((gsize) len) + 1);
	i = 0;
	g_hash_table_iter_init (&iter, hash);
	while (g_hash_table_iter_next (&iter, NULL, (gpointer *) &value))
		arr[i++] = value;

	nm_assert (i == len);
	arr[len] = NULL;

	if (   len > 1
	    && compare_func) {
		g_qsort_with_data (arr,
		                   len,
		                   sizeof (gpointer),
		                   compare_func,
		                   user_data);
	}

	NM_SET_OUT (out_len, len);
	return arr;
}

gboolean
nm_utils_hashtable_same_keys (const GHashTable *a,
                              const GHashTable *b)
{
	GHashTableIter h;
	const char *k;

	if (a == b)
		return TRUE;
	if (!a || !b)
		return FALSE;
	if (g_hash_table_size ((GHashTable *) a) != g_hash_table_size ((GHashTable *) b))
		return FALSE;

	g_hash_table_iter_init (&h, (GHashTable *) a);
	while (g_hash_table_iter_next (&h, (gpointer) &k, NULL)) {
		if (!g_hash_table_contains ((GHashTable *) b, k))
			return FALSE;
	}

#if NM_MORE_ASSERTS > 5
	g_hash_table_iter_init (&h, (GHashTable *) b);
	while (g_hash_table_iter_next (&h, (gpointer) &k, NULL))
		nm_assert (g_hash_table_contains ((GHashTable *) a, k));
#endif

	return TRUE;
}

char **
nm_utils_strv_make_deep_copied (const char **strv)
{
	gsize i;

	/* it takes a strv list, and copies each
	 * strings. Note that this updates @strv *in-place*
	 * and returns it. */

	if (!strv)
		return NULL;
	for (i = 0; strv[i]; i++)
		strv[i] = g_strdup (strv[i]);

	return (char **) strv;
}

char **
nm_utils_strv_make_deep_copied_n (const char **strv, gsize len)
{
	gsize i;

	/* it takes a strv array with len elements, and copies each
	 * strings. Note that this updates @strv *in-place*
	 * and returns it. */

	if (!strv)
		return NULL;
	for (i = 0; i < len; i++)
		strv[i] = g_strdup (strv[i]);

	return (char **) strv;
}

/**
 * @strv: the strv array to copy. It may be %NULL if @len
 *   is negative or zero (in which case %NULL will be returned).
 * @len: the length of strings in @str. If negative, strv is assumed
 *   to be a NULL terminated array.
 * @deep_copied: if %TRUE, clones the individual strings. In that case,
 *   the returned array must be freed with g_strfreev(). Otherwise, the
 *   strings themself are not copied. You must take care of who owns the
 *   strings yourself.
 *
 * Like g_strdupv(), with two differences:
 *
 * - accepts a @len parameter for non-null terminated strv array.
 *
 * - this never returns an empty strv array, but always %NULL if
 *   there are no strings.
 *
 * Note that if @len is non-negative, then it still must not
 * contain any %NULL pointers within the first @len elements.
 * Otherwise, you would leak elements if you try to free the
 * array with g_strfreev(). Allowing that would be error prone.
 *
 * Returns: (transfer full): a clone of the strv array. Always
 *   %NULL terminated. Depending on @deep_copied, the strings are
 *   cloned or not.
 */
char **
nm_utils_strv_dup (gpointer strv,
                   gssize len,
                   gboolean deep_copied)
{
	gsize i, l;
	char **v;
	const char *const *const src = strv;

	if (len < 0)
		l = NM_PTRARRAY_LEN (src);
	else
		l = len;
	if (l == 0) {
		/* this function never returns an empty strv array. If you
		 * need that, handle it yourself. */
		return NULL;
	}

	v = g_new (char *, l + 1);
	for (i = 0; i < l; i++) {

		if (G_UNLIKELY (!src[i])) {
			/* NULL strings are not allowed. Clear the remainder of the array
			 * and return it (with assertion failure). */
			l++;
			for (; i < l; i++)
				v[i] = NULL;
			g_return_val_if_reached (v);
		}

		if (deep_copied)
			v[i] = g_strdup (src[i]);
		else
			v[i] = (char *) src[i];
	}
	v[l] = NULL;
	return v;
}

/*****************************************************************************/

gssize
nm_utils_ptrarray_find_binary_search (gconstpointer *list,
                                      gsize len,
                                      gconstpointer needle,
                                      GCompareDataFunc cmpfcn,
                                      gpointer user_data,
                                      gssize *out_idx_first,
                                      gssize *out_idx_last)
{
	gssize imin, imax, imid, i2min, i2max, i2mid;
	int cmp;

	g_return_val_if_fail (list || !len, ~((gssize) 0));
	g_return_val_if_fail (cmpfcn, ~((gssize) 0));

	imin = 0;
	if (len > 0) {
		imax = len - 1;

		while (imin <= imax) {
			imid = imin + (imax - imin) / 2;

			cmp = cmpfcn (list[imid], needle, user_data);
			if (cmp == 0) {
				/* we found a matching entry at index imid.
				 *
				 * Does the caller request the first/last index as well (in case that
				 * there are multiple entries which compare equal). */

				if (out_idx_first) {
					i2min = imin;
					i2max = imid + 1;
					while (i2min <= i2max) {
						i2mid = i2min + (i2max - i2min) / 2;

						cmp = cmpfcn (list[i2mid], needle, user_data);
						if (cmp == 0)
							i2max = i2mid -1;
						else {
							nm_assert (cmp < 0);
							i2min = i2mid + 1;
						}
					}
					*out_idx_first = i2min;
				}
				if (out_idx_last) {
					i2min = imid + 1;
					i2max = imax;
					while (i2min <= i2max) {
						i2mid = i2min + (i2max - i2min) / 2;

						cmp = cmpfcn (list[i2mid], needle, user_data);
						if (cmp == 0)
							i2min = i2mid + 1;
						else {
							nm_assert (cmp > 0);
							i2max = i2mid - 1;
						}
					}
					*out_idx_last = i2min - 1;
				}
				return imid;
			}

			if (cmp < 0)
				imin = imid + 1;
			else
				imax = imid - 1;
		}
	}

	/* return the inverse of @imin. This is a negative number, but
	 * also is ~imin the position where the value should be inserted. */
	imin = ~imin;
	NM_SET_OUT (out_idx_first, imin);
	NM_SET_OUT (out_idx_last, imin);
	return imin;
}

/*****************************************************************************/

/**
 * nm_utils_array_find_binary_search:
 * @list: the list to search. It must be sorted according to @cmpfcn ordering.
 * @elem_size: the size in bytes of each element in the list
 * @len: the number of elements in @list
 * @needle: the value that is searched
 * @cmpfcn: the compare function. The elements @list are passed as first
 *   argument to @cmpfcn, while @needle is passed as second. Usually, the
 *   needle is the same data type as inside the list, however, that is
 *   not necessary, as long as @cmpfcn takes care to cast the two arguments
 *   accordingly.
 * @user_data: optional argument passed to @cmpfcn
 *
 * Performs binary search for @needle in @list. On success, returns the
 * (non-negative) index where the compare function found the searched element.
 * On success, it returns a negative value. Note that the return negative value
 * is the bitwise inverse of the position where the element should be inserted.
 *
 * If the list contains multiple matching elements, an arbitrary index is
 * returned.
 *
 * Returns: the index to the element in the list, or the (negative, bitwise inverted)
 *   position where it should be.
 */
gssize
nm_utils_array_find_binary_search (gconstpointer list,
                                   gsize elem_size,
                                   gsize len,
                                   gconstpointer needle,
                                   GCompareDataFunc cmpfcn,
                                   gpointer user_data)
{
	gssize imin, imax, imid;
	int cmp;

	g_return_val_if_fail (list || !len, ~((gssize) 0));
	g_return_val_if_fail (cmpfcn, ~((gssize) 0));
	g_return_val_if_fail (elem_size > 0, ~((gssize) 0));

	imin = 0;
	if (len == 0)
		return ~imin;

	imax = len - 1;

	while (imin <= imax) {
		imid = imin + (imax - imin) / 2;

		cmp = cmpfcn (&((const char *) list)[elem_size * imid], needle, user_data);
		if (cmp == 0)
			return imid;

		if (cmp < 0)
			imin = imid + 1;
		else
			imax = imid - 1;
	}

	/* return the inverse of @imin. This is a negative number, but
	 * also is ~imin the position where the value should be inserted. */
	return ~imin;
}

/*****************************************************************************/

/**
 * nm_utils_hash_table_equal:
 * @a: one #GHashTable
 * @b: other #GHashTable
 * @treat_null_as_empty: if %TRUE, when either @a or @b is %NULL, it is
 *   treated like an empty hash. It means, a %NULL hash will compare equal
 *   to an empty hash.
 * @equal_func: the equality function, for comparing the values.
 *   If %NULL, the values are not compared. In that case, the function
 *   only checks, if both dictionaries have the same keys -- according
 *   to @b's key equality function.
 *   Note that the values of @a will be passed as first argument
 *   to @equal_func.
 *
 * Compares two hash tables, whether they have equal content.
 * This only makes sense, if @a and @b have the same key types and
 * the same key compare-function.
 *
 * Returns: %TRUE, if both dictionaries have the same content.
 */
gboolean
nm_utils_hash_table_equal (const GHashTable *a,
                           const GHashTable *b,
                           gboolean treat_null_as_empty,
                           NMUtilsHashTableEqualFunc equal_func)
{
	guint n;
	GHashTableIter iter;
	gconstpointer key, v_a, v_b;

	if (a == b)
		return TRUE;
	if (!treat_null_as_empty) {
		if (!a || !b)
			return FALSE;
	}

	n = a ? g_hash_table_size ((GHashTable *) a) : 0;
	if (n != (b ? g_hash_table_size ((GHashTable *) b) : 0))
		return FALSE;

	if (n > 0) {
		g_hash_table_iter_init (&iter, (GHashTable *) a);
		while (g_hash_table_iter_next (&iter, (gpointer *) &key, (gpointer *) &v_a)) {
			if (!g_hash_table_lookup_extended ((GHashTable *) b, key, NULL, (gpointer *) &v_b))
				return FALSE;
			if (   equal_func
			    && !equal_func (v_a, v_b))
				return FALSE;
		}
	}

	return TRUE;
}

/*****************************************************************************/

/**
 * nm_utils_get_start_time_for_pid:
 * @pid: the process identifier
 * @out_state: return the state character, like R, S, Z. See `man 5 proc`.
 * @out_ppid: parent process id
 *
 * Originally copied from polkit source (src/polkit/polkitunixprocess.c)
 * and adjusted.
 *
 * Returns: the timestamp when the process started (by parsing /proc/$PID/stat).
 * If an error occurs (e.g. the process does not exist), 0 is returned.
 *
 * The returned start time counts since boot, in the unit HZ (with HZ usually being (1/100) seconds)
 **/
guint64
nm_utils_get_start_time_for_pid (pid_t pid, char *out_state, pid_t *out_ppid)
{
	guint64 start_time;
	char filename[256];
	gs_free char *contents = NULL;
	size_t length;
	gs_free const char **tokens = NULL;
	char *p;
	char state = ' ';
	gint64 ppid = 0;

	start_time = 0;
	contents = NULL;

	g_return_val_if_fail (pid > 0, 0);

	G_STATIC_ASSERT_EXPR (sizeof (GPid) >= sizeof (pid_t));

	nm_sprintf_buf (filename, "/proc/%"G_PID_FORMAT"/stat", (GPid) pid);

	if (!g_file_get_contents (filename, &contents, &length, NULL))
		goto fail;

	/* start time is the token at index 19 after the '(process name)' entry - since only this
	 * field can contain the ')' character, search backwards for this to avoid malicious
	 * processes trying to fool us
	 */
	p = strrchr (contents, ')');
	if (!p)
		goto fail;
	p += 2; /* skip ') ' */
	if (p - contents >= (int) length)
		goto fail;

	state = p[0];

	tokens = nm_utils_strsplit_set (p, " ");

	if (NM_PTRARRAY_LEN (tokens) < 20)
		goto fail;

	if (out_ppid) {
		ppid = _nm_utils_ascii_str_to_int64 (tokens[1], 10, 1, G_MAXINT, 0);
		if (ppid == 0)
			goto fail;
	}

	start_time = _nm_utils_ascii_str_to_int64 (tokens[19], 10, 1, G_MAXINT64, 0);
	if (start_time == 0)
		goto fail;

	NM_SET_OUT (out_state, state);
	NM_SET_OUT (out_ppid, ppid);
	return start_time;

fail:
	NM_SET_OUT (out_state, ' ');
	NM_SET_OUT (out_ppid, 0);
	return 0;
}

/*****************************************************************************/

/**
 * _nm_utils_strv_sort:
 * @strv: pointer containing strings that will be sorted
 *   in-place, %NULL is allowed, unless @len indicates
 *   that there are more elements.
 * @len: the number of elements in strv. If negative,
 *   strv must be a NULL terminated array and the length
 *   will be calculated first. If @len is a positive
 *   number, @strv is allowed to contain %NULL strings
 *   too.
 *
 * Ascending sort of the array @strv inplace, using plain strcmp() string
 * comparison.
 */
void
_nm_utils_strv_sort (const char **strv, gssize len)
{
	GCompareDataFunc cmp;
	gsize l;

	if (len < 0) {
		l = NM_PTRARRAY_LEN (strv);
		cmp = nm_strcmp_p_with_data;
	} else {
		l = len;
		cmp = nm_strcmp0_p_with_data;
	}

	if (l <= 1)
		return;

	nm_assert (l <= (gsize) G_MAXINT);

	g_qsort_with_data (strv,
	                   l,
	                   sizeof (const char *),
	                   cmp,
	                   NULL);
}

/**
 * _nm_utils_strv_cmp_n:
 * @strv1: a string array
 * @len1: the length of @strv1, or -1 for NULL terminated array.
 * @strv2: a string array
 * @len2: the length of @strv2, or -1 for NULL terminated array.
 *
 * Note that
 *   - len == -1 && strv == NULL
 * is treated like a %NULL argument and compares differently from
 * other arrays.
 *
 * Note that an empty array can be represented as
 *   - len == -1 &&  strv && !strv[0]
 *   - len ==  0 && !strv
 *   - len ==  0 &&  strv
 * These 3 forms all compare equal.
 * It also means, if length is 0, then it is permissible for strv to be %NULL.
 *
 * The strv arrays may contain %NULL strings (if len is positive).
 *
 * Returns: 0 if the arrays are equal (using strcmp).
 **/
int
_nm_utils_strv_cmp_n (const char *const*strv1,
                      gssize len1,
                      const char *const*strv2,
                      gssize len2)
{
	gsize n, n2;

	if (len1 < 0) {
		if (!strv1)
			return (len2 < 0 && !strv2) ? 0 : -1;
		n = NM_PTRARRAY_LEN (strv1);
	} else
		n = len1;

	if (len2 < 0) {
		if (!strv2)
			return 1;
		n2 = NM_PTRARRAY_LEN (strv2);
	} else
		n2 = len2;

	NM_CMP_DIRECT (n, n2);
	for (; n > 0; n--, strv1++, strv2++)
		NM_CMP_DIRECT_STRCMP0 (*strv1, *strv2);
	return 0;
}

/*****************************************************************************/

/**
 * nm_utils_g_slist_find_str:
 * @list: the #GSList with NUL terminated strings to search
 * @needle: the needle string to look for.
 *
 * Search the list for @needle and return the first found match
 * (or %NULL if not found). Uses strcmp() for finding the first matching
 * element.
 *
 * Returns: the #GSList element with @needle as string value or
 *   %NULL if not found.
 */
GSList *
nm_utils_g_slist_find_str (const GSList *list,
                           const char *needle)
{
	nm_assert (needle);

	for (; list; list = list->next) {
		nm_assert (list->data);
		if (nm_streq (list->data, needle))
			return (GSList *) list;
	}
	return NULL;
}

/**
 * nm_utils_g_slist_strlist_cmp:
 * @a: the left #GSList of strings
 * @b: the right #GSList of strings to compare.
 *
 * Compares two string lists. The data elements are compared with
 * strcmp(), allowing %NULL elements.
 *
 * Returns: 0, 1, or -1, depending on how the lists compare.
 */
int
nm_utils_g_slist_strlist_cmp (const GSList *a, const GSList *b)
{
	while (TRUE) {
		if (!a)
			return !b ? 0 : -1;
		if (!b)
			return 1;
		NM_CMP_DIRECT_STRCMP0 (a->data, b->data);
		a = a->next;
		b = b->next;
	}
}

char *
nm_utils_g_slist_strlist_join (const GSList *a, const char *separator)
{
	GString *str = NULL;

	if (!a)
		return NULL;

	for (; a; a = a->next) {
		if (!str)
			str = g_string_new (NULL);
		else
			g_string_append (str, separator);
		g_string_append (str, a->data);
	}
	return g_string_free (str, FALSE);
}

/*****************************************************************************/

gpointer
_nm_utils_user_data_pack (int nargs, gconstpointer *args)
{
	int i;
	gpointer *data;

	nm_assert (nargs > 0);
	nm_assert (args);

	data = g_slice_alloc (((gsize) nargs) * sizeof (gconstpointer));
	for (i = 0; i < nargs; i++)
		data[i] = (gpointer) args[i];
	return data;
}

void
_nm_utils_user_data_unpack (gpointer user_data, int nargs, ...)
{
	gpointer *data = user_data;
	va_list ap;
	int i;

	nm_assert (data);
	nm_assert (nargs > 0);

	va_start (ap, nargs);
	for (i = 0; i < nargs; i++) {
		gpointer *dst;

		dst = va_arg (ap, gpointer *);
		nm_assert (dst);

		*dst = data[i];
	}
	va_end (ap);

	g_slice_free1 (((gsize) nargs) * sizeof (gconstpointer), data);
}

/*****************************************************************************/

typedef struct {
	gpointer callback_user_data;
	GCancellable *cancellable;
	GSource *source;
	NMUtilsInvokeOnIdleCallback callback;
	gulong cancelled_id;
} InvokeOnIdleData;

static gboolean
_nm_utils_invoke_on_idle_cb_idle (gpointer user_data)
{
	InvokeOnIdleData *data = user_data;

	nm_clear_g_signal_handler (data->cancellable, &data->cancelled_id);

	data->callback (data->callback_user_data, data->cancellable);

	nm_g_object_unref (data->cancellable);
	g_source_destroy (data->source);
	nm_g_slice_free (data);
	return G_SOURCE_REMOVE;
}

static void
_nm_utils_invoke_on_idle_cb_cancelled (GCancellable *cancellable,
                                       InvokeOnIdleData *data)
{
	/* on cancellation, we invoke the callback synchronously. */
	nm_clear_g_signal_handler (data->cancellable, &data->cancelled_id);
	nm_clear_g_source_inst (&data->source);
	data->callback (data->callback_user_data, data->cancellable);
	nm_g_object_unref (data->cancellable);
	nm_g_slice_free (data);
}

static void
_nm_utils_invoke_on_idle_start (gboolean use_timeout,
                                guint timeout_msec,
                                GCancellable *cancellable,
                                NMUtilsInvokeOnIdleCallback callback,
                                gpointer callback_user_data)
{
	InvokeOnIdleData *data;
	GSource *source;

	g_return_if_fail (callback);

	data = g_slice_new (InvokeOnIdleData);
	*data = (InvokeOnIdleData) {
		.callback           = callback,
		.callback_user_data = callback_user_data,
		.cancellable        = nm_g_object_ref (cancellable),
		.cancelled_id       = 0,
	};

	if (cancellable) {
		if (g_cancellable_is_cancelled (cancellable)) {
			/* the cancellable is already cancelled. We ignore the timeout
			 * and always schedule an idle action. */
			use_timeout = FALSE;
		} else {
			/* if we are passed a non-cancelled cancellable, we register to the "cancelled"
			 * signal an invoke the callback synchronously (from the signal handler).
			 *
			 * We don't do that,
			 *  - if the cancellable is already cancelled (because we don't want to invoke
			 *    the callback synchronously from the caller).
			 *  - if we have no cancellable at hand. */
			data->cancelled_id = g_signal_connect (cancellable,
			                                       "cancelled",
			                                       G_CALLBACK (_nm_utils_invoke_on_idle_cb_cancelled),
			                                       data);
		}
	}

	if (use_timeout) {
		source = nm_g_timeout_source_new (timeout_msec,
		                                  G_PRIORITY_DEFAULT,
		                                  _nm_utils_invoke_on_idle_cb_idle,
		                                  data,
		                                  NULL);
	} else {
		source = nm_g_idle_source_new (G_PRIORITY_DEFAULT,
		                               _nm_utils_invoke_on_idle_cb_idle,
		                               data,
		                               NULL);
	}

	/* use the current thread default context. */
	g_source_attach (source,
	                 g_main_context_get_thread_default ());

	data->source = source;
}

void
nm_utils_invoke_on_idle (GCancellable *cancellable,
                         NMUtilsInvokeOnIdleCallback callback,
                         gpointer callback_user_data)
{
	_nm_utils_invoke_on_idle_start (FALSE, 0, cancellable, callback, callback_user_data);
}

void
nm_utils_invoke_on_timeout (guint timeout_msec,
                            GCancellable *cancellable,
                            NMUtilsInvokeOnIdleCallback callback,
                            gpointer callback_user_data)
{
	_nm_utils_invoke_on_idle_start (TRUE, timeout_msec, cancellable, callback, callback_user_data);
}

/*****************************************************************************/

int
nm_utils_getpagesize (void)
{
	static volatile int val = 0;
	long l;
	int v;

	v = g_atomic_int_get (&val);

	if (G_UNLIKELY (v == 0)) {
		l = sysconf (_SC_PAGESIZE);

		g_return_val_if_fail (l > 0 && l < G_MAXINT, 4*1024);

		v = (int) l;
		if (!g_atomic_int_compare_and_exchange (&val, 0, v)) {
			v = g_atomic_int_get (&val);
			g_return_val_if_fail (v > 0, 4*1024);
		}
	}

	nm_assert (v > 0);
#if NM_MORE_ASSERTS > 5
	nm_assert (v == getpagesize ());
	nm_assert (v == sysconf (_SC_PAGESIZE));
#endif

	return v;
}

gboolean
nm_utils_memeqzero (gconstpointer data, gsize length)
{
	const unsigned char *p = data;
	int len;

	/* Taken from https://github.com/rustyrussell/ccan/blob/9d2d2c49f053018724bcc6e37029da10b7c3d60d/ccan/mem/mem.c#L92,
	 * CC-0 licensed. */

	/* Check first 16 bytes manually */
	for (len = 0; len < 16; len++) {
		if (!length)
			return TRUE;
		if (*p)
			return FALSE;
		p++;
		length--;
	}

	/* Now we know that's zero, memcmp with self. */
	return memcmp (data, p, length) == 0;
}

/**
 * nm_utils_bin2hexstr_full:
 * @addr: pointer of @length bytes. If @length is zero, this may
 *   also be %NULL.
 * @length: number of bytes in @addr. May also be zero, in which
 *   case this will return an empty string.
 * @delimiter: either '\0', otherwise the output string will have the
 *   given delimiter character between each two hex numbers.
 * @upper_case: if TRUE, use upper case ASCII characters for hex.
 * @out: if %NULL, the function will allocate a new buffer of
 *   either (@length*2+1) or (@length*3) bytes, depending on whether
 *   a @delimiter is specified. In that case, the allocated buffer will
 *   be returned and must be freed by the caller.
 *   If not %NULL, the buffer must already be preallocated and contain
 *   at least (@length*2+1) or (@length*3) bytes, depending on the delimiter.
 *   If @length is zero, then of course at least one byte will be allocated
 *   or @out (if given) must contain at least room for the trailing NUL byte.
 *
 * Returns: the binary value converted to a hex string. If @out is given,
 *   this always returns @out. If @out is %NULL, a newly allocated string
 *   is returned. This never returns %NULL, for buffers of length zero
 *   an empty string is returned.
 */
char *
nm_utils_bin2hexstr_full (gconstpointer addr,
                          gsize length,
                          char delimiter,
                          gboolean upper_case,
                          char *out)
{
	const guint8 *in = addr;
	const char *LOOKUP = upper_case ? "0123456789ABCDEF" : "0123456789abcdef";
	char *out0;

	if (out)
		out0 = out;
	else {
		out0 = out = g_new (char, length == 0
		                          ? 1u
		                          : (  delimiter == '\0'
		                             ? length * 2u + 1u
		                             : length * 3u));
	}

	/* @out must contain at least @length*3 bytes if @delimiter is set,
	 * otherwise, @length*2+1. */

	if (length > 0) {
		nm_assert (in);
		for (;;) {
			const guint8 v = *in++;

			*out++ = LOOKUP[v >> 4];
			*out++ = LOOKUP[v & 0x0F];
			length--;
			if (!length)
				break;
			if (delimiter)
				*out++ = delimiter;
		}
	}

	*out = '\0';
	return out0;
}

guint8 *
nm_utils_hexstr2bin_full (const char *hexstr,
                          gboolean allow_0x_prefix,
                          gboolean delimiter_required,
                          const char *delimiter_candidates,
                          gsize required_len,
                          guint8 *buffer,
                          gsize buffer_len,
                          gsize *out_len)
{
	const char *in = hexstr;
	guint8 *out = buffer;
	gboolean delimiter_has = TRUE;
	guint8 delimiter = '\0';
	gsize len;

	nm_assert (hexstr);
	nm_assert (buffer);
	nm_assert (required_len > 0 || out_len);

	if (   allow_0x_prefix
	    && in[0] == '0'
	    && in[1] == 'x')
		in += 2;

	while (TRUE) {
		const guint8 d1 = in[0];
		guint8 d2;
		int i1, i2;

		i1 = nm_utils_hexchar_to_int (d1);
		if (i1 < 0)
			goto fail;

		/* If there's no leading zero (ie "aa:b:cc") then fake it */
		d2 = in[1];
		if (   d2
		    && (i2 = nm_utils_hexchar_to_int (d2)) >= 0) {
			*out++ = (i1 << 4) + i2;
			d2 = in[2];
			if (!d2)
				break;
			in += 2;
		} else {
			/* Fake leading zero */
			*out++ = i1;
			if (!d2) {
				if (!delimiter_has) {
					/* when using no delimiter, there must be pairs of hex chars */
					goto fail;
				}
				break;
			}
			in += 1;
		}

		if (--buffer_len == 0)
			goto fail;

		if (delimiter_has) {
			if (d2 != delimiter) {
				if (delimiter)
					goto fail;
				if (delimiter_candidates) {
					while (delimiter_candidates[0]) {
						if (delimiter_candidates++[0] == d2)
							delimiter = d2;
					}
				}
				if (!delimiter) {
					if (delimiter_required)
						goto fail;
					delimiter_has = FALSE;
					continue;
				}
			}
			in++;
		}
	}

	len = out - buffer;
	if (   required_len == 0
	    || len == required_len) {
		NM_SET_OUT (out_len, len);
		return buffer;
	}

fail:
	NM_SET_OUT (out_len, 0);
	return NULL;
}

guint8 *
nm_utils_hexstr2bin_alloc (const char *hexstr,
                           gboolean allow_0x_prefix,
                           gboolean delimiter_required,
                           const char *delimiter_candidates,
                           gsize required_len,
                           gsize *out_len)
{
	guint8 *buffer;
	gsize buffer_len, len;

	g_return_val_if_fail (hexstr, NULL);

	nm_assert (required_len > 0 || out_len);

	if (   allow_0x_prefix
	    && hexstr[0] == '0'
	    && hexstr[1] == 'x')
		hexstr += 2;

	if (!hexstr[0])
		goto fail;

	if (required_len > 0)
		buffer_len = required_len;
	else
		buffer_len = strlen (hexstr) / 2 + 3;

	buffer = g_malloc (buffer_len);

	if (nm_utils_hexstr2bin_full (hexstr,
	                              FALSE,
	                              delimiter_required,
	                              delimiter_candidates,
	                              required_len,
	                              buffer,
	                              buffer_len,
	                              &len)) {
		NM_SET_OUT (out_len, len);
		return buffer;
	}

	g_free (buffer);

fail:
	NM_SET_OUT (out_len, 0);
	return NULL;
}

/*****************************************************************************/

GVariant *
nm_utils_gvariant_vardict_filter (GVariant *src,
                                  gboolean (*filter_fcn) (const char *key,
                                                          GVariant *val,
                                                          char **out_key,
                                                          GVariant **out_val,
                                                          gpointer user_data),
                                  gpointer user_data)
{
	GVariantIter iter;
	GVariantBuilder builder;
	const char *key;
	GVariant *val;

	g_return_val_if_fail (src && g_variant_is_of_type (src, G_VARIANT_TYPE_VARDICT), NULL);
	g_return_val_if_fail (filter_fcn, NULL);

	g_variant_builder_init (&builder, G_VARIANT_TYPE_VARDICT);

	g_variant_iter_init (&iter, src);
	while (g_variant_iter_next (&iter, "{&sv}", &key, &val)) {
		_nm_unused gs_unref_variant GVariant *val_free = val;
		gs_free char *key2 = NULL;
		gs_unref_variant GVariant *val2 = NULL;

		if (filter_fcn (key,
		                val,
		                &key2,
		                &val2,
		                user_data)) {
			g_variant_builder_add (&builder,
			                       "{sv}",
			                       key2 ?: key,
			                       val2 ?: val);
		}
	}

	return g_variant_builder_end (&builder);
}

static gboolean
_gvariant_vardict_filter_drop_one (const char *key,
                                   GVariant *val,
                                   char **out_key,
                                   GVariant **out_val,
                                   gpointer user_data)
{
	return !nm_streq (key, user_data);
}

GVariant *
nm_utils_gvariant_vardict_filter_drop_one (GVariant *src,
                                           const char *key)
{
	return nm_utils_gvariant_vardict_filter (src,
	                                         _gvariant_vardict_filter_drop_one,
	                                         (gpointer) key);
}

/*****************************************************************************/

static gboolean
debug_key_matches (const char *key,
                   const char *token,
                   guint        length)
{
	/* may not call GLib functions: see note in g_parse_debug_string() */
	for (; length; length--, key++, token++) {
		char k = (*key   == '_') ? '-' : g_ascii_tolower (*key  );
		char t = (*token == '_') ? '-' : g_ascii_tolower (*token);

		if (k != t)
			return FALSE;
	}

	return *key == '\0';
}

/**
 * nm_utils_parse_debug_string:
 * @string: the string to parse
 * @keys: the debug keys
 * @nkeys: number of entries in @keys
 *
 * Similar to g_parse_debug_string(), but does not special
 * case "help" or "all".
 *
 * Returns: the flags
 */
guint
nm_utils_parse_debug_string (const char *string,
                             const GDebugKey *keys,
                             guint nkeys)
{
	guint i;
	guint result = 0;
	const char *q;

	if (string == NULL)
		return 0;

	while (*string) {
		q = strpbrk (string, ":;, \t");
		if (!q)
			q = string + strlen (string);

		for (i = 0; i < nkeys; i++) {
			if (debug_key_matches (keys[i].key, string, q - string))
				result |= keys[i].value;
		}

		string = q;
		if (*string)
			string++;
	}

	return result;
}

/*****************************************************************************/

GSource *
nm_g_idle_source_new (int priority,
                      GSourceFunc func,
                      gpointer user_data,
                      GDestroyNotify destroy_notify)
{
	GSource *source;

	source = g_idle_source_new ();
	if (priority != G_PRIORITY_DEFAULT)
		g_source_set_priority (source, priority);
	g_source_set_callback (source, func, user_data, destroy_notify);
	return source;
}

GSource *
nm_g_timeout_source_new (guint timeout_msec,
                         int priority,
                         GSourceFunc func,
                         gpointer user_data,
                         GDestroyNotify destroy_notify)
{
	GSource *source;

	source = g_timeout_source_new (timeout_msec);
	if (priority != G_PRIORITY_DEFAULT)
		g_source_set_priority (source, priority);
	g_source_set_callback (source, func, user_data, destroy_notify);
	return source;
}

GSource *
nm_g_unix_signal_source_new (int signum,
                             int priority,
                             GSourceFunc handler,
                             gpointer user_data,
                             GDestroyNotify notify)
{
	GSource *source;

	source = g_unix_signal_source_new (signum);

	if (priority != G_PRIORITY_DEFAULT)
		g_source_set_priority (source, priority);
	g_source_set_callback (source, handler, user_data, notify);
	return source;
}

GSource *
nm_g_unix_fd_source_new (int fd,
                         GIOCondition io_condition,
                         int priority,
                         gboolean (*source_func) (int fd,
                                                  GIOCondition condition,
                                                  gpointer user_data),
                         gpointer user_data,
                         GDestroyNotify destroy_notify)
{
	GSource *source;

	source = g_unix_fd_source_new (fd, io_condition);

	if (priority != G_PRIORITY_DEFAULT)
		g_source_set_priority (source, priority);
	g_source_set_callback (source, G_SOURCE_FUNC (source_func), user_data, destroy_notify);
	return source;
}

/*****************************************************************************/

#define _CTX_LOG(fmt, ...) \
	G_STMT_START { \
		if (FALSE) { \
			gint64 _ts = g_get_monotonic_time () / 100; \
			\
			g_printerr (">>>> [%"G_GINT64_FORMAT".%05"G_GINT64_FORMAT"] [src:%p]: " fmt "\n", \
			            _ts / 10000, \
			            _ts % 10000, \
			            (ctx_src), \
			            ##__VA_ARGS__); \
		} \
	} G_STMT_END

typedef struct {
	int fd;
	guint events;
	guint registered_events;
	union {
		int one;
		int *many;
	} idx;
	gpointer tag;
	bool stale:1;
	bool has_many_idx:1;
} PollData;

typedef struct {
	GSource source;
	GMainContext *context;
	GHashTable *fds;
	GPollFD *fds_arr;
	int fds_len;
	int max_priority;
	bool acquired:1;
} CtxIntegSource;

static void
_poll_data_free (gpointer user_data)
{
	PollData *poll_data = user_data;

	if (poll_data->has_many_idx)
		g_free (poll_data->idx.many);
	nm_g_slice_free (poll_data);
}

static void
_ctx_integ_source_reacquire (CtxIntegSource *ctx_src)
{
	if (G_LIKELY (   ctx_src->acquired
	              && g_main_context_is_owner (ctx_src->context)))
		return;

	/* the parent context now iterates on a different thread.
	 * We need to release and reacquire the inner context. */

	if (ctx_src->acquired)
		g_main_context_release (ctx_src->context);

	if (G_UNLIKELY (!g_main_context_acquire (ctx_src->context))) {
		/* Nobody is supposed to reacquire the context while we use it. This is a bug
		 * of the user. */
		ctx_src->acquired = FALSE;
		g_return_if_reached ();
	}
	ctx_src->acquired = TRUE;
}

static gboolean
_ctx_integ_source_prepare (GSource *source,
                           int *out_timeout)
{
	CtxIntegSource *ctx_src = ((CtxIntegSource *) source);
	int max_priority;
	int timeout = -1;
	gboolean any_ready;
	int fds_allocated;
	int fds_len_old;
	gs_free GPollFD *fds_arr_old = NULL;
	GHashTableIter h_iter;
	PollData *poll_data;
	gboolean fds_changed;
	int i;

	_CTX_LOG ("prepare...");

	_ctx_integ_source_reacquire (ctx_src);

	any_ready = g_main_context_prepare (ctx_src->context, &max_priority);

	fds_arr_old = g_steal_pointer (&ctx_src->fds_arr);
	fds_len_old = ctx_src->fds_len;

	fds_allocated = NM_MAX (1, fds_len_old); /* there is at least the wakeup's FD */
	ctx_src->fds_arr = g_new (GPollFD, fds_allocated);

	while ((ctx_src->fds_len = g_main_context_query (ctx_src->context,
	                                                 max_priority,
	                                                 &timeout,
	                                                 ctx_src->fds_arr,
	                                                 fds_allocated)) > fds_allocated) {
		fds_allocated = ctx_src->fds_len;
		g_free (ctx_src->fds_arr);
		ctx_src->fds_arr = g_new (GPollFD, fds_allocated);
	}

	fds_changed = FALSE;
	if (fds_len_old != ctx_src->fds_len)
		fds_changed = TRUE;
	else {
		for (i = 0; i < ctx_src->fds_len; i++) {
			if (   fds_arr_old[i].fd != ctx_src->fds_arr[i].fd
			    || fds_arr_old[i].events != ctx_src->fds_arr[i].events) {
				fds_changed = TRUE;
				break;
			}
		}
	}

	if (G_UNLIKELY (fds_changed)) {

		g_hash_table_iter_init (&h_iter, ctx_src->fds);
		while (g_hash_table_iter_next (&h_iter, (gpointer *) &poll_data, NULL))
			poll_data->stale = TRUE;

		for (i = 0; i < ctx_src->fds_len; i++) {
			const GPollFD *fd = &ctx_src->fds_arr[i];

			poll_data = g_hash_table_lookup (ctx_src->fds, &fd->fd);

			if (G_UNLIKELY (!poll_data)) {
				poll_data = g_slice_new (PollData);
				*poll_data = (PollData) {
					.fd                = fd->fd,
					.idx.one           = i,
					.has_many_idx      = FALSE,
					.events            = fd->events,
					.registered_events = 0,
					.tag               = NULL,
					.stale             = FALSE,
				};
				g_hash_table_add (ctx_src->fds, poll_data);
				nm_assert (poll_data == g_hash_table_lookup (ctx_src->fds, &fd->fd));
				continue;
			}

			if (G_LIKELY (poll_data->stale)) {
				if (poll_data->has_many_idx) {
					g_free (poll_data->idx.many);
					poll_data->has_many_idx = FALSE;
				}
				poll_data->events = fd->events;
				poll_data->idx.one = i;
				poll_data->stale = FALSE;
				continue;
			}

			/* How odd. We have duplicate FDs. In fact, currently g_main_context_query() always
			 * coalesces the FDs and this cannot happen. However, that is not documented behavior,
			 * so we should not rely on that. So we need to keep a list of indexes... */
			poll_data->events |= fd->events;
			if (!poll_data->has_many_idx) {
				int idx0;

				idx0 = poll_data->idx.one;
				poll_data->has_many_idx = TRUE;
				poll_data->idx.many = g_new (int, 4);
				poll_data->idx.many[0] = 2; /* number allocated */
				poll_data->idx.many[1] = 2; /* number used */
				poll_data->idx.many[2] = idx0;
				poll_data->idx.many[3] = i;
			} else {
				if (poll_data->idx.many[0] == poll_data->idx.many[1]) {
					poll_data->idx.many[0] *= 2;
					poll_data->idx.many = g_realloc (poll_data->idx.many, sizeof (int) * (2 + poll_data->idx.many[0]));
				}
				poll_data->idx.many[2 + poll_data->idx.many[1]] = i;
				poll_data->idx.many[1]++;
			}

		}

		g_hash_table_iter_init (&h_iter, ctx_src->fds);
		while (g_hash_table_iter_next (&h_iter, (gpointer *) &poll_data, NULL)) {
			if (poll_data->stale) {
				nm_assert (poll_data->tag);
				nm_assert (poll_data->events == poll_data->registered_events);
				_CTX_LOG ("prepare: remove poll fd=%d, events=0x%x", poll_data->fd, poll_data->events);
				g_source_remove_unix_fd (&ctx_src->source, poll_data->tag);
				g_hash_table_iter_remove (&h_iter);
				continue;
			}
			if (!poll_data->tag) {
				_CTX_LOG ("prepare: add poll fd=%d, events=0x%x", poll_data->fd, poll_data->events);
				poll_data->registered_events = poll_data->events;
				poll_data->tag = g_source_add_unix_fd (&ctx_src->source, poll_data->fd, poll_data->registered_events);
				continue;
			}
			if (poll_data->registered_events != poll_data->events) {
				_CTX_LOG ("prepare: update poll fd=%d, events=0x%x", poll_data->fd, poll_data->events);
				poll_data->registered_events = poll_data->events;
				g_source_modify_unix_fd (&ctx_src->source, poll_data->tag, poll_data->registered_events);
			}
		}
	}

	NM_SET_OUT (out_timeout, timeout);
	ctx_src->max_priority = max_priority;

	_CTX_LOG ("prepare: done, any-ready=%d, timeout=%d, max-priority=%d", any_ready, timeout, max_priority);

	/* we always need to poll, because we have some file descriptors. */
	return FALSE;
}

static gboolean
_ctx_integ_source_check (GSource *source)
{
	CtxIntegSource *ctx_src = ((CtxIntegSource *) source);
	GHashTableIter h_iter;
	gboolean some_ready;
	PollData *poll_data;

	nm_assert (ctx_src->context);

	_CTX_LOG ("check");

	_ctx_integ_source_reacquire (ctx_src);

	g_hash_table_iter_init (&h_iter, ctx_src->fds);
	while (g_hash_table_iter_next (&h_iter, (gpointer *) &poll_data, NULL)) {
		guint revents;

		revents = g_source_query_unix_fd (&ctx_src->source, poll_data->tag);
		if (G_UNLIKELY (poll_data->has_many_idx)) {
			int num = poll_data->idx.many[1];
			int *p_idx = &poll_data->idx.many[2];

			for (; num > 0; num--, p_idx++)
				ctx_src->fds_arr[*p_idx].revents = revents;
		} else
			ctx_src->fds_arr[poll_data->idx.one].revents = revents;
	}

	some_ready = g_main_context_check (ctx_src->context,
	                                   ctx_src->max_priority,
	                                   ctx_src->fds_arr,
	                                   ctx_src->fds_len);

	_CTX_LOG ("check (some-ready=%d)...", some_ready);

	return some_ready;
}

static gboolean
_ctx_integ_source_dispatch (GSource *source,
                            GSourceFunc callback,
                            gpointer user_data)
{
	CtxIntegSource *ctx_src = ((CtxIntegSource *) source);

	nm_assert (ctx_src->context);

	_ctx_integ_source_reacquire (ctx_src);

	_CTX_LOG ("dispatch");

	g_main_context_dispatch (ctx_src->context);

	return G_SOURCE_CONTINUE;
}

static void
_ctx_integ_source_finalize (GSource *source)
{
	CtxIntegSource *ctx_src = ((CtxIntegSource *) source);
	GHashTableIter h_iter;
	PollData *poll_data;

	g_return_if_fail (ctx_src->context);

	_CTX_LOG ("finalize...");

	g_hash_table_iter_init (&h_iter, ctx_src->fds);
	while (g_hash_table_iter_next (&h_iter, (gpointer *) &poll_data, NULL)) {
		nm_assert (poll_data->tag);
		_CTX_LOG ("prepare: remove poll fd=%d, events=0x%x", poll_data->fd, poll_data->events);
		g_source_remove_unix_fd (&ctx_src->source, poll_data->tag);
		g_hash_table_iter_remove (&h_iter);
	}

	nm_clear_pointer (&ctx_src->fds, g_hash_table_unref);
	nm_clear_g_free (&ctx_src->fds_arr);
	ctx_src->fds_len = 0;

	if (ctx_src->acquired) {
		ctx_src->acquired = FALSE;
		g_main_context_release (ctx_src->context);
	}

	nm_clear_pointer (&ctx_src->context, g_main_context_unref);
}

static GSourceFuncs ctx_integ_source_funcs = {
	.prepare  = _ctx_integ_source_prepare,
	.check    = _ctx_integ_source_check,
	.dispatch = _ctx_integ_source_dispatch,
	.finalize = _ctx_integ_source_finalize,
};

/**
 * nm_utils_g_main_context_create_integrate_source:
 * @inner_context: the inner context that will be integrated to an
 *   outer #GMainContext.
 *
 * By integrating the inner context with an outer context, when iterating the outer
 * context sources on the inner context will be dispatched. Note that while the
 * created source exists, the @inner_context will be acquired. The user gets restricted
 * what to do with the inner context. In particular while the inner context is integrated,
 * the user should not acquire the inner context again or explicitly iterate it. What
 * the user of course still can (and wants to) do is attaching new sources to the inner
 * context.
 *
 * Note that GSource has a priority. While each context dispatches events based on
 * their source's priorities, the outer context dispatches to the inner context
 * only with one priority (the priority of the created source). That is, the sources
 * from the two contexts are kept separate and are not sorted by their priorities.
 *
 * Returns: a newly created GSource that should be attached to the
 *   outer context.
 */
GSource *
nm_utils_g_main_context_create_integrate_source (GMainContext *inner_context)
{
	CtxIntegSource *ctx_src;

	g_return_val_if_fail (inner_context, NULL);

	if (!g_main_context_acquire (inner_context)) {
		/* We require to acquire the context while it's integrated. We need to keep it acquired
		 * for the entire duration.
		 *
		 * This is also necessary because g_source_attach() only wakes up the context, if
		 * the context is currently acquired. */
		g_return_val_if_reached (NULL);
	}

	ctx_src = (CtxIntegSource *) g_source_new (&ctx_integ_source_funcs, sizeof (CtxIntegSource));

	g_source_set_name (&ctx_src->source, "ContextIntegrateSource");

	ctx_src->context = g_main_context_ref (inner_context);
	ctx_src->fds = g_hash_table_new_full (nm_pint_hash, nm_pint_equals, _poll_data_free, NULL);
	ctx_src->fds_len = 0;
	ctx_src->fds_arr = NULL;
	ctx_src->acquired = TRUE;
	ctx_src->max_priority = G_MAXINT;

	_CTX_LOG ("create new integ-source for %p", inner_context);

	return &ctx_src->source;
}

gboolean
nm_utils_ifname_valid_kernel (const char *name, GError **error)
{
	int i;

	/* This function follows kernel's interface validation
	 * function dev_valid_name() in net/core/dev.c.
	 */

	if (!name) {
		g_set_error_literal (error, NM_UTILS_ERROR, NM_UTILS_ERROR_UNKNOWN,
		                     _("interface name is missing"));
		return FALSE;
	}

	if (name[0] == '\0') {
		g_set_error_literal (error, NM_UTILS_ERROR, NM_UTILS_ERROR_UNKNOWN,
		                     _("interface name is too short"));
		return FALSE;
	}

	if (   name[0] == '.'
	    && (   name[1] == '\0'
	        || (   name[1] == '.'
	            && name[2] == '\0'))) {
		g_set_error_literal (error, NM_UTILS_ERROR, NM_UTILS_ERROR_UNKNOWN,
		                     _("interface name is reserved"));
		return FALSE;
	}

	for (i = 0; i < IFNAMSIZ; i++) {
		char ch = name[i];

		if (ch == '\0')
			return TRUE;
		if (   NM_IN_SET (ch, '/', ':')
		    || g_ascii_isspace (ch)) {
			g_set_error_literal (error, NM_UTILS_ERROR, NM_UTILS_ERROR_UNKNOWN,
			                     _("interface name contains an invalid character"));
			return FALSE;
		}
	}

	g_set_error_literal (error, NM_UTILS_ERROR, NM_UTILS_ERROR_UNKNOWN,
	                     _("interface name is longer than 15 characters"));
	return FALSE;
}

/*****************************************************************************/

static gboolean
_nm_utils_ifname_valid_kernel (const char *name, GError **error)
{
	if (!nm_utils_ifname_valid_kernel (name, error))
		return FALSE;

	if (strchr (name, '%')) {
		/* Kernel's dev_valid_name() accepts (almost) any binary up to 15 chars.
		 * However, '%' is treated special as a format specifier. Try
		 *
		 *   ip link add 'dummy%dx' type dummy
		 *
		 * Don't allow that for "connection.interface-name", which either
		 * matches an existing netdev name (thus, it cannot have a '%') or
		 * is used to configure a name (in which case we don't want kernel
		 * to replace the format specifier). */
		g_set_error_literal (error, NM_UTILS_ERROR, NM_UTILS_ERROR_UNKNOWN,
		                     _("'%%' is not allowed in interface names"));
		return FALSE;
	}

	if (NM_IN_STRSET (name, "all",
	                        "default",
	                        "bonding_masters")) {
		/* Certain names are not allowed. The "all" and "default" names are reserved
		 * due to their directories in "/proc/sys/net/ipv4/conf/" and "/proc/sys/net/ipv6/conf/".
		 *
		 * Also, there is "/sys/class/net/bonding_masters" file.
		 */
		nm_utils_error_set (error, NM_UTILS_ERROR_UNKNOWN,
		                    _("'%s' is not allowed as interface name"), name);
		return FALSE;
	}

	return TRUE;
}

static gboolean
_nm_utils_ifname_valid_ovs (const char *name, GError **error)
{
	const char *ch;

	/* OVS actually accepts a wider range of chars (all printable UTF-8 chars),
	 NetworkManager restricts this to ASCII char as it's a safer option for
	 now since OVS is not well documented on this matter.
	 */
	for (ch = name; *ch; ++ch) {
		if (   *ch == '\\'
		    || *ch == '/'
		    || !g_ascii_isgraph (*ch)) {
			g_set_error_literal (error, NM_UTILS_ERROR, NM_UTILS_ERROR_UNKNOWN,
			                     _("interface name must be alphanumerical with "
			                       "no forward or backward slashes"));
			return FALSE;
		}
	};
	return TRUE;
}

gboolean
nm_utils_ifname_valid (const char* name,
                       NMUtilsIfaceType type,
                       GError **error)
{
	g_return_val_if_fail (!error || !(*error), FALSE);

	if (!name || !(name[0])) {
		g_set_error_literal (error, NM_UTILS_ERROR, NM_UTILS_ERROR_UNKNOWN,
		                     _("interface name must not be empty"));
		return FALSE;
	}

	if (!g_utf8_validate (name, -1, NULL)) {
		g_set_error_literal (error, NM_UTILS_ERROR, NM_UTILS_ERROR_UNKNOWN,
		                     _("interface name must be UTF-8 encoded"));
		return FALSE;
	}

	switch (type) {
	case NMU_IFACE_KERNEL:
		return _nm_utils_ifname_valid_kernel (name, error);
	case NMU_IFACE_OVS:
		return _nm_utils_ifname_valid_ovs (name, error);
	case NMU_IFACE_OVS_AND_KERNEL:
		return    _nm_utils_ifname_valid_kernel (name, error)
		       && _nm_utils_ifname_valid_ovs (name, error);
	case NMU_IFACE_ANY: {
		gs_free_error GError *local = NULL;

		if (_nm_utils_ifname_valid_kernel (name, error ? &local : NULL))
			return TRUE;
		if (_nm_utils_ifname_valid_ovs (name, NULL))
			return TRUE;
		if (error)
			g_propagate_error (error, g_steal_pointer (&local));
		return FALSE;
	}
	}

	g_return_val_if_reached (FALSE);
}

/*****************************************************************************/

void
_nm_str_buf_ensure_size (NMStrBuf *strbuf,
                         gsize new_size,
                         gboolean reserve_exact)
{
	_nm_str_buf_assert (strbuf);

	/* Currently, this only supports strictly growing the buffer. */
	nm_assert (new_size > strbuf->_priv_allocated);

	if (!reserve_exact) {
		new_size = nm_utils_get_next_realloc_size (!strbuf->_priv_do_bzero_mem,
		                                           new_size);
	}

	strbuf->_priv_str = nm_secret_mem_realloc (strbuf->_priv_str,
	                                           strbuf->_priv_do_bzero_mem,
	                                           strbuf->_priv_allocated,
	                                           new_size);
	strbuf->_priv_allocated = new_size;
}

void
nm_str_buf_append_printf (NMStrBuf *strbuf,
                          const char *format,
                          ...)
{
	va_list args;
	gsize available;
	int l;

	_nm_str_buf_assert (strbuf);

	available = strbuf->_priv_allocated - strbuf->_priv_len;

	nm_assert (available < G_MAXULONG);

	va_start (args, format);
	l = g_vsnprintf (&strbuf->_priv_str[strbuf->_priv_len],
	                 available,
	                 format,
	                 args);
	va_end (args);

	nm_assert (l >= 0);
	nm_assert (l < G_MAXINT);

	if ((gsize) l >= available) {
		gsize l2;

		if (l == 0)
			return;

		l2 = ((gsize) l) + 1u;

		nm_str_buf_maybe_expand (strbuf, l2, FALSE);

		va_start (args, format);
		l = g_vsnprintf (&strbuf->_priv_str[strbuf->_priv_len],
		                 l2,
		                 format,
		                 args);
		va_end (args);

		nm_assert (l >= 0);
		nm_assert ((gsize) l == l2 - 1u);
	}

	strbuf->_priv_len += (gsize) l;
}

/*****************************************************************************/

/**
 * nm_indirect_g_free:
 * @arg: a pointer to a pointer that is to be freed.
 *
 * This does the same as nm_clear_g_free(arg) (g_clear_pointer (arg, g_free)).
 * This is for example useful when you have a GArray with pointers and a
 * clear function to free them. g_array_set_clear_func()'s destroy notify
 * function gets a pointer to the array location, so we have to follow
 * the first pointer.
 */
void
nm_indirect_g_free (gpointer arg)
{
	gpointer *p = arg;

	nm_clear_g_free (p);
}

/*****************************************************************************/

static char *
attribute_escape (const char *src, char c1, char c2)
{
	char *ret, *dest;

	dest = ret = g_malloc (strlen (src) * 2 + 1);

	while (*src) {
		if (*src == c1 || *src == c2 || *src == '\\')
			*dest++ = '\\';
		*dest++ = *src++;
	}
	*dest++ = '\0';

	return ret;
}

void
_nm_utils_format_variant_attributes_full (GString *str,
                                          const NMUtilsNamedValue *values,
                                          guint num_values,
                                          const NMVariantAttributeSpec *const *spec,
                                          char attr_separator,
                                          char key_value_separator)
{
	const NMVariantAttributeSpec *const *s;
	const char *name, *value;
	GVariant *variant;
	char *escaped;
	char buf[64];
	char sep = 0;
	guint i;

	for (i = 0; i < num_values; i++) {
		name = values[i].name;
		variant = values[i].value_ptr;
		value = NULL;
		s = NULL;

		if (spec) {
			for (s = spec; *s; s++) {
				if (nm_streq0 ((*s)->name, name))
					break;
			}

			if (!*s)
				continue;
		}

		if (g_variant_is_of_type (variant, G_VARIANT_TYPE_UINT32))
			value = nm_sprintf_buf (buf, "%u", g_variant_get_uint32 (variant));
		else if (g_variant_is_of_type (variant, G_VARIANT_TYPE_INT32))
			value = nm_sprintf_buf (buf, "%d", (int) g_variant_get_int32 (variant));
		else if (g_variant_is_of_type (variant, G_VARIANT_TYPE_UINT64))
			value = nm_sprintf_buf (buf, "%"G_GUINT64_FORMAT, g_variant_get_uint64 (variant));
		else if (g_variant_is_of_type (variant, G_VARIANT_TYPE_BYTE))
			value = nm_sprintf_buf (buf, "%hhu", g_variant_get_byte (variant));
		else if (g_variant_is_of_type (variant, G_VARIANT_TYPE_BOOLEAN))
			value = g_variant_get_boolean (variant) ? "true" : "false";
		else if (g_variant_is_of_type (variant, G_VARIANT_TYPE_STRING))
			value = g_variant_get_string (variant, NULL);
		else if (g_variant_is_of_type (variant, G_VARIANT_TYPE_BYTESTRING)) {
			/* FIXME: there is no guarantee that the byte array
			 * is valid UTF-8.*/
			value = g_variant_get_bytestring (variant);
		} else
			continue;

		if (sep)
			g_string_append_c (str, sep);

		escaped = attribute_escape (name, attr_separator, key_value_separator);
		g_string_append (str, escaped);
		g_free (escaped);

		if (!s || !*s || !(*s)->no_value) {
			g_string_append_c (str, key_value_separator);

			escaped = attribute_escape (value, attr_separator, key_value_separator);
			g_string_append (str, escaped);
			g_free (escaped);
		}

		sep = attr_separator;
	}
}

char *
_nm_utils_format_variant_attributes (GHashTable *attributes,
                                     const NMVariantAttributeSpec *const *spec,
                                     char attr_separator,
                                     char key_value_separator)
{
	gs_free NMUtilsNamedValue *values_free = NULL;
	NMUtilsNamedValue values_prepared[20];
	const NMUtilsNamedValue *values;
	GString *str = NULL;
	guint len;

	g_return_val_if_fail (attr_separator, NULL);
	g_return_val_if_fail (key_value_separator, NULL);

	if (!attributes)
		return NULL;

	values = nm_utils_named_values_from_strdict (attributes,
	                                             &len,
	                                             values_prepared,
	                                             &values_free);
	if (len == 0)
		return NULL;

	str = g_string_new ("");
	_nm_utils_format_variant_attributes_full (str,
	                                          values,
	                                          len,
	                                          spec,
	                                          attr_separator,
	                                          key_value_separator);
	return g_string_free (str, FALSE);
}<|MERGE_RESOLUTION|>--- conflicted
+++ resolved
@@ -1011,41 +1011,6 @@
                           const char **out_line,
                           gsize *out_line_len)
 {
-<<<<<<< HEAD
-	const char *line_start;
-	const char *line_end;
-
-	g_return_val_if_fail (inout_ptr, FALSE);
-	g_return_val_if_fail (inout_len, FALSE);
-	g_return_val_if_fail (out_line, FALSE);
-
-	if (*inout_len <= 0)
-		goto error;
-
-	line_start = *inout_ptr;
-	line_end = memchr (line_start, '\n', *inout_len);
-	if (!line_end)
-		line_end = memchr (line_start, '\0', *inout_len);
-	if (!line_end) {
-		line_end = line_start + *inout_len;
-		NM_SET_OUT (inout_len, 0);
-	} else
-		NM_SET_OUT (inout_len, *inout_len - (line_end - line_start) - 1);
-
-	NM_SET_OUT (out_line, line_start);
-	NM_SET_OUT (out_line_len, (gsize) (line_end - line_start));
-
-	if (*inout_len > 0)
-		NM_SET_OUT (inout_ptr, line_end + 1);
-	else
-		NM_SET_OUT (inout_ptr, NULL);
-	return TRUE;
-
-error:
-	NM_SET_OUT (out_line, NULL);
-	NM_SET_OUT (out_line_len, 0);
-	return FALSE;
-=======
 	gboolean eol_is_carriage_return;
 	const char *line_start;
 	gsize line_len;
@@ -1093,7 +1058,6 @@
 	*out_line = line_start;
 	*out_line_len = line_len;
 	return TRUE;
->>>>>>> 55422756
 }
 
 /*****************************************************************************/
